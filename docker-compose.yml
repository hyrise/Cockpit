version: "3.5"

services:
  backend:
    image: cockpit:buster
    build: .
    working_dir: /usr/local/Cockpit
<<<<<<< HEAD
    command: bash -c "
      pip install .
      && cockpit-backend"
=======
    command: "cockpit-backend"
>>>>>>> f2f44d5d
    volumes:
      - .:/usr/local/Cockpit
    ports:
      - "8000:8000"

  manager:
    image: cockpit:buster
    working_dir: /usr/local/Cockpit
<<<<<<< HEAD
    command: bash -c "
      pip install .
      && cockpit-manager"
=======
    command: "cockpit-manager"
>>>>>>> f2f44d5d
    volumes:
      - .:/usr/local/Cockpit
    ports:
      - "8001:8001"

  generator:
    image: cockpit:buster
    working_dir: /usr/local/Cockpit
<<<<<<< HEAD
    command: bash -c "
      pip install .
      && cockpit-generator"
=======
    command: "cockpit-generator"
>>>>>>> f2f44d5d
    volumes:
      - .:/usr/local/Cockpit
    ports:
      - "8002:8002"
      - "8003:8003"
      
  influxdb:
    image: influxdb:alpine
    volumes:
      - /tmp/cockpit/influxdb:/var/lib/influxdb
    ports:
      - "8086:8086"
  
  hyrise:
    image: udopigorsch/hyrise:hyrise_19.10
    working_dir: "/usr/local/hyrise"
    command: "cmake-build-release/hyriseServer"
    volumes:
      - ./cached_tables:/usr/local/hyrise/cached_tables
    ports:
      - "5432:5432"<|MERGE_RESOLUTION|>--- conflicted
+++ resolved
@@ -5,13 +5,7 @@
     image: cockpit:buster
     build: .
     working_dir: /usr/local/Cockpit
-<<<<<<< HEAD
-    command: bash -c "
-      pip install .
-      && cockpit-backend"
-=======
     command: "cockpit-backend"
->>>>>>> f2f44d5d
     volumes:
       - .:/usr/local/Cockpit
     ports:
@@ -20,13 +14,7 @@
   manager:
     image: cockpit:buster
     working_dir: /usr/local/Cockpit
-<<<<<<< HEAD
-    command: bash -c "
-      pip install .
-      && cockpit-manager"
-=======
     command: "cockpit-manager"
->>>>>>> f2f44d5d
     volumes:
       - .:/usr/local/Cockpit
     ports:
@@ -35,13 +23,7 @@
   generator:
     image: cockpit:buster
     working_dir: /usr/local/Cockpit
-<<<<<<< HEAD
-    command: bash -c "
-      pip install .
-      && cockpit-generator"
-=======
     command: "cockpit-generator"
->>>>>>> f2f44d5d
     volumes:
       - .:/usr/local/Cockpit
     ports:
