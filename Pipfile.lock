{
    "_meta": {
        "hash": {
<<<<<<< HEAD
            "sha256": "c93a8c181b75020e924426115f03d4bb04fb6970ca8aa42d99d6e8711caa3a6d"
=======
            "sha256": "cc7af6250a554d7458bd4c74b50a2fc66e6d5c0bb06d867cdd643c9b4f934b3b"
>>>>>>> 96c88753
        },
        "pipfile-spec": 6,
        "requires": {
            "python_version": "3.8.1"
        },
        "sources": [
            {
                "name": "pypi",
                "url": "https://pypi.org/simple",
                "verify_ssl": true
            }
        ]
    },
    "default": {
        "aniso8601": {
            "hashes": [
                "sha256:529dcb1f5f26ee0df6c0a1ee84b7b27197c3c50fc3a6321d66c544689237d072",
                "sha256:c033f63d028b9a58e3ab0c2c7d0532ab4bfa7452bfc788fbfe3ddabd327b181a"
            ],
            "version": "==8.0.0"
        },
        "apscheduler": {
            "hashes": [
                "sha256:3bb5229eed6fbbdafc13ce962712ae66e175aa214c69bed35a06bffcf0c5e244",
                "sha256:e8b1ecdb4c7cb2818913f766d5898183c7cb8936680710a4d3a966e02262e526"
            ],
            "index": "pypi",
            "version": "==3.6.3"
        },
        "attrs": {
            "hashes": [
                "sha256:08a96c641c3a74e44eb59afb61a24f2cb9f4d7188748e76ba4bb5edfa3cb7d1c",
                "sha256:f7b7ce16570fe9965acd6d30101a28f62fb4a7f9e926b3bbc9b61f8b04247e72"
            ],
            "version": "==19.3.0"
        },
        "certifi": {
            "hashes": [
                "sha256:017c25db2a153ce562900032d5bc68e9f191e44e9a0f762f373977de9df1fbb3",
                "sha256:25b64c7da4cd7479594d035c08c2d809eb4aab3a26e5a990ea98cc450c320f1f"
            ],
            "version": "==2019.11.28"
        },
        "chardet": {
            "hashes": [
                "sha256:84ab92ed1c4d4f16916e05906b6b75a6c0fb5db821cc65e70cbd64a3e2a5eaae",
                "sha256:fc323ffcaeaed0e0a02bf4d117757b98aed530d9ed4531e3e15460124c106691"
            ],
            "version": "==3.0.4"
        },
        "click": {
            "hashes": [
                "sha256:2335065e6395b9e67ca716de5f7526736bfa6ceead690adf616d925bdc622b13",
                "sha256:5b94b49521f6456670fdb30cd82a4eca9412788a93fa6dd6df72c94d5a8ff2d7"
            ],
            "version": "==7.0"
        },
        "flask": {
            "hashes": [
                "sha256:13f9f196f330c7c2c5d7a5cf91af894110ca0215ac051b5844701f2bfd934d52",
                "sha256:45eb5a6fd193d6cf7e0cf5d8a5b31f83d5faae0293695626f539a823e93b13f6"
            ],
            "index": "pypi",
            "version": "==1.1.1"
        },
        "flask-cors": {
            "hashes": [
                "sha256:72170423eb4612f0847318afff8c247b38bd516b7737adfc10d1c2cdbb382d16",
                "sha256:f4d97201660e6bbcff2d89d082b5b6d31abee04b1b3003ee073a6fd25ad1d69a"
            ],
            "index": "pypi",
            "version": "==3.0.8"
        },
        "flask-restx": {
            "hashes": [
                "sha256:bf9885bffe96ead2d5a7f53000a1d3562bf0cceca4f4a26c5d64d187aee12a25"
            ],
            "index": "pypi",
            "version": "==0.1.0"
        },
        "idna": {
            "hashes": [
                "sha256:c357b3f628cf53ae2c4c05627ecc484553142ca23264e593d327bcde5e9c3407",
                "sha256:ea8b7f6188e6fa117537c3df7da9fc686d485087abf6ac197f9c46432f7e4a3c"
            ],
            "version": "==2.8"
        },
        "influxdb": {
            "hashes": [
                "sha256:270ec1ec9cf1927a38cf5ec808e76f364482977577eb8c335f6aed5fcdc4cb25",
                "sha256:30276c7e04bf7659424c733b239ba2f0804d7a1f3c59ec5dd3f88c56176c8d36"
            ],
            "index": "pypi",
            "version": "==5.2.3"
        },
        "itsdangerous": {
            "hashes": [
                "sha256:321b033d07f2a4136d3ec762eac9f16a10ccd60f53c0c91af90217ace7ba1f19",
                "sha256:b12271b2047cb23eeb98c8b5622e2e5c5e9abd9784a153e9d8ef9cb4dd09d749"
            ],
            "version": "==1.1.0"
        },
        "jinja2": {
            "hashes": [
                "sha256:93187ffbc7808079673ef52771baa950426fd664d3aad1d0fa3e95644360e250",
                "sha256:b0eaf100007721b5c16c1fc1eecb87409464edc10469ddc9a22a27a99123be49"
            ],
            "version": "==2.11.1"
        },
        "jsonschema": {
            "hashes": [
                "sha256:4e5b3cf8216f577bee9ce139cbe72eca3ea4f292ec60928ff24758ce626cd163",
                "sha256:c8a85b28d377cc7737e46e2d9f2b4f44ee3c0e1deac6bf46ddefc7187d30797a"
            ],
            "index": "pypi",
            "version": "==3.2.0"
        },
        "markupsafe": {
            "hashes": [
                "sha256:00bc623926325b26bb9605ae9eae8a215691f33cae5df11ca5424f06f2d1f473",
                "sha256:09027a7803a62ca78792ad89403b1b7a73a01c8cb65909cd876f7fcebd79b161",
                "sha256:09c4b7f37d6c648cb13f9230d847adf22f8171b1ccc4d5682398e77f40309235",
                "sha256:1027c282dad077d0bae18be6794e6b6b8c91d58ed8a8d89a89d59693b9131db5",
                "sha256:13d3144e1e340870b25e7b10b98d779608c02016d5184cfb9927a9f10c689f42",
                "sha256:24982cc2533820871eba85ba648cd53d8623687ff11cbb805be4ff7b4c971aff",
                "sha256:29872e92839765e546828bb7754a68c418d927cd064fd4708fab9fe9c8bb116b",
                "sha256:43a55c2930bbc139570ac2452adf3d70cdbb3cfe5912c71cdce1c2c6bbd9c5d1",
                "sha256:46c99d2de99945ec5cb54f23c8cd5689f6d7177305ebff350a58ce5f8de1669e",
                "sha256:500d4957e52ddc3351cabf489e79c91c17f6e0899158447047588650b5e69183",
                "sha256:535f6fc4d397c1563d08b88e485c3496cf5784e927af890fb3c3aac7f933ec66",
                "sha256:596510de112c685489095da617b5bcbbac7dd6384aeebeda4df6025d0256a81b",
                "sha256:62fe6c95e3ec8a7fad637b7f3d372c15ec1caa01ab47926cfdf7a75b40e0eac1",
                "sha256:6788b695d50a51edb699cb55e35487e430fa21f1ed838122d722e0ff0ac5ba15",
                "sha256:6dd73240d2af64df90aa7c4e7481e23825ea70af4b4922f8ede5b9e35f78a3b1",
                "sha256:717ba8fe3ae9cc0006d7c451f0bb265ee07739daf76355d06366154ee68d221e",
                "sha256:79855e1c5b8da654cf486b830bd42c06e8780cea587384cf6545b7d9ac013a0b",
                "sha256:7c1699dfe0cf8ff607dbdcc1e9b9af1755371f92a68f706051cc8c37d447c905",
                "sha256:88e5fcfb52ee7b911e8bb6d6aa2fd21fbecc674eadd44118a9cc3863f938e735",
                "sha256:8defac2f2ccd6805ebf65f5eeb132adcf2ab57aa11fdf4c0dd5169a004710e7d",
                "sha256:98c7086708b163d425c67c7a91bad6e466bb99d797aa64f965e9d25c12111a5e",
                "sha256:9add70b36c5666a2ed02b43b335fe19002ee5235efd4b8a89bfcf9005bebac0d",
                "sha256:9bf40443012702a1d2070043cb6291650a0841ece432556f784f004937f0f32c",
                "sha256:ade5e387d2ad0d7ebf59146cc00c8044acbd863725f887353a10df825fc8ae21",
                "sha256:b00c1de48212e4cc9603895652c5c410df699856a2853135b3967591e4beebc2",
                "sha256:b1282f8c00509d99fef04d8ba936b156d419be841854fe901d8ae224c59f0be5",
                "sha256:b2051432115498d3562c084a49bba65d97cf251f5a331c64a12ee7e04dacc51b",
                "sha256:ba59edeaa2fc6114428f1637ffff42da1e311e29382d81b339c1817d37ec93c6",
                "sha256:c8716a48d94b06bb3b2524c2b77e055fb313aeb4ea620c8dd03a105574ba704f",
                "sha256:cd5df75523866410809ca100dc9681e301e3c27567cf498077e8551b6d20e42f",
                "sha256:cdb132fc825c38e1aeec2c8aa9338310d29d337bebbd7baa06889d09a60a1fa2",
                "sha256:e249096428b3ae81b08327a63a485ad0878de3fb939049038579ac0ef61e17e7",
                "sha256:e8313f01ba26fbbe36c7be1966a7b7424942f670f38e666995b88d012765b9be"
            ],
            "version": "==1.1.1"
        },
        "numpy": {
            "hashes": [
                "sha256:1786a08236f2c92ae0e70423c45e1e62788ed33028f94ca99c4df03f5be6b3c6",
                "sha256:17aa7a81fe7599a10f2b7d95856dc5cf84a4eefa45bc96123cbbc3ebc568994e",
                "sha256:20b26aaa5b3da029942cdcce719b363dbe58696ad182aff0e5dcb1687ec946dc",
                "sha256:2d75908ab3ced4223ccba595b48e538afa5ecc37405923d1fea6906d7c3a50bc",
                "sha256:39d2c685af15d3ce682c99ce5925cc66efc824652e10990d2462dfe9b8918c6a",
                "sha256:56bc8ded6fcd9adea90f65377438f9fea8c05fcf7c5ba766bef258d0da1554aa",
                "sha256:590355aeade1a2eaba17617c19edccb7db8d78760175256e3cf94590a1a964f3",
                "sha256:70a840a26f4e61defa7bdf811d7498a284ced303dfbc35acb7be12a39b2aa121",
                "sha256:77c3bfe65d8560487052ad55c6998a04b654c2fbc36d546aef2b2e511e760971",
                "sha256:9537eecf179f566fd1c160a2e912ca0b8e02d773af0a7a1120ad4f7507cd0d26",
                "sha256:9acdf933c1fd263c513a2df3dceecea6f3ff4419d80bf238510976bf9bcb26cd",
                "sha256:ae0975f42ab1f28364dcda3dde3cf6c1ddab3e1d4b2909da0cb0191fa9ca0480",
                "sha256:b3af02ecc999c8003e538e60c89a2b37646b39b688d4e44d7373e11c2debabec",
                "sha256:b6ff59cee96b454516e47e7721098e6ceebef435e3e21ac2d6c3b8b02628eb77",
                "sha256:b765ed3930b92812aa698a455847141869ef755a87e099fddd4ccf9d81fffb57",
                "sha256:c98c5ffd7d41611407a1103ae11c8b634ad6a43606eca3e2a5a269e5d6e8eb07",
                "sha256:cf7eb6b1025d3e169989416b1adcd676624c2dbed9e3bcb7137f51bfc8cc2572",
                "sha256:d92350c22b150c1cae7ebb0ee8b5670cc84848f6359cf6b5d8f86617098a9b73",
                "sha256:e422c3152921cece8b6a2fb6b0b4d73b6579bd20ae075e7d15143e711f3ca2ca",
                "sha256:e840f552a509e3380b0f0ec977e8124d0dc34dc0e68289ca28f4d7c1d0d79474",
                "sha256:f3d0a94ad151870978fb93538e95411c83899c9dc63e6fb65542f769568ecfa5"
            ],
            "version": "==1.18.1"
        },
        "pandas": {
            "hashes": [
                "sha256:18bbce2e69855d42397486ee0bb79cb0e4c94af6679fd9392e32ffdb7fcfade0",
                "sha256:35d07389efaf3c478d93725a226941c7fc14714814ba77d6d43b2c9e63ef4af5",
                "sha256:3ea6cc86931f57f18b1240572216f09922d91b19ab8a01cf24734394a3db3bec",
                "sha256:46b0a146e4ba744e350847244767ef297950e9ce02424734b2dd0befd77d9aff",
                "sha256:66c1a49b47c0953dbc6864a6d2578c4c24610f6bb8e4ab165d49b8371aa7745f",
                "sha256:6d5c2d2a3e42100700bac7fe762c17ba0a04d0355feac04bce74a1aa6c8be164",
                "sha256:ab1aa2c50b7c6ba0eccebb146b4d80ed7f5804897b8d54ccddbe49f28c881a94",
                "sha256:ae1ec10e34d22b0f699e38f346381630cae89d5050a2a61315a2be09e3435f99",
                "sha256:b578df33338a09707bfe3e3939c9d46700948133bf829357c3c46795055c9376",
                "sha256:bad77cf498362590ef3a30bc9e769f4fe4399d853861a1ddbefeea8cbf39906c",
                "sha256:c36e4d44d34eaa503776a8fb57ba1305e680e178458c050c2fd8de67604fa209",
                "sha256:d76a8ec22adf0323d362dac8c900b2c66e06eab984ecf04ef072866d8ab6c538",
                "sha256:e8be4f6da608930c0d565240bfbe04fc6f5764d6a9214b02c6231cd5e223591d",
                "sha256:f66c63f357ac31c913f4917f55348ce99c639031567c3284f01dff605da58264"
            ],
            "index": "pypi",
            "version": "==1.0.0"
        },
        "psycopg2-binary": {
            "hashes": [
                "sha256:040234f8a4a8dfd692662a8308d78f63f31a97e1c42d2480e5e6810c48966a29",
                "sha256:086f7e89ec85a6704db51f68f0dcae432eff9300809723a6e8782c41c2f48e03",
                "sha256:18ca813fdb17bc1db73fe61b196b05dd1ca2165b884dd5ec5568877cabf9b039",
                "sha256:19dc39616850342a2a6db70559af55b22955f86667b5f652f40c0e99253d9881",
                "sha256:2166e770cb98f02ed5ee2b0b569d40db26788e0bf2ec3ae1a0d864ea6f1d8309",
                "sha256:3a2522b1d9178575acee4adf8fd9f979f9c0449b00b4164bb63c3475ea6528ed",
                "sha256:3aa773580f85a28ffdf6f862e59cb5a3cc7ef6885121f2de3fca8d6ada4dbf3b",
                "sha256:3b5deaa3ee7180585a296af33e14c9b18c218d148e735c7accf78130765a47e3",
                "sha256:407af6d7e46593415f216c7f56ba087a9a42bd6dc2ecb86028760aa45b802bd7",
                "sha256:4c3c09fb674401f630626310bcaf6cd6285daf0d5e4c26d6e55ca26a2734e39b",
                "sha256:4c6717962247445b4f9e21c962ea61d2e884fc17df5ddf5e35863b016f8a1f03",
                "sha256:50446fae5681fc99f87e505d4e77c9407e683ab60c555ec302f9ac9bffa61103",
                "sha256:5057669b6a66aa9ca118a2a860159f0ee3acf837eda937bdd2a64f3431361a2d",
                "sha256:5dd90c5438b4f935c9d01fcbad3620253da89d19c1f5fca9158646407ed7df35",
                "sha256:659c815b5b8e2a55193ede2795c1e2349b8011497310bb936da7d4745652823b",
                "sha256:69b13fdf12878b10dc6003acc8d0abf3ad93e79813fd5f3812497c1c9fb9be49",
                "sha256:7a1cb80e35e1ccea3e11a48afe65d38744a0e0bde88795cc56a4d05b6e4f9d70",
                "sha256:7e6e3c52e6732c219c07bd97fff6c088f8df4dae3b79752ee3a817e6f32e177e",
                "sha256:7f42a8490c4fe854325504ce7a6e4796b207960dabb2cbafe3c3959cb00d1d7e",
                "sha256:84156313f258eafff716b2961644a4483a9be44a5d43551d554844d15d4d224e",
                "sha256:8578d6b8192e4c805e85f187bc530d0f52ba86c39172e61cd51f68fddd648103",
                "sha256:890167d5091279a27e2505ff0e1fb273f8c48c41d35c5b92adbf4af80e6b2ed6",
                "sha256:98e10634792ac0e9e7a92a76b4991b44c2325d3e7798270a808407355e7bb0a1",
                "sha256:9aadff9032e967865f9778485571e93908d27dab21d0fdfdec0ca779bb6f8ad9",
                "sha256:9f24f383a298a0c0f9b3113b982e21751a8ecde6615494a3f1470eb4a9d70e9e",
                "sha256:a73021b44813b5c84eda4a3af5826dd72356a900bac9bd9dd1f0f81ee1c22c2f",
                "sha256:afd96845e12638d2c44d213d4810a08f4dc4a563f9a98204b7428e567014b1cd",
                "sha256:b73ddf033d8cd4cc9dfed6324b1ad2a89ba52c410ef6877998422fcb9c23e3a8",
                "sha256:b8f490f5fad1767a1331df1259763b3bad7d7af12a75b950c2843ba319b2415f",
                "sha256:dbc5cd56fff1a6152ca59445178652756f4e509f672e49ccdf3d79c1043113a4",
                "sha256:eac8a3499754790187bb00574ab980df13e754777d346f85e0ff6df929bcd964",
                "sha256:eaed1c65f461a959284649e37b5051224f4db6ebdc84e40b5e65f2986f101a08"
            ],
            "index": "pypi",
            "version": "==2.8.4"
        },
        "pyrsistent": {
            "hashes": [
                "sha256:cdc7b5e3ed77bed61270a47d35434a30617b9becdf2478af76ad2c6ade307280"
            ],
            "version": "==0.15.7"
        },
        "python-dateutil": {
            "hashes": [
                "sha256:73ebfe9dbf22e832286dafa60473e4cd239f8592f699aa5adaf10050e6e1823c",
                "sha256:75bb3f31ea686f1197762692a9ee6a7550b59fc6ca3a1f4b5d7e32fb98e2da2a"
            ],
            "version": "==2.8.1"
        },
        "python-dotenv": {
            "hashes": [
                "sha256:440c7c23d53b7d352f9c94d6f70860242c2f071cf5c029dd661ccb22d64ae42b",
                "sha256:f254bfd0c970d64ccbb6c9ebef3667ab301a71473569c991253a481f1c98dddc"
            ],
            "index": "pypi",
            "version": "==0.10.5"
        },
        "pytz": {
            "hashes": [
                "sha256:1c557d7d0e871de1f5ccd5833f60fb2550652da6be2693c1e02300743d21500d",
                "sha256:b02c06db6cf09c12dd25137e563b31700d3b80fcc4ad23abb7a315f2789819be"
            ],
            "version": "==2019.3"
        },
        "pyzmq": {
            "hashes": [
                "sha256:01b588911714a6696283de3904f564c550c9e12e8b4995e173f1011755e01086",
                "sha256:0573b9790aa26faff33fba40f25763657271d26f64bffb55a957a3d4165d6098",
                "sha256:0fa82b9fc3334478be95a5566f35f23109f763d1669bb762e3871a8fa2a4a037",
                "sha256:1e59b7b19396f26e360f41411a5d4603356d18871049cd7790f1a7d18f65fb2c",
                "sha256:2a294b4f44201bb21acc2c1a17ff87fbe57b82060b10ddb00ac03e57f3d7fcfa",
                "sha256:355b38d7dd6f884b8ee9771f59036bcd178d98539680c4f87e7ceb2c6fd057b6",
                "sha256:4b73d20aec63933bbda7957e30add233289d86d92a0bb9feb3f4746376f33527",
                "sha256:4ec47f2b50bdb97df58f1697470e5c58c3c5109289a623e30baf293481ff0166",
                "sha256:5541dc8cad3a8486d58bbed076cb113b65b5dd6b91eb94fb3e38a3d1d3022f20",
                "sha256:6fca7d11310430e751f9832257866a122edf9d7b635305c5d8c51f74a5174d3d",
                "sha256:7369656f89878455a5bcd5d56ca961884f5d096268f71c0750fc33d6732a25e5",
                "sha256:75d73ee7ca4b289a2a2dfe0e6bd8f854979fc13b3fe4ebc19381be3b04e37a4a",
                "sha256:80c928d5adcfa12346b08d31360988d843b54b94154575cccd628f1fe91446bc",
                "sha256:83ce18b133dc7e6789f64cb994e7376c5aa6b4aeced993048bf1d7f9a0fe6d3a",
                "sha256:8b8498ceee33a7023deb2f3db907ca41d6940321e282297327a9be41e3983792",
                "sha256:8c69a6cbfa94da29a34f6b16193e7c15f5d3220cb772d6d17425ff3faa063a6d",
                "sha256:8ff946b20d13a99dc5c21cb76f4b8b253eeddf3eceab4218df8825b0c65ab23d",
                "sha256:972d723a36ab6a60b7806faa5c18aa3c080b7d046c407e816a1d8673989e2485",
                "sha256:a6c9c42bbdba3f9c73aedbb7671815af1943ae8073e532c2b66efb72f39f4165",
                "sha256:aa3872f2ebfc5f9692ef8957fe69abe92d905a029c0608e45ebfcd451ad30ab5",
                "sha256:cf08435b14684f7f2ca2df32c9df38a79cdc17c20dc461927789216cb43d8363",
                "sha256:d30db4566177a6205ed1badb8dbbac3c043e91b12a2db5ef9171b318c5641b75",
                "sha256:d5ac84f38575a601ab20c1878818ffe0d09eb51d6cb8511b636da46d0fd8949a",
                "sha256:e37f22eb4bfbf69cd462c7000616e03b0cdc1b65f2d99334acad36ea0e4ddf6b",
                "sha256:e6549dd80de7b23b637f586217a4280facd14ac01e9410a037a13854a6977299",
                "sha256:ed6205ca0de035f252baa0fd26fdd2bc8a8f633f92f89ca866fd423ff26c6f25",
                "sha256:efdde21febb9b5d7a8e0b87ea2549d7e00fda1936459cfb27fb6fca0c36af6c1",
                "sha256:f4e72646bfe79ff3adbf1314906bbd2d67ef9ccc71a3a98b8b2ccbcca0ab7bec"
            ],
            "index": "pypi",
            "version": "==18.1.1"
        },
        "requests": {
            "hashes": [
                "sha256:11e007a8a2aa0323f5a921e9e6a2d7e4e67d9877e85773fba9ba6419025cbeb4",
                "sha256:9cf5292fcd0f598c671cfc1e0d7d1a7f13bb8085e9a590f48c010551dc6c4b31"
            ],
            "version": "==2.22.0"
        },
        "six": {
            "hashes": [
                "sha256:236bdbdce46e6e6a3d61a337c0f8b763ca1e8717c03b369e87a7ec7ce1319c0a",
                "sha256:8f3cd2e254d8f793e7f3d6d9df77b92252b52637291d0f0da013c76ea2724b6c"
            ],
            "version": "==1.14.0"
        },
        "tzlocal": {
            "hashes": [
                "sha256:11c9f16e0a633b4b60e1eede97d8a46340d042e67b670b290ca526576e039048",
                "sha256:949b9dd5ba4be17190a80c0268167d7e6c92c62b30026cf9764caf3e308e5590"
            ],
            "version": "==2.0.0"
        },
        "urllib3": {
            "hashes": [
                "sha256:2f3db8b19923a873b3e5256dc9c2dedfa883e33d87c690d9c7913e1f40673cdc",
                "sha256:87716c2d2a7121198ebcb7ce7cccf6ce5e9ba539041cfbaeecfb641dc0bf6acc"
            ],
            "version": "==1.25.8"
        },
        "werkzeug": {
            "hashes": [
                "sha256:7f91416b2e6902e39190552d5e05bc94c0d5034688753fceb28eaa9d16795027",
                "sha256:834e6f4828864350b7c173a2be027f0a692512bbe9d7ddd52da8e29ff991a726"
            ],
            "version": "==1.0.0rc1"
        }
    },
    "develop": {
        "appdirs": {
            "hashes": [
                "sha256:9e5896d1372858f8dd3344faf4e5014d21849c756c8d5701f78f8a103b372d92",
                "sha256:d8b24664561d0d34ddfaec54636d502d7cea6e29c3eaf68f3df6180863e2166e"
            ],
            "version": "==1.4.3"
        },
        "aspy.yaml": {
            "hashes": [
                "sha256:463372c043f70160a9ec950c3f1e4c3a82db5fca01d334b6bc89c7164d744bdc",
                "sha256:e7c742382eff2caed61f87a39d13f99109088e5e93f04d76eb8d4b28aa143f45"
            ],
            "version": "==1.3.0"
        },
        "attrs": {
            "hashes": [
                "sha256:08a96c641c3a74e44eb59afb61a24f2cb9f4d7188748e76ba4bb5edfa3cb7d1c",
                "sha256:f7b7ce16570fe9965acd6d30101a28f62fb4a7f9e926b3bbc9b61f8b04247e72"
            ],
            "version": "==19.3.0"
        },
        "bandit": {
            "hashes": [
                "sha256:336620e220cf2d3115877685e264477ff9d9abaeb0afe3dc7264f55fa17a3952",
                "sha256:41e75315853507aa145d62a78a2a6c5e3240fe14ee7c601459d0df9418196065"
            ],
            "index": "pypi",
            "version": "==1.6.2"
        },
        "black": {
            "hashes": [
                "sha256:1b30e59be925fafc1ee4565e5e08abef6b03fe455102883820fe5ee2e4734e0b",
                "sha256:c2edb73a08e9e0e6f65a0e6af18b059b8b1cdd5bef997d7a0b181df93dc81539"
            ],
            "index": "pypi",
            "version": "==19.10b0"
        },
        "certifi": {
            "hashes": [
                "sha256:017c25db2a153ce562900032d5bc68e9f191e44e9a0f762f373977de9df1fbb3",
                "sha256:25b64c7da4cd7479594d035c08c2d809eb4aab3a26e5a990ea98cc450c320f1f"
            ],
            "version": "==2019.11.28"
        },
        "cfgv": {
            "hashes": [
                "sha256:edb387943b665bf9c434f717bf630fa78aecd53d5900d2e05da6ad6048553144",
                "sha256:fbd93c9ab0a523bf7daec408f3be2ed99a980e20b2d19b50fc184ca6b820d289"
            ],
            "version": "==2.0.1"
        },
        "click": {
            "hashes": [
                "sha256:2335065e6395b9e67ca716de5f7526736bfa6ceead690adf616d925bdc622b13",
                "sha256:5b94b49521f6456670fdb30cd82a4eca9412788a93fa6dd6df72c94d5a8ff2d7"
            ],
            "version": "==7.0"
        },
        "coverage": {
            "hashes": [
                "sha256:15cf13a6896048d6d947bf7d222f36e4809ab926894beb748fc9caa14605d9c3",
                "sha256:1daa3eceed220f9fdb80d5ff950dd95112cd27f70d004c7918ca6dfc6c47054c",
                "sha256:1e44a022500d944d42f94df76727ba3fc0a5c0b672c358b61067abb88caee7a0",
                "sha256:25dbf1110d70bab68a74b4b9d74f30e99b177cde3388e07cc7272f2168bd1477",
                "sha256:3230d1003eec018ad4a472d254991e34241e0bbd513e97a29727c7c2f637bd2a",
                "sha256:3dbb72eaeea5763676a1a1efd9b427a048c97c39ed92e13336e726117d0b72bf",
                "sha256:5012d3b8d5a500834783689a5d2292fe06ec75dc86ee1ccdad04b6f5bf231691",
                "sha256:51bc7710b13a2ae0c726f69756cf7ffd4362f4ac36546e243136187cfcc8aa73",
                "sha256:527b4f316e6bf7755082a783726da20671a0cc388b786a64417780b90565b987",
                "sha256:722e4557c8039aad9592c6a4213db75da08c2cd9945320220634f637251c3894",
                "sha256:76e2057e8ffba5472fd28a3a010431fd9e928885ff480cb278877c6e9943cc2e",
                "sha256:77afca04240c40450c331fa796b3eab6f1e15c5ecf8bf2b8bee9706cd5452fef",
                "sha256:7afad9835e7a651d3551eab18cbc0fdb888f0a6136169fbef0662d9cdc9987cf",
                "sha256:9bea19ac2f08672636350f203db89382121c9c2ade85d945953ef3c8cf9d2a68",
                "sha256:a8b8ac7876bc3598e43e2603f772d2353d9931709345ad6c1149009fd1bc81b8",
                "sha256:b0840b45187699affd4c6588286d429cd79a99d509fe3de0f209594669bb0954",
                "sha256:b26aaf69713e5674efbde4d728fb7124e429c9466aeaf5f4a7e9e699b12c9fe2",
                "sha256:b63dd43f455ba878e5e9f80ba4f748c0a2156dde6e0e6e690310e24d6e8caf40",
                "sha256:be18f4ae5a9e46edae3f329de2191747966a34a3d93046dbdf897319923923bc",
                "sha256:c312e57847db2526bc92b9bfa78266bfbaabac3fdcd751df4d062cd4c23e46dc",
                "sha256:c60097190fe9dc2b329a0eb03393e2e0829156a589bd732e70794c0dd804258e",
                "sha256:c62a2143e1313944bf4a5ab34fd3b4be15367a02e9478b0ce800cb510e3bbb9d",
                "sha256:cc1109f54a14d940b8512ee9f1c3975c181bbb200306c6d8b87d93376538782f",
                "sha256:cd60f507c125ac0ad83f05803063bed27e50fa903b9c2cfee3f8a6867ca600fc",
                "sha256:d513cc3db248e566e07a0da99c230aca3556d9b09ed02f420664e2da97eac301",
                "sha256:d649dc0bcace6fcdb446ae02b98798a856593b19b637c1b9af8edadf2b150bea",
                "sha256:d7008a6796095a79544f4da1ee49418901961c97ca9e9d44904205ff7d6aa8cb",
                "sha256:da93027835164b8223e8e5af2cf902a4c80ed93cb0909417234f4a9df3bcd9af",
                "sha256:e69215621707119c6baf99bda014a45b999d37602cb7043d943c76a59b05bf52",
                "sha256:ea9525e0fef2de9208250d6c5aeeee0138921057cd67fcef90fbed49c4d62d37",
                "sha256:fca1669d464f0c9831fd10be2eef6b86f5ebd76c724d1e0706ebdff86bb4adf0"
            ],
            "version": "==5.0.3"
        },
        "entrypoints": {
            "hashes": [
                "sha256:589f874b313739ad35be6e0cd7efde2a4e9b6fea91edcc34e58ecbb8dbe56d19",
                "sha256:c70dd71abe5a8c85e55e12c19bd91ccfeec11a6e99044204511f9ed547d48451"
            ],
            "version": "==0.3"
        },
        "eradicate": {
            "hashes": [
                "sha256:4ffda82aae6fd49dfffa777a857cb758d77502a1f2e0f54c9ac5155a39d2d01a"
            ],
            "version": "==1.0"
        },
        "filelock": {
            "hashes": [
                "sha256:18d82244ee114f543149c66a6e0c14e9c4f8a1044b5cdaadd0f82159d6a6ff59",
                "sha256:929b7d63ec5b7d6b71b0fa5ac14e030b3f70b75747cef1b10da9b879fef15836"
            ],
            "version": "==3.0.12"
        },
        "flake8": {
            "hashes": [
                "sha256:45681a117ecc81e870cbf1262835ae4af5e7a8b08e40b944a8a6e6b895914cfb",
                "sha256:49356e766643ad15072a789a20915d3c91dc89fd313ccd71802303fd67e4deca"
            ],
            "index": "pypi",
            "version": "==3.7.9"
        },
        "flake8-bugbear": {
            "hashes": [
                "sha256:a3ddc03ec28ba2296fc6f89444d1c946a6b76460f859795b35b77d4920a51b63",
                "sha256:bd02e4b009fb153fe6072c31c52aeab5b133d508095befb2ffcf3b41c4823162"
            ],
            "index": "pypi",
            "version": "==20.1.4"
        },
        "flake8-comprehensions": {
            "hashes": [
                "sha256:d08323aa801aef33477cd33f2f5ce3acb1aafd26803ab0d171d85d514c1273a2",
                "sha256:e7db586bb6eb95afdfd87ed244c90e57ae1352db8ef0ad3012fca0200421e5df"
            ],
            "index": "pypi",
            "version": "==3.2.2"
        },
        "flake8-eradicate": {
            "hashes": [
                "sha256:b0bcdbb70a489fb799f9ee11fefc57bd0d3251e1ea9bdc5bf454443cccfd620c",
                "sha256:b693e9dfe6da42dbc7fb75af8486495b9414d1ab0372d15efcf85a2ac85fd368"
            ],
            "index": "pypi",
            "version": "==0.2.4"
        },
        "flake8-polyfill": {
            "hashes": [
                "sha256:12be6a34ee3ab795b19ca73505e7b55826d5f6ad7230d31b18e106400169b9e9",
                "sha256:e44b087597f6da52ec6393a709e7108b2905317d0c0b744cdca6208e670d8eda"
            ],
            "version": "==1.0.2"
        },
        "gitdb2": {
            "hashes": [
                "sha256:1b6df1433567a51a4a9c1a5a0de977aa351a405cc56d7d35f3388bad1f630350",
                "sha256:96bbb507d765a7f51eb802554a9cfe194a174582f772e0d89f4e87288c288b7b"
            ],
            "version": "==2.0.6"
        },
        "gitpython": {
            "hashes": [
                "sha256:9c2398ffc3dcb3c40b27324b316f08a4f93ad646d5a6328cafbb871aa79f5e42",
                "sha256:c155c6a2653593ccb300462f6ef533583a913e17857cfef8fc617c246b6dc245"
            ],
            "version": "==3.0.5"
        },
        "hyrisecockpit": {
            "editable": true,
            "path": "."
        },
        "identify": {
            "hashes": [
                "sha256:1222b648251bdcb8deb240b294f450fbf704c7984e08baa92507e4ea10b436d5",
                "sha256:d824ebe21f38325c771c41b08a95a761db1982f1fc0eee37c6c97df3f1636b96"
            ],
            "version": "==1.4.11"
        },
        "isort": {
            "hashes": [
                "sha256:54da7e92468955c4fceacd0c86bd0ec997b0e1ee80d97f67c35a78b719dccab1",
                "sha256:6e811fcb295968434526407adb8796944f1988c5b65e8139058f2014cbe100fd"
            ],
            "index": "pypi",
            "version": "==4.3.21"
        },
        "mccabe": {
            "hashes": [
                "sha256:ab8a6258860da4b6677da4bd2fe5dc2c659cff31b3ee4f7f5d64e79735b80d42",
                "sha256:dd8d182285a0fe56bace7f45b5e7d1a6ebcbf524e8f3bd87eb0f125271b8831f"
            ],
            "version": "==0.6.1"
        },
        "more-itertools": {
            "hashes": [
                "sha256:5dd8bcf33e5f9513ffa06d5ad33d78f31e1931ac9a18f33d37e77a180d393a7c",
                "sha256:b1ddb932186d8a6ac451e1d95844b382f55e12686d51ca0c68b6f61f2ab7a507"
            ],
            "version": "==8.2.0"
        },
        "mypy": {
            "hashes": [
                "sha256:0a9a45157e532da06fe56adcfef8a74629566b607fa2c1ac0122d1ff995c748a",
                "sha256:2c35cae79ceb20d47facfad51f952df16c2ae9f45db6cb38405a3da1cf8fc0a7",
                "sha256:4b9365ade157794cef9685791032521233729cb00ce76b0ddc78749abea463d2",
                "sha256:53ea810ae3f83f9c9b452582261ea859828a9ed666f2e1ca840300b69322c474",
                "sha256:634aef60b4ff0f650d3e59d4374626ca6153fcaff96ec075b215b568e6ee3cb0",
                "sha256:7e396ce53cacd5596ff6d191b47ab0ea18f8e0ec04e15d69728d530e86d4c217",
                "sha256:7eadc91af8270455e0d73565b8964da1642fe226665dd5c9560067cd64d56749",
                "sha256:7f672d02fffcbace4db2b05369142e0506cdcde20cea0e07c7c2171c4fd11dd6",
                "sha256:85baab8d74ec601e86134afe2bcccd87820f79d2f8d5798c889507d1088287bf",
                "sha256:87c556fb85d709dacd4b4cb6167eecc5bbb4f0a9864b69136a0d4640fdc76a36",
                "sha256:a6bd44efee4dc8c3324c13785a9dc3519b3ee3a92cada42d2b57762b7053b49b",
                "sha256:c6d27bd20c3ba60d5b02f20bd28e20091d6286a699174dfad515636cb09b5a72",
                "sha256:e2bb577d10d09a2d8822a042a23b8d62bc3b269667c9eb8e60a6edfa000211b1",
                "sha256:f97a605d7c8bc2c6d1172c2f0d5a65b24142e11a58de689046e62c2d632ca8c1"
            ],
            "index": "pypi",
            "version": "==0.761"
        },
        "mypy-extensions": {
            "hashes": [
                "sha256:090fedd75945a69ae91ce1303b5824f428daf5a028d2f6ab8a299250a846f15d",
                "sha256:2d82818f5bb3e369420cb3c4060a7970edba416647068eb4c5343488a6c604a8"
            ],
            "version": "==0.4.3"
        },
        "nodeenv": {
            "hashes": [
                "sha256:561057acd4ae3809e665a9aaaf214afff110bbb6a6d5c8a96121aea6878408b3"
            ],
            "version": "==1.3.4"
        },
        "packaging": {
            "hashes": [
                "sha256:170748228214b70b672c581a3dd610ee51f733018650740e98c7df862a583f73",
                "sha256:e665345f9eef0c621aa0bf2f8d78cf6d21904eef16a93f020240b704a57f1334"
            ],
            "version": "==20.1"
        },
        "pathspec": {
            "hashes": [
                "sha256:163b0632d4e31cef212976cf57b43d9fd6b0bac6e67c26015d611a647d5e7424",
                "sha256:562aa70af2e0d434367d9790ad37aed893de47f1693e4201fd1d3dca15d19b96"
            ],
            "version": "==0.7.0"
        },
        "pbr": {
            "hashes": [
                "sha256:139d2625547dbfa5fb0b81daebb39601c478c21956dc57e2e07b74450a8c506b",
                "sha256:61aa52a0f18b71c5cc58232d2cf8f8d09cd67fcad60b742a60124cb8d6951488"
            ],
            "version": "==5.4.4"
        },
        "pep8-naming": {
            "hashes": [
                "sha256:45f330db8fcfb0fba57458c77385e288e7a3be1d01e8ea4268263ef677ceea5f",
                "sha256:a33d38177056321a167decd6ba70b890856ba5025f0a8eca6a3eda607da93caf"
            ],
            "index": "pypi",
            "version": "==0.9.1"
        },
        "pipenv": {
            "hashes": [
                "sha256:56ad5f5cb48f1e58878e14525a6e3129d4306049cb76d2f6a3e95df0d5fc6330",
                "sha256:7df8e33a2387de6f537836f48ac6fcd94eda6ed9ba3d5e3fd52e35b5bc7ff49e",
                "sha256:a673e606e8452185e9817a987572b55360f4d28b50831ef3b42ac3cab3fee846"
            ],
            "version": "==2018.11.26"
        },
        "pipenv-to-requirements": {
            "hashes": [
                "sha256:1c18682a4ec70eb07261d2b558df3ee22ea00192663a1b98fd1e45e22946c163",
                "sha256:cb70471a17a7d4658caffe989539413313d51df1b3a54838bcd7e7d3ab3fcc18"
            ],
            "index": "pypi",
            "version": "==0.9.0"
        },
        "pluggy": {
            "hashes": [
                "sha256:15b2acde666561e1298d71b523007ed7364de07029219b604cf808bfa1c765b0",
                "sha256:966c145cd83c96502c3c3868f50408687b38434af77734af1e9ca461a4081d2d"
            ],
            "version": "==0.13.1"
        },
        "pre-commit": {
            "hashes": [
                "sha256:0385479a0fe0765b1d32241f6b5358668cb4b6496a09aaf9c79acc6530489dbb",
                "sha256:bf80d9dd58bea4f45d5d71845456fdcb78c1027eda9ed562db6fa2bd7a680c3a"
            ],
            "index": "pypi",
            "version": "==2.0.1"
        },
        "py": {
            "hashes": [
                "sha256:5e27081401262157467ad6e7f851b7aa402c5852dbcb3dae06768434de5752aa",
                "sha256:c20fdd83a5dbc0af9efd622bee9a5564e278f6380fffcacc43ba6f43db2813b0"
            ],
            "version": "==1.8.1"
        },
        "pycodestyle": {
            "hashes": [
                "sha256:95a2219d12372f05704562a14ec30bc76b05a5b297b21a5dfe3f6fac3491ae56",
                "sha256:e40a936c9a450ad81df37f549d676d127b1b66000a6c500caa2b085bc0ca976c"
            ],
            "version": "==2.5.0"
        },
        "pydocstyle": {
            "hashes": [
                "sha256:da7831660b7355307b32778c4a0dbfb137d89254ef31a2b2978f50fc0b4d7586",
                "sha256:f4f5d210610c2d153fae39093d44224c17429e2ad7da12a8b419aba5c2f614b5"
            ],
            "index": "pypi",
            "version": "==5.0.2"
        },
        "pyflakes": {
            "hashes": [
                "sha256:17dbeb2e3f4d772725c777fabc446d5634d1038f234e77343108ce445ea69ce0",
                "sha256:d976835886f8c5b31d47970ed689944a0262b5f3afa00a5a7b4dc81e5449f8a2"
            ],
            "version": "==2.1.1"
        },
        "pyparsing": {
            "hashes": [
                "sha256:4c830582a84fb022400b85429791bc551f1f4871c33f23e44f353119e92f969f",
                "sha256:c342dccb5250c08d45fd6f8b4a559613ca603b57498511740e65cd11a2e7dcec"
            ],
            "version": "==2.4.6"
        },
        "pytest": {
            "hashes": [
                "sha256:0d5fe9189a148acc3c3eb2ac8e1ac0742cb7618c084f3d228baaec0c254b318d",
                "sha256:ff615c761e25eb25df19edddc0b970302d2a9091fbce0e7213298d85fb61fef6"
            ],
            "index": "pypi",
            "version": "==5.3.5"
        },
        "pytest-cov": {
            "hashes": [
                "sha256:cc6742d8bac45070217169f5f72ceee1e0e55b0221f54bcf24845972d3a47f2b",
                "sha256:cdbdef4f870408ebdbfeb44e63e07eb18bb4619fae852f6e760645fa36172626"
            ],
            "index": "pypi",
            "version": "==2.8.1"
        },
        "pytest-testdox": {
            "hashes": [
                "sha256:082352573dcb5df59054ee41bdd9f6f47d3f1b6624aea6586548ba0c640cbd9d",
                "sha256:ff7117fe8544afbcac63952a9b3479f0b3ff92d8c43e380cb329f2803af8c3ac"
            ],
            "index": "pypi",
            "version": "==1.2.1"
        },
        "pyyaml": {
            "hashes": [
                "sha256:059b2ee3194d718896c0ad077dd8c043e5e909d9180f387ce42012662a4946d6",
                "sha256:1cf708e2ac57f3aabc87405f04b86354f66799c8e62c28c5fc5f88b5521b2dbf",
                "sha256:24521fa2890642614558b492b473bee0ac1f8057a7263156b02e8b14c88ce6f5",
                "sha256:4fee71aa5bc6ed9d5f116327c04273e25ae31a3020386916905767ec4fc5317e",
                "sha256:70024e02197337533eef7b85b068212420f950319cc8c580261963aefc75f811",
                "sha256:74782fbd4d4f87ff04159e986886931456a1894c61229be9eaf4de6f6e44b99e",
                "sha256:940532b111b1952befd7db542c370887a8611660d2b9becff75d39355303d82d",
                "sha256:cb1f2f5e426dc9f07a7681419fe39cee823bb74f723f36f70399123f439e9b20",
                "sha256:dbbb2379c19ed6042e8f11f2a2c66d39cceb8aeace421bfc29d085d93eda3689",
                "sha256:e3a057b7a64f1222b56e47bcff5e4b94c4f61faac04c7c4ecb1985e18caa3994",
                "sha256:e9f45bd5b92c7974e59bcd2dcc8631a6b6cc380a904725fce7bc08872e691615"
            ],
            "version": "==5.3"
        },
        "regex": {
            "hashes": [
                "sha256:07b39bf943d3d2fe63d46281d8504f8df0ff3fe4c57e13d1656737950e53e525",
                "sha256:0932941cdfb3afcbc26cc3bcf7c3f3d73d5a9b9c56955d432dbf8bbc147d4c5b",
                "sha256:0e182d2f097ea8549a249040922fa2b92ae28be4be4895933e369a525ba36576",
                "sha256:10671601ee06cf4dc1bc0b4805309040bb34c9af423c12c379c83d7895622bb5",
                "sha256:23e2c2c0ff50f44877f64780b815b8fd2e003cda9ce817a7fd00dea5600c84a0",
                "sha256:26ff99c980f53b3191d8931b199b29d6787c059f2e029b2b0c694343b1708c35",
                "sha256:27429b8d74ba683484a06b260b7bb00f312e7c757792628ea251afdbf1434003",
                "sha256:3e77409b678b21a056415da3a56abfd7c3ad03da71f3051bbcdb68cf44d3c34d",
                "sha256:4e8f02d3d72ca94efc8396f8036c0d3bcc812aefc28ec70f35bb888c74a25161",
                "sha256:4eae742636aec40cf7ab98171ab9400393360b97e8f9da67b1867a9ee0889b26",
                "sha256:6a6ae17bf8f2d82d1e8858a47757ce389b880083c4ff2498dba17c56e6c103b9",
                "sha256:6a6ba91b94427cd49cd27764679024b14a96874e0dc638ae6bdd4b1a3ce97be1",
                "sha256:7bcd322935377abcc79bfe5b63c44abd0b29387f267791d566bbb566edfdd146",
                "sha256:98b8ed7bb2155e2cbb8b76f627b2fd12cf4b22ab6e14873e8641f266e0fb6d8f",
                "sha256:bd25bb7980917e4e70ccccd7e3b5740614f1c408a642c245019cff9d7d1b6149",
                "sha256:d0f424328f9822b0323b3b6f2e4b9c90960b24743d220763c7f07071e0778351",
                "sha256:d58e4606da2a41659c84baeb3cfa2e4c87a74cec89a1e7c56bee4b956f9d7461",
                "sha256:e3cd21cc2840ca67de0bbe4071f79f031c81418deb544ceda93ad75ca1ee9f7b",
                "sha256:e6c02171d62ed6972ca8631f6f34fa3281d51db8b326ee397b9c83093a6b7242",
                "sha256:e7c7661f7276507bce416eaae22040fd91ca471b5b33c13f8ff21137ed6f248c",
                "sha256:ecc6de77df3ef68fee966bb8cb4e067e84d4d1f397d0ef6fce46913663540d77"
            ],
            "version": "==2020.1.8"
        },
        "rope": {
            "hashes": [
                "sha256:52423a7eebb5306a6d63bdc91a7c657db51ac9babfb8341c9a1440831ecf3203",
                "sha256:ae1fa2fd56f64f4cc9be46493ce54bed0dd12dee03980c61a4393d89d84029ad",
                "sha256:d2830142c2e046f5fc26a022fe680675b6f48f81c7fc1f03a950706e746e9dfe"
            ],
            "index": "pypi",
            "version": "==0.16.0"
        },
        "six": {
            "hashes": [
                "sha256:236bdbdce46e6e6a3d61a337c0f8b763ca1e8717c03b369e87a7ec7ce1319c0a",
                "sha256:8f3cd2e254d8f793e7f3d6d9df77b92252b52637291d0f0da013c76ea2724b6c"
            ],
            "version": "==1.14.0"
        },
        "smmap2": {
            "hashes": [
                "sha256:0555a7bf4df71d1ef4218e4807bbf9b201f910174e6e08af2e138d4e517b4dde",
                "sha256:29a9ffa0497e7f2be94ca0ed1ca1aa3cd4cf25a1f6b4f5f87f74b46ed91d609a"
            ],
            "version": "==2.0.5"
        },
        "snowballstemmer": {
            "hashes": [
                "sha256:209f257d7533fdb3cb73bdbd24f436239ca3b2fa67d56f6ff88e86be08cc5ef0",
                "sha256:df3bac3df4c2c01363f3dd2cfa78cce2840a79b9f1c2d2de9ce8d31683992f52"
            ],
            "version": "==2.0.0"
        },
        "stevedore": {
            "hashes": [
                "sha256:01d9f4beecf0fbd070ddb18e5efb10567801ba7ef3ddab0074f54e3cd4e91730",
                "sha256:e0739f9739a681c7a1fda76a102b65295e96a144ccdb552f2ae03c5f0abe8a14"
            ],
            "version": "==1.31.0"
        },
        "toml": {
            "hashes": [
                "sha256:229f81c57791a41d65e399fc06bf0848bab550a9dfd5ed66df18ce5f05e73d5c",
                "sha256:235682dd292d5899d361a811df37e04a8828a5b1da3115886b73cf81ebc9100e"
            ],
            "version": "==0.10.0"
        },
        "typed-ast": {
            "hashes": [
                "sha256:0666aa36131496aed8f7be0410ff974562ab7eeac11ef351def9ea6fa28f6355",
                "sha256:0c2c07682d61a629b68433afb159376e24e5b2fd4641d35424e462169c0a7919",
                "sha256:249862707802d40f7f29f6e1aad8d84b5aa9e44552d2cc17384b209f091276aa",
                "sha256:24995c843eb0ad11a4527b026b4dde3da70e1f2d8806c99b7b4a7cf491612652",
                "sha256:269151951236b0f9a6f04015a9004084a5ab0d5f19b57de779f908621e7d8b75",
                "sha256:4083861b0aa07990b619bd7ddc365eb7fa4b817e99cf5f8d9cf21a42780f6e01",
                "sha256:498b0f36cc7054c1fead3d7fc59d2150f4d5c6c56ba7fb150c013fbc683a8d2d",
                "sha256:4e3e5da80ccbebfff202a67bf900d081906c358ccc3d5e3c8aea42fdfdfd51c1",
                "sha256:6daac9731f172c2a22ade6ed0c00197ee7cc1221aa84cfdf9c31defeb059a907",
                "sha256:715ff2f2df46121071622063fc7543d9b1fd19ebfc4f5c8895af64a77a8c852c",
                "sha256:73d785a950fc82dd2a25897d525d003f6378d1cb23ab305578394694202a58c3",
                "sha256:8c8aaad94455178e3187ab22c8b01a3837f8ee50e09cf31f1ba129eb293ec30b",
                "sha256:8ce678dbaf790dbdb3eba24056d5364fb45944f33553dd5869b7580cdbb83614",
                "sha256:aaee9905aee35ba5905cfb3c62f3e83b3bec7b39413f0a7f19be4e547ea01ebb",
                "sha256:bcd3b13b56ea479b3650b82cabd6b5343a625b0ced5429e4ccad28a8973f301b",
                "sha256:c9e348e02e4d2b4a8b2eedb48210430658df6951fa484e59de33ff773fbd4b41",
                "sha256:d205b1b46085271b4e15f670058ce182bd1199e56b317bf2ec004b6a44f911f6",
                "sha256:d43943ef777f9a1c42bf4e552ba23ac77a6351de620aa9acf64ad54933ad4d34",
                "sha256:d5d33e9e7af3b34a40dc05f498939f0ebf187f07c385fd58d591c533ad8562fe",
                "sha256:fc0fea399acb12edbf8a628ba8d2312f583bdbdb3335635db062fa98cf71fca4",
                "sha256:fe460b922ec15dd205595c9b5b99e2f056fd98ae8f9f56b888e7a17dc2b757e7"
            ],
            "version": "==1.4.1"
        },
        "typing-extensions": {
            "hashes": [
                "sha256:091ecc894d5e908ac75209f10d5b4f118fbdb2eb1ede6a63544054bb1edb41f2",
                "sha256:910f4656f54de5993ad9304959ce9bb903f90aadc7c67a0bef07e678014e892d",
                "sha256:cf8b63fedea4d89bab840ecbb93e75578af28f76f66c35889bd7065f5af88575"
            ],
            "version": "==3.7.4.1"
        },
        "virtualenv": {
            "hashes": [
                "sha256:916497082376027a387c49af092a4316c0e9db753f95ea1af22eba569f107cfe",
                "sha256:9a87270123622593ad454a81055b771a8898590ff3d6f3abbe48c4111ff49e79"
            ],
            "version": "==20.0.0b1"
        },
        "virtualenv-clone": {
            "hashes": [
                "sha256:532f789a5c88adf339506e3ca03326f20ee82fd08ee5586b44dc859b5b4468c5",
                "sha256:c88ae171a11b087ea2513f260cdac9232461d8e9369bcd1dc143fc399d220557"
            ],
            "version": "==0.5.3"
        },
        "wcwidth": {
            "hashes": [
                "sha256:8fd29383f539be45b20bd4df0dc29c20ba48654a41e661925e612311e9f3c603",
                "sha256:f28b3e8a6483e5d49e7f8949ac1a78314e740333ae305b4ba5defd3e74fb37a8"
            ],
            "version": "==0.1.8"
        }
    }
}<|MERGE_RESOLUTION|>--- conflicted
+++ resolved
@@ -1,11 +1,7 @@
 {
     "_meta": {
         "hash": {
-<<<<<<< HEAD
-            "sha256": "c93a8c181b75020e924426115f03d4bb04fb6970ca8aa42d99d6e8711caa3a6d"
-=======
-            "sha256": "cc7af6250a554d7458bd4c74b50a2fc66e6d5c0bb06d867cdd643c9b4f934b3b"
->>>>>>> 96c88753
+            "sha256": "0aea4178db4575eada0e71138eac8b9480b10207e51d351ffaffc5d00a62c360"
         },
         "pipfile-spec": 6,
         "requires": {
