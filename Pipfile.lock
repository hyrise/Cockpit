--- conflicted
+++ resolved
@@ -1,11 +1,7 @@
 {
     "_meta": {
         "hash": {
-<<<<<<< HEAD
-            "sha256": "398b91592e686b437b9eb2697f9d8d636a40bf80722d1d8ed6d9e83cfbdfcb73"
-=======
             "sha256": "c00f4163d7f2ff9b575cf4d52bc162c39d20106720abe196e3b96a21bbdde62c"
->>>>>>> 3f3c66c8
         },
         "pipfile-spec": 6,
         "requires": {
@@ -62,7 +58,6 @@
                 "sha256:dacca89f4bfadd5de3d7489b7c8a566eee0d3676333fbb50030263894c38c0dc"
             ],
             "version": "==7.1.2"
-<<<<<<< HEAD
         },
         "cycler": {
             "hashes": [
@@ -70,8 +65,6 @@
                 "sha256:cd7b2d1018258d7247a71425e9f26463dfb444d411c39569972f4ce586b0c9d8"
             ],
             "version": "==0.10.0"
-=======
->>>>>>> 3f3c66c8
         },
         "flask": {
             "hashes": [
@@ -199,7 +192,6 @@
             "index": "pypi",
             "version": "==3.5.1"
         },
-<<<<<<< HEAD
         "matplotlib": {
             "hashes": [
                 "sha256:2466d4dddeb0f5666fd1e6736cc5287a4f9f7ae6c1a9e0779deff798b28e1d35",
@@ -220,8 +212,6 @@
             "index": "pypi",
             "version": "==3.2.1"
         },
-=======
->>>>>>> 3f3c66c8
         "msgpack": {
             "hashes": [
                 "sha256:26cb40116111c232bc235ce131cc3b4e76549088cb154e66a2eb8ff6fcc907ec",
@@ -268,10 +258,7 @@
                 "sha256:eb2286249ebfe8fcb5b425e5ec77e4736d53ee56d3ad296f8947f67150f495e3",
                 "sha256:fdee7540d12519865b423af411bd60ddb513d2eb2cd921149b732854995bbf8b"
             ],
-<<<<<<< HEAD
-            "index": "pypi",
-=======
->>>>>>> 3f3c66c8
+            "index": "pypi",
             "version": "==1.18.3"
         },
         "pandas": {
