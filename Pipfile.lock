--- conflicted
+++ resolved
@@ -1,11 +1,7 @@
 {
     "_meta": {
         "hash": {
-<<<<<<< HEAD
-            "sha256": "a39e66dded23e8b7f98e089feeb6e5f133e98e01eaf0c5410104102508f4d892"
-=======
             "sha256": "1826fa61fc8ea88c364c900e9b4e21227bdbeb24ea0779c888e6564647e5cdfc"
->>>>>>> e6fcae24
         },
         "pipfile-spec": 6,
         "requires": {
