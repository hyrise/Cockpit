--- conflicted
+++ resolved
@@ -1,11 +1,7 @@
 {
     "_meta": {
         "hash": {
-<<<<<<< HEAD
-            "sha256": "2ad4dd357b5b6f804496694ab0e829a11371062bcf02d68a6fa281cc4f023b84"
-=======
-            "sha256": "c00f4163d7f2ff9b575cf4d52bc162c39d20106720abe196e3b96a21bbdde62c"
->>>>>>> 005283db
+            "sha256": "142adf42f6edc420af0e702ae67e1f1fc608b609aa34df054bab77ae3557746a"
         },
         "pipfile-spec": 6,
         "requires": {
@@ -44,10 +40,10 @@
         },
         "certifi": {
             "hashes": [
-                "sha256:017c25db2a153ce562900032d5bc68e9f191e44e9a0f762f373977de9df1fbb3",
-                "sha256:25b64c7da4cd7479594d035c08c2d809eb4aab3a26e5a990ea98cc450c320f1f"
-            ],
-            "version": "==2019.11.28"
+                "sha256:1d987a998c75633c40847cc966fcf5904906c920a7f17ef374f5aa4282abd304",
+                "sha256:51fcb31174be6e6664c5f69e3e1691a2d72a1a12e90f872cbdb1567eb47b6519"
+            ],
+            "version": "==2020.4.5.1"
         },
         "chardet": {
             "hashes": [
@@ -65,19 +61,19 @@
         },
         "flask": {
             "hashes": [
-                "sha256:13f9f196f330c7c2c5d7a5cf91af894110ca0215ac051b5844701f2bfd934d52",
-                "sha256:45eb5a6fd193d6cf7e0cf5d8a5b31f83d5faae0293695626f539a823e93b13f6"
-            ],
-            "index": "pypi",
-            "version": "==1.1.1"
+                "sha256:4efa1ae2d7c9865af48986de8aeb8504bf32c7f3d6fdc9353d34b21f4b127060",
+                "sha256:8a4fdd8936eba2512e9c85df320a37e694c93945b33ef33c89946a340a238557"
+            ],
+            "index": "pypi",
+            "version": "==1.1.2"
         },
         "flask-accepts": {
             "hashes": [
-                "sha256:b8d2f55c3c9a6d889a3bc57af70868cb133abe1bec3eb740038a2242b9b0e0dc",
-                "sha256:e0fc39f85ca9a661206616dd9ae0d5756e42ee4638c43124a951b63a5722d0d5"
-            ],
-            "index": "pypi",
-            "version": "==0.16.2"
+                "sha256:73db7d9be9afea4eca5562c914391f2ca5f93d257671542bd4bf0c7033e5fb01",
+                "sha256:c8884df2bcdb32c829bce9e426e35004f0cf99894abf310e8b3936089d881dbb"
+            ],
+            "index": "pypi",
+            "version": "==0.16.4"
         },
         "flask-cors": {
             "hashes": [
@@ -89,10 +85,11 @@
         },
         "flask-restx": {
             "hashes": [
-                "sha256:bf9885bffe96ead2d5a7f53000a1d3562bf0cceca4f4a26c5d64d187aee12a25"
-            ],
-            "index": "pypi",
-            "version": "==0.1.0"
+                "sha256:a1653da19ca0b5e5c2ea59bd5f4639a7749e6a9b882f459de1814ed37872253b",
+                "sha256:ca87a1808333f4ec5a50a5740b44e6cd3879a4b940d559df3996877ec4a2f2a5"
+            ],
+            "index": "pypi",
+            "version": "==0.2.0"
         },
         "idna": {
             "hashes": [
@@ -236,41 +233,39 @@
         },
         "psycopg2-binary": {
             "hashes": [
-                "sha256:040234f8a4a8dfd692662a8308d78f63f31a97e1c42d2480e5e6810c48966a29",
-                "sha256:086f7e89ec85a6704db51f68f0dcae432eff9300809723a6e8782c41c2f48e03",
-                "sha256:18ca813fdb17bc1db73fe61b196b05dd1ca2165b884dd5ec5568877cabf9b039",
-                "sha256:19dc39616850342a2a6db70559af55b22955f86667b5f652f40c0e99253d9881",
-                "sha256:2166e770cb98f02ed5ee2b0b569d40db26788e0bf2ec3ae1a0d864ea6f1d8309",
-                "sha256:3a2522b1d9178575acee4adf8fd9f979f9c0449b00b4164bb63c3475ea6528ed",
-                "sha256:3aa773580f85a28ffdf6f862e59cb5a3cc7ef6885121f2de3fca8d6ada4dbf3b",
-                "sha256:3b5deaa3ee7180585a296af33e14c9b18c218d148e735c7accf78130765a47e3",
-                "sha256:407af6d7e46593415f216c7f56ba087a9a42bd6dc2ecb86028760aa45b802bd7",
-                "sha256:4c3c09fb674401f630626310bcaf6cd6285daf0d5e4c26d6e55ca26a2734e39b",
-                "sha256:4c6717962247445b4f9e21c962ea61d2e884fc17df5ddf5e35863b016f8a1f03",
-                "sha256:50446fae5681fc99f87e505d4e77c9407e683ab60c555ec302f9ac9bffa61103",
-                "sha256:5057669b6a66aa9ca118a2a860159f0ee3acf837eda937bdd2a64f3431361a2d",
-                "sha256:5dd90c5438b4f935c9d01fcbad3620253da89d19c1f5fca9158646407ed7df35",
-                "sha256:659c815b5b8e2a55193ede2795c1e2349b8011497310bb936da7d4745652823b",
-                "sha256:69b13fdf12878b10dc6003acc8d0abf3ad93e79813fd5f3812497c1c9fb9be49",
-                "sha256:7a1cb80e35e1ccea3e11a48afe65d38744a0e0bde88795cc56a4d05b6e4f9d70",
-                "sha256:7e6e3c52e6732c219c07bd97fff6c088f8df4dae3b79752ee3a817e6f32e177e",
-                "sha256:7f42a8490c4fe854325504ce7a6e4796b207960dabb2cbafe3c3959cb00d1d7e",
-                "sha256:84156313f258eafff716b2961644a4483a9be44a5d43551d554844d15d4d224e",
-                "sha256:8578d6b8192e4c805e85f187bc530d0f52ba86c39172e61cd51f68fddd648103",
-                "sha256:890167d5091279a27e2505ff0e1fb273f8c48c41d35c5b92adbf4af80e6b2ed6",
-                "sha256:98e10634792ac0e9e7a92a76b4991b44c2325d3e7798270a808407355e7bb0a1",
-                "sha256:9aadff9032e967865f9778485571e93908d27dab21d0fdfdec0ca779bb6f8ad9",
-                "sha256:9f24f383a298a0c0f9b3113b982e21751a8ecde6615494a3f1470eb4a9d70e9e",
-                "sha256:a73021b44813b5c84eda4a3af5826dd72356a900bac9bd9dd1f0f81ee1c22c2f",
-                "sha256:afd96845e12638d2c44d213d4810a08f4dc4a563f9a98204b7428e567014b1cd",
-                "sha256:b73ddf033d8cd4cc9dfed6324b1ad2a89ba52c410ef6877998422fcb9c23e3a8",
-                "sha256:b8f490f5fad1767a1331df1259763b3bad7d7af12a75b950c2843ba319b2415f",
-                "sha256:dbc5cd56fff1a6152ca59445178652756f4e509f672e49ccdf3d79c1043113a4",
-                "sha256:eac8a3499754790187bb00574ab980df13e754777d346f85e0ff6df929bcd964",
-                "sha256:eaed1c65f461a959284649e37b5051224f4db6ebdc84e40b5e65f2986f101a08"
-            ],
-            "index": "pypi",
-            "version": "==2.8.4"
+                "sha256:008da3ab51adc70a5f1cfbbe5db3a22607ab030eb44bcecf517ad11a0c2b3cac",
+                "sha256:07cf82c870ec2d2ce94d18e70c13323c89f2f2a2628cbf1feee700630be2519a",
+                "sha256:08507efbe532029adee21b8d4c999170a83760d38249936038bd0602327029b5",
+                "sha256:107d9be3b614e52a192719c6bf32e8813030020ea1d1215daa86ded9a24d8b04",
+                "sha256:17a0ea0b0eabf07035e5e0d520dabc7950aeb15a17c6d36128ba99b2721b25b1",
+                "sha256:3286541b9d85a340ee4ed42732d15fc1bb441dc500c97243a768154ab8505bb5",
+                "sha256:3939cf75fc89c5e9ed836e228c4a63604dff95ad19aed2bbf71d5d04c15ed5ce",
+                "sha256:40abc319f7f26c042a11658bf3dd3b0b3bceccf883ec1c565d5c909a90204434",
+                "sha256:51f7823f1b087d2020d8e8c9e6687473d3d239ba9afc162d9b2ab6e80b53f9f9",
+                "sha256:6bb2dd006a46a4a4ce95201f836194eb6a1e863f69ee5bab506673e0ca767057",
+                "sha256:702f09d8f77dc4794651f650828791af82f7c2efd8c91ae79e3d9fe4bb7d4c98",
+                "sha256:7036ccf715925251fac969f4da9ad37e4b7e211b1e920860148a10c0de963522",
+                "sha256:7b832d76cc65c092abd9505cc670c4e3421fd136fb6ea5b94efbe4c146572505",
+                "sha256:8f74e631b67482d504d7e9cf364071fc5d54c28e79a093ff402d5f8f81e23bfa",
+                "sha256:930315ac53dc65cbf52ab6b6d27422611f5fb461d763c531db229c7e1af6c0b3",
+                "sha256:96d3038f5bd061401996614f65d27a4ecb62d843eb4f48e212e6d129171a721f",
+                "sha256:a20299ee0ea2f9cca494396ac472d6e636745652a64a418b39522c120fd0a0a4",
+                "sha256:a34826d6465c2e2bbe9d0605f944f19d2480589f89863ed5f091943be27c9de4",
+                "sha256:a69970ee896e21db4c57e398646af9edc71c003bc52a3cc77fb150240fefd266",
+                "sha256:b9a8b391c2b0321e0cd7ec6b4cfcc3dd6349347bd1207d48bcb752aa6c553a66",
+                "sha256:ba13346ff6d3eb2dca0b6fa0d8a9d999eff3dcd9b55f3a890f12b0b6362b2b38",
+                "sha256:bb0608694a91db1e230b4a314e8ed00ad07ed0c518f9a69b83af2717e31291a3",
+                "sha256:c8830b7d5f16fd79d39b21e3d94f247219036b29b30c8270314c46bf8b732389",
+                "sha256:cac918cd7c4c498a60f5d2a61d4f0a6091c2c9490d81bc805c963444032d0dab",
+                "sha256:cc30cb900f42c8a246e2cb76539d9726f407330bc244ca7729c41a44e8d807fb",
+                "sha256:ccdc6a87f32b491129ada4b87a43b1895cf2c20fdb7f98ad979647506ffc41b6",
+                "sha256:d1a8b01f6a964fec702d6b6dac1f91f2b9f9fe41b310cbb16c7ef1fac82df06d",
+                "sha256:e004db88e5a75e5fdab1620fb9f90c9598c2a195a594225ac4ed2a6f1c23e162",
+                "sha256:eb2f43ae3037f1ef5e19339c41cf56947021ac892f668765cd65f8ab9814192e",
+                "sha256:fa466306fcf6b39b8a61d003123d442b23707d635a5cb05ac4e1b62cc79105cd"
+            ],
+            "index": "pypi",
+            "version": "==2.8.5"
         },
         "pyrsistent": {
             "hashes": [
@@ -404,10 +399,10 @@
         },
         "certifi": {
             "hashes": [
-                "sha256:017c25db2a153ce562900032d5bc68e9f191e44e9a0f762f373977de9df1fbb3",
-                "sha256:25b64c7da4cd7479594d035c08c2d809eb4aab3a26e5a990ea98cc450c320f1f"
-            ],
-            "version": "==2019.11.28"
+                "sha256:1d987a998c75633c40847cc966fcf5904906c920a7f17ef374f5aa4282abd304",
+                "sha256:51fcb31174be6e6664c5f69e3e1691a2d72a1a12e90f872cbdb1567eb47b6519"
+            ],
+            "version": "==2020.4.5.1"
         },
         "cfgv": {
             "hashes": [
@@ -544,10 +539,10 @@
         },
         "identify": {
             "hashes": [
-                "sha256:a7577a1f55cee1d21953a5cf11a3c839ab87f5ef909a4cba6cf52ed72b4c6059",
-                "sha256:ab246293e6585a1c6361a505b68d5b501a0409310932b7de2c2ead667b564d89"
-            ],
-            "version": "==1.4.13"
+                "sha256:2bb8760d97d8df4408f4e805883dad26a2d076f04be92a10a3e43f09c6060742",
+                "sha256:faffea0fd8ec86bb146ac538ac350ed0c73908326426d387eded0bcc9d077522"
+            ],
+            "version": "==1.4.14"
         },
         "isort": {
             "hashes": [
@@ -620,10 +615,10 @@
         },
         "pbr": {
             "hashes": [
-                "sha256:139d2625547dbfa5fb0b81daebb39601c478c21956dc57e2e07b74450a8c506b",
-                "sha256:61aa52a0f18b71c5cc58232d2cf8f8d09cd67fcad60b742a60124cb8d6951488"
-            ],
-            "version": "==5.4.4"
+                "sha256:07f558fece33b05caf857474a366dfcc00562bca13dd8b47b2b3e22d9f9bf55c",
+                "sha256:579170e23f8e0c2f24b0de612f71f648eccb79fb1322c814ae6b3c07b5ba23e8"
+            ],
+            "version": "==5.4.5"
         },
         "pep8-naming": {
             "hashes": [
@@ -695,10 +690,10 @@
         },
         "pyparsing": {
             "hashes": [
-                "sha256:4c830582a84fb022400b85429791bc551f1f4871c33f23e44f353119e92f969f",
-                "sha256:c342dccb5250c08d45fd6f8b4a559613ca603b57498511740e65cd11a2e7dcec"
-            ],
-            "version": "==2.4.6"
+                "sha256:67199f0c41a9c702154efb0e7a8cc08accf830eb003b4d9fa42c4059002e2492",
+                "sha256:700d17888d441604b0bd51535908dcb297561b040819cccde647a92439db5a2a"
+            ],
+            "version": "==3.0.0a1"
         },
         "pytest": {
             "hashes": [
@@ -750,29 +745,29 @@
         },
         "regex": {
             "hashes": [
-                "sha256:01b2d70cbaed11f72e57c1cfbaca71b02e3b98f739ce33f5f26f71859ad90431",
-                "sha256:046e83a8b160aff37e7034139a336b660b01dbfe58706f9d73f5cdc6b3460242",
-                "sha256:113309e819634f499d0006f6200700c8209a2a8bf6bd1bdc863a4d9d6776a5d1",
-                "sha256:200539b5124bc4721247a823a47d116a7a23e62cc6695744e3eb5454a8888e6d",
-                "sha256:25f4ce26b68425b80a233ce7b6218743c71cf7297dbe02feab1d711a2bf90045",
-                "sha256:269f0c5ff23639316b29f31df199f401e4cb87529eafff0c76828071635d417b",
-                "sha256:5de40649d4f88a15c9489ed37f88f053c15400257eeb18425ac7ed0a4e119400",
-                "sha256:7f78f963e62a61e294adb6ff5db901b629ef78cb2a1cfce3cf4eeba80c1c67aa",
-                "sha256:82469a0c1330a4beb3d42568f82dffa32226ced006e0b063719468dcd40ffdf0",
-                "sha256:8c2b7fa4d72781577ac45ab658da44c7518e6d96e2a50d04ecb0fd8f28b21d69",
-                "sha256:974535648f31c2b712a6b2595969f8ab370834080e00ab24e5dbb9d19b8bfb74",
-                "sha256:99272d6b6a68c7ae4391908fc15f6b8c9a6c345a46b632d7fdb7ef6c883a2bbb",
-                "sha256:9b64a4cc825ec4df262050c17e18f60252cdd94742b4ba1286bcfe481f1c0f26",
-                "sha256:9e9624440d754733eddbcd4614378c18713d2d9d0dc647cf9c72f64e39671be5",
-                "sha256:9ff16d994309b26a1cdf666a6309c1ef51ad4f72f99d3392bcd7b7139577a1f2",
-                "sha256:b33ebcd0222c1d77e61dbcd04a9fd139359bded86803063d3d2d197b796c63ce",
-                "sha256:bba52d72e16a554d1894a0cc74041da50eea99a8483e591a9edf1025a66843ab",
-                "sha256:bed7986547ce54d230fd8721aba6fd19459cdc6d315497b98686d0416efaff4e",
-                "sha256:c7f58a0e0e13fb44623b65b01052dae8e820ed9b8b654bb6296bc9c41f571b70",
-                "sha256:d58a4fa7910102500722defbde6e2816b0372a4fcc85c7e239323767c74f5cbc",
-                "sha256:f1ac2dc65105a53c1c2d72b1d3e98c2464a133b4067a51a3d2477b28449709a0"
-            ],
-            "version": "==2020.2.20"
+                "sha256:08119f707f0ebf2da60d2f24c2f39ca616277bb67ef6c92b72cbf90cbe3a556b",
+                "sha256:0ce9537396d8f556bcfc317c65b6a0705320701e5ce511f05fc04421ba05b8a8",
+                "sha256:1cbe0fa0b7f673400eb29e9ef41d4f53638f65f9a2143854de6b1ce2899185c3",
+                "sha256:2294f8b70e058a2553cd009df003a20802ef75b3c629506be20687df0908177e",
+                "sha256:23069d9c07e115537f37270d1d5faea3e0bdded8279081c4d4d607a2ad393683",
+                "sha256:24f4f4062eb16c5bbfff6a22312e8eab92c2c99c51a02e39b4eae54ce8255cd1",
+                "sha256:295badf61a51add2d428a46b8580309c520d8b26e769868b922750cf3ce67142",
+                "sha256:2a3bf8b48f8e37c3a40bb3f854bf0121c194e69a650b209628d951190b862de3",
+                "sha256:4385f12aa289d79419fede43f979e372f527892ac44a541b5446617e4406c468",
+                "sha256:5635cd1ed0a12b4c42cce18a8d2fb53ff13ff537f09de5fd791e97de27b6400e",
+                "sha256:5bfed051dbff32fd8945eccca70f5e22b55e4148d2a8a45141a3b053d6455ae3",
+                "sha256:7e1037073b1b7053ee74c3c6c0ada80f3501ec29d5f46e42669378eae6d4405a",
+                "sha256:90742c6ff121a9c5b261b9b215cb476eea97df98ea82037ec8ac95d1be7a034f",
+                "sha256:a58dd45cb865be0ce1d5ecc4cfc85cd8c6867bea66733623e54bd95131f473b6",
+                "sha256:c087bff162158536387c53647411db09b6ee3f9603c334c90943e97b1052a156",
+                "sha256:c162a21e0da33eb3d31a3ac17a51db5e634fc347f650d271f0305d96601dc15b",
+                "sha256:c9423a150d3a4fc0f3f2aae897a59919acd293f4cb397429b120a5fcd96ea3db",
+                "sha256:ccccdd84912875e34c5ad2d06e1989d890d43af6c2242c6fcfa51556997af6cd",
+                "sha256:e91ba11da11cf770f389e47c3f5c30473e6d85e06d7fd9dcba0017d2867aab4a",
+                "sha256:ea4adf02d23b437684cd388d557bf76e3afa72f7fed5bbc013482cc00c816948",
+                "sha256:fb95debbd1a824b2c4376932f2216cc186912e389bdb0e27147778cf6acb3f89"
+            ],
+            "version": "==2020.4.4"
         },
         "rope": {
             "hashes": [
@@ -854,18 +849,18 @@
         },
         "typing-extensions": {
             "hashes": [
-                "sha256:091ecc894d5e908ac75209f10d5b4f118fbdb2eb1ede6a63544054bb1edb41f2",
-                "sha256:910f4656f54de5993ad9304959ce9bb903f90aadc7c67a0bef07e678014e892d",
-                "sha256:cf8b63fedea4d89bab840ecbb93e75578af28f76f66c35889bd7065f5af88575"
-            ],
-            "version": "==3.7.4.1"
+                "sha256:6e95524d8a547a91e08f404ae485bbb71962de46967e1b71a0cb89af24e761c5",
+                "sha256:79ee589a3caca649a9bfd2a8de4709837400dfa00b6cc81962a1e6a1815969ae",
+                "sha256:f8d2bd89d25bc39dabe7d23df520442fa1d8969b82544370e03d88b5a591c392"
+            ],
+            "version": "==3.7.4.2"
         },
         "virtualenv": {
             "hashes": [
-                "sha256:4e399f48c6b71228bf79f5febd27e3bbb753d9d5905776a86667bc61ab628a25",
-                "sha256:9e81279f4a9d16d1c0654a127c2c86e5bca2073585341691882c1e66e31ef8a5"
-            ],
-            "version": "==20.0.15"
+                "sha256:6ea131d41c477f6c4b7863948a9a54f7fa196854dbef73efbdff32b509f4d8bf",
+                "sha256:94f647e12d1e6ced2541b93215e51752aecbd1bbb18eb1816e2867f7532b1fe1"
+            ],
+            "version": "==20.0.16"
         },
         "virtualenv-clone": {
             "hashes": [
