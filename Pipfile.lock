{
    "_meta": {
        "hash": {
<<<<<<< HEAD
            "sha256": "752441e2883c7c0f218aac02eb6a2f1ed21012f2c94bf668e2fcf4e919d4e915"
=======
            "sha256": "9b6a052cb84299311a356ef6acf5a87481e5c189b89770dfd67c29d3ea784d45"
>>>>>>> dafd4e0a
        },
        "pipfile-spec": 6,
        "requires": {
            "python_version": "3.6"
        },
        "sources": [
            {
                "name": "pypi",
                "url": "https://pypi.org/simple",
                "verify_ssl": true
            }
        ]
    },
    "default": {
        "apscheduler": {
            "hashes": [
                "sha256:3bb5229eed6fbbdafc13ce962712ae66e175aa214c69bed35a06bffcf0c5e244",
                "sha256:e8b1ecdb4c7cb2818913f766d5898183c7cb8936680710a4d3a966e02262e526"
            ],
            "index": "pypi",
            "version": "==3.6.3"
        },
        "click": {
            "hashes": [
                "sha256:2335065e6395b9e67ca716de5f7526736bfa6ceead690adf616d925bdc622b13",
                "sha256:5b94b49521f6456670fdb30cd82a4eca9412788a93fa6dd6df72c94d5a8ff2d7"
            ],
            "version": "==7.0"
        },
        "flask": {
            "hashes": [
                "sha256:13f9f196f330c7c2c5d7a5cf91af894110ca0215ac051b5844701f2bfd934d52",
                "sha256:45eb5a6fd193d6cf7e0cf5d8a5b31f83d5faae0293695626f539a823e93b13f6"
            ],
            "index": "pypi",
            "version": "==1.1.1"
        },
        "flask-cors": {
            "hashes": [
                "sha256:72170423eb4612f0847318afff8c247b38bd516b7737adfc10d1c2cdbb382d16",
                "sha256:f4d97201660e6bbcff2d89d082b5b6d31abee04b1b3003ee073a6fd25ad1d69a"
            ],
            "index": "pypi",
            "version": "==3.0.8"
        },
        "itsdangerous": {
            "hashes": [
                "sha256:321b033d07f2a4136d3ec762eac9f16a10ccd60f53c0c91af90217ace7ba1f19",
                "sha256:b12271b2047cb23eeb98c8b5622e2e5c5e9abd9784a153e9d8ef9cb4dd09d749"
            ],
            "version": "==1.1.0"
        },
        "jinja2": {
            "hashes": [
                "sha256:74320bb91f31270f9551d46522e33af46a80c3d619f4a4bf42b3164d30b5911f",
                "sha256:9fe95f19286cfefaa917656583d020be14e7859c6b0252588391e47db34527de"
            ],
            "version": "==2.10.3"
        },
        "markupsafe": {
            "hashes": [
                "sha256:00bc623926325b26bb9605ae9eae8a215691f33cae5df11ca5424f06f2d1f473",
                "sha256:09027a7803a62ca78792ad89403b1b7a73a01c8cb65909cd876f7fcebd79b161",
                "sha256:09c4b7f37d6c648cb13f9230d847adf22f8171b1ccc4d5682398e77f40309235",
                "sha256:1027c282dad077d0bae18be6794e6b6b8c91d58ed8a8d89a89d59693b9131db5",
                "sha256:24982cc2533820871eba85ba648cd53d8623687ff11cbb805be4ff7b4c971aff",
                "sha256:29872e92839765e546828bb7754a68c418d927cd064fd4708fab9fe9c8bb116b",
                "sha256:43a55c2930bbc139570ac2452adf3d70cdbb3cfe5912c71cdce1c2c6bbd9c5d1",
                "sha256:46c99d2de99945ec5cb54f23c8cd5689f6d7177305ebff350a58ce5f8de1669e",
                "sha256:500d4957e52ddc3351cabf489e79c91c17f6e0899158447047588650b5e69183",
                "sha256:535f6fc4d397c1563d08b88e485c3496cf5784e927af890fb3c3aac7f933ec66",
                "sha256:62fe6c95e3ec8a7fad637b7f3d372c15ec1caa01ab47926cfdf7a75b40e0eac1",
                "sha256:6dd73240d2af64df90aa7c4e7481e23825ea70af4b4922f8ede5b9e35f78a3b1",
                "sha256:717ba8fe3ae9cc0006d7c451f0bb265ee07739daf76355d06366154ee68d221e",
                "sha256:79855e1c5b8da654cf486b830bd42c06e8780cea587384cf6545b7d9ac013a0b",
                "sha256:7c1699dfe0cf8ff607dbdcc1e9b9af1755371f92a68f706051cc8c37d447c905",
                "sha256:88e5fcfb52ee7b911e8bb6d6aa2fd21fbecc674eadd44118a9cc3863f938e735",
                "sha256:8defac2f2ccd6805ebf65f5eeb132adcf2ab57aa11fdf4c0dd5169a004710e7d",
                "sha256:98c7086708b163d425c67c7a91bad6e466bb99d797aa64f965e9d25c12111a5e",
                "sha256:9add70b36c5666a2ed02b43b335fe19002ee5235efd4b8a89bfcf9005bebac0d",
                "sha256:9bf40443012702a1d2070043cb6291650a0841ece432556f784f004937f0f32c",
                "sha256:ade5e387d2ad0d7ebf59146cc00c8044acbd863725f887353a10df825fc8ae21",
                "sha256:b00c1de48212e4cc9603895652c5c410df699856a2853135b3967591e4beebc2",
                "sha256:b1282f8c00509d99fef04d8ba936b156d419be841854fe901d8ae224c59f0be5",
                "sha256:b2051432115498d3562c084a49bba65d97cf251f5a331c64a12ee7e04dacc51b",
                "sha256:ba59edeaa2fc6114428f1637ffff42da1e311e29382d81b339c1817d37ec93c6",
                "sha256:c8716a48d94b06bb3b2524c2b77e055fb313aeb4ea620c8dd03a105574ba704f",
                "sha256:cd5df75523866410809ca100dc9681e301e3c27567cf498077e8551b6d20e42f",
                "sha256:e249096428b3ae81b08327a63a485ad0878de3fb939049038579ac0ef61e17e7"
            ],
            "version": "==1.1.1"
        },
        "numpy": {
            "hashes": [
                "sha256:2bc9c62dfc893626cdd50dce30f597f387c4aca11cd2cdffe3e7e06a4fe19ee6",
                "sha256:3701ddb007a0549c12b26e90c82d520b9c4acf801705b9334654ade2a9550b75",
                "sha256:4c51a496ec1ce170f2b5eb458c0441affc5b1fd1d7272cf322b443c90c69983a",
                "sha256:6beebdc222e214bbbafab8f089a65821cff6cad25b349eabb653490dc25342fd",
                "sha256:70319f4d4e0a0c94e04922aaaf8c9aca72d38b61cc69e338fb872e9ff27d94a2",
                "sha256:73abd855401b9da6efb67490f4dd82226cf95f47d66b8dc9ebe4df523baaaeb2",
                "sha256:76d92b0b86227c6dbc3f9030b8b865f41ae04f73daa161e4e3c5566e03d6ed41",
                "sha256:787781333c1d69c7c23ccd85165cca732a5f3fd9d997b8ee40829b7c0c38db86",
                "sha256:78ca6befab03c682bcb013241801e3b750e9de9b60664e9839e5b2098b5580ee",
                "sha256:7b0b915190cf60e691c17147f5d955e273d4c482b795a7bb168ad4a2fe2fb180",
                "sha256:9b369822f7681bc36b6ba624bc8ea0a1a456a9f72b324070d89ee2856cba62be",
                "sha256:a8081de993fd47b9cb7376935bb1781118fd2c473a0e834601e28229275f78d6",
                "sha256:c207646355d1d04c054d781ddcd100bbd5afc69f75f8a7623317b9db41a2015f",
                "sha256:c9474a8fe03ca958e6fafefee13d6b4a45ea4ed7e35261abf61899c0f599a118",
                "sha256:c9e73aa60166609c80f4285af8ba8b9b79e5a935df6927a174637c7c08fa8e67",
                "sha256:cbd2e1c1fb61b17eca745d7f9f6d684fd7f7817bef6454890eb6fa3e1cd4905a",
                "sha256:d7b16541a6e970d402587ff2f1cbd85753c8d982a0d5894991505fea9b81a52b",
                "sha256:e89027b24027dade03929bc17adee23feec1f6f707f4ea366c5d5a342d4d81a1",
                "sha256:e9907b5ea505dcd2cfaeb6ab08f241047ba651611f3974c9d624a7c5066ab3a6",
                "sha256:f676739da486d1c7de2d9450dafca6dee04f4d3e881b8761b795865ef1872eaf",
                "sha256:fa8851d10af0739adcae54acf5706953e2e45752f4a550006f6f3aff92335566"
            ],
            "version": "==1.18.0rc1"
        },
        "pandas": {
            "hashes": [
                "sha256:00dff3a8e337f5ed7ad295d98a31821d3d0fe7792da82d78d7fd79b89c03ea9d",
                "sha256:22361b1597c8c2ffd697aa9bf85423afa9e1fcfa6b1ea821054a244d5f24d75e",
                "sha256:255920e63850dc512ce356233081098554d641ba99c3767dde9e9f35630f994b",
                "sha256:26382aab9c119735908d94d2c5c08020a4a0a82969b7e5eefb92f902b3b30ad7",
                "sha256:33970f4cacdd9a0ddb8f21e151bfb9f178afb7c36eb7c25b9094c02876f385c2",
                "sha256:4545467a637e0e1393f7d05d61dace89689ad6d6f66f267f86fff737b702cce9",
                "sha256:52da74df8a9c9a103af0a72c9d5fdc8e0183a90884278db7f386b5692a2220a4",
                "sha256:61741f5aeb252f39c3031d11405305b6d10ce663c53bc3112705d7ad66c013d0",
                "sha256:6a3ac2c87e4e32a969921d1428525f09462770c349147aa8e9ab95f88c71ec71",
                "sha256:7458c48e3d15b8aaa7d575be60e1e4dd70348efcd9376656b72fecd55c59a4c3",
                "sha256:78bf638993219311377ce9836b3dc05f627a666d0dbc8cec37c0ff3c9ada673b",
                "sha256:8153705d6545fd9eb6dd2bc79301bff08825d2e2f716d5dced48daafc2d0b81f",
                "sha256:975c461accd14e89d71772e89108a050fa824c0b87a67d34cedf245f6681fc17",
                "sha256:9962957a27bfb70ab64103d0a7b42fa59c642fb4ed4cb75d0227b7bb9228535d",
                "sha256:adc3d3a3f9e59a38d923e90e20c4922fc62d1e5a03d083440468c6d8f3f1ae0a",
                "sha256:bbe3eb765a0b1e578833d243e2814b60c825b7fdbf4cdfe8e8aae8a08ed56ecf",
                "sha256:df8864824b1fe488cf778c3650ee59c3a0d8f42e53707de167ba6b4f7d35f133",
                "sha256:e45055c30a608076e31a9fcd780a956ed3b1fa20db61561b8d88b79259f526f7",
                "sha256:ee50c2142cdcf41995655d499a157d0a812fce55c97d9aad13bc1eef837ed36c"
            ],
            "index": "pypi",
            "version": "==0.25.3"
        },
        "psycopg2": {
            "hashes": [
                "sha256:4212ca404c4445dc5746c0d68db27d2cbfb87b523fe233dc84ecd24062e35677",
                "sha256:47fc642bf6f427805daf52d6e52619fe0637648fe27017062d898f3bf891419d",
                "sha256:72772181d9bad1fa349792a1e7384dde56742c14af2b9986013eb94a240f005b",
                "sha256:8396be6e5ff844282d4d49b81631772f80dabae5658d432202faf101f5283b7c",
                "sha256:893c11064b347b24ecdd277a094413e1954f8a4e8cdaf7ffbe7ca3db87c103f0",
                "sha256:92a07dfd4d7c325dd177548c4134052d4842222833576c8391aab6f74038fc3f",
                "sha256:965c4c93e33e6984d8031f74e51227bd755376a9df6993774fd5b6fb3288b1f4",
                "sha256:9ab75e0b2820880ae24b7136c4d230383e07db014456a476d096591172569c38",
                "sha256:b0845e3bdd4aa18dc2f9b6fb78fbd3d9d371ad167fd6d1b7ad01c0a6cdad4fc6",
                "sha256:dca2d7203f0dfce8ea4b3efd668f8ea65cd2b35112638e488a4c12594015f67b",
                "sha256:ed686e5926929887e2c7ae0a700e32c6129abb798b4ad2b846e933de21508151",
                "sha256:ef6df7e14698e79c59c7ee7cf94cd62e5b869db369ed4b1b8f7b729ea825712a",
                "sha256:f898e5cc0a662a9e12bde6f931263a1bbd350cfb18e1d5336a12927851825bb6"
            ],
            "index": "pypi",
            "version": "==2.8.4"
        },
        "python-dateutil": {
            "hashes": [
                "sha256:73ebfe9dbf22e832286dafa60473e4cd239f8592f699aa5adaf10050e6e1823c",
                "sha256:75bb3f31ea686f1197762692a9ee6a7550b59fc6ca3a1f4b5d7e32fb98e2da2a"
            ],
            "version": "==2.8.1"
        },
        "python-dotenv": {
            "hashes": [
                "sha256:debd928b49dbc2bf68040566f55cdb3252458036464806f4094487244e2a4093",
                "sha256:f157d71d5fec9d4bd5f51c82746b6344dffa680ee85217c123f4a0c8117c4544"
            ],
            "index": "pypi",
            "version": "==0.10.3"
        },
        "pytz": {
            "hashes": [
                "sha256:1c557d7d0e871de1f5ccd5833f60fb2550652da6be2693c1e02300743d21500d",
                "sha256:b02c06db6cf09c12dd25137e563b31700d3b80fcc4ad23abb7a315f2789819be"
            ],
            "version": "==2019.3"
        },
        "pyzmq": {
            "hashes": [
                "sha256:01b588911714a6696283de3904f564c550c9e12e8b4995e173f1011755e01086",
                "sha256:0573b9790aa26faff33fba40f25763657271d26f64bffb55a957a3d4165d6098",
                "sha256:0fa82b9fc3334478be95a5566f35f23109f763d1669bb762e3871a8fa2a4a037",
                "sha256:1e59b7b19396f26e360f41411a5d4603356d18871049cd7790f1a7d18f65fb2c",
                "sha256:2a294b4f44201bb21acc2c1a17ff87fbe57b82060b10ddb00ac03e57f3d7fcfa",
                "sha256:355b38d7dd6f884b8ee9771f59036bcd178d98539680c4f87e7ceb2c6fd057b6",
                "sha256:4b73d20aec63933bbda7957e30add233289d86d92a0bb9feb3f4746376f33527",
                "sha256:4ec47f2b50bdb97df58f1697470e5c58c3c5109289a623e30baf293481ff0166",
                "sha256:5541dc8cad3a8486d58bbed076cb113b65b5dd6b91eb94fb3e38a3d1d3022f20",
                "sha256:6fca7d11310430e751f9832257866a122edf9d7b635305c5d8c51f74a5174d3d",
                "sha256:7369656f89878455a5bcd5d56ca961884f5d096268f71c0750fc33d6732a25e5",
                "sha256:75d73ee7ca4b289a2a2dfe0e6bd8f854979fc13b3fe4ebc19381be3b04e37a4a",
                "sha256:80c928d5adcfa12346b08d31360988d843b54b94154575cccd628f1fe91446bc",
                "sha256:83ce18b133dc7e6789f64cb994e7376c5aa6b4aeced993048bf1d7f9a0fe6d3a",
                "sha256:8b8498ceee33a7023deb2f3db907ca41d6940321e282297327a9be41e3983792",
                "sha256:8c69a6cbfa94da29a34f6b16193e7c15f5d3220cb772d6d17425ff3faa063a6d",
                "sha256:8ff946b20d13a99dc5c21cb76f4b8b253eeddf3eceab4218df8825b0c65ab23d",
                "sha256:972d723a36ab6a60b7806faa5c18aa3c080b7d046c407e816a1d8673989e2485",
                "sha256:a6c9c42bbdba3f9c73aedbb7671815af1943ae8073e532c2b66efb72f39f4165",
                "sha256:aa3872f2ebfc5f9692ef8957fe69abe92d905a029c0608e45ebfcd451ad30ab5",
                "sha256:cf08435b14684f7f2ca2df32c9df38a79cdc17c20dc461927789216cb43d8363",
                "sha256:d30db4566177a6205ed1badb8dbbac3c043e91b12a2db5ef9171b318c5641b75",
                "sha256:d5ac84f38575a601ab20c1878818ffe0d09eb51d6cb8511b636da46d0fd8949a",
                "sha256:e37f22eb4bfbf69cd462c7000616e03b0cdc1b65f2d99334acad36ea0e4ddf6b",
                "sha256:e6549dd80de7b23b637f586217a4280facd14ac01e9410a037a13854a6977299",
                "sha256:ed6205ca0de035f252baa0fd26fdd2bc8a8f633f92f89ca866fd423ff26c6f25",
                "sha256:efdde21febb9b5d7a8e0b87ea2549d7e00fda1936459cfb27fb6fca0c36af6c1",
                "sha256:f4e72646bfe79ff3adbf1314906bbd2d67ef9ccc71a3a98b8b2ccbcca0ab7bec"
            ],
            "index": "pypi",
            "version": "==18.1.1"
        },
        "redis": {
            "hashes": [
                "sha256:3613daad9ce5951e426f460deddd5caf469e08a3af633e9578fc77d362becf62",
                "sha256:8d0fc278d3f5e1249967cba2eb4a5632d19e45ce5c09442b8422d15ee2c22cc2"
            ],
            "index": "pypi",
            "version": "==3.3.11"
        },
        "six": {
            "hashes": [
                "sha256:1f1b7d42e254082a9db6279deae68afb421ceba6158efa6131de7b3003ee93fd",
                "sha256:30f610279e8b2578cab6db20741130331735c781b56053c59c4076da27f06b66"
            ],
            "version": "==1.13.0"
        },
        "tzlocal": {
            "hashes": [
                "sha256:11c9f16e0a633b4b60e1eede97d8a46340d042e67b670b290ca526576e039048",
                "sha256:949b9dd5ba4be17190a80c0268167d7e6c92c62b30026cf9764caf3e308e5590"
            ],
            "version": "==2.0.0"
        },
        "websockets": {
            "hashes": [
                "sha256:0e4fb4de42701340bd2353bb2eee45314651caa6ccee80dbd5f5d5978888fed5",
                "sha256:1d3f1bf059d04a4e0eb4985a887d49195e15ebabc42364f4eb564b1d065793f5",
                "sha256:20891f0dddade307ffddf593c733a3fdb6b83e6f9eef85908113e628fa5a8308",
                "sha256:295359a2cc78736737dd88c343cd0747546b2174b5e1adc223824bcaf3e164cb",
                "sha256:2db62a9142e88535038a6bcfea70ef9447696ea77891aebb730a333a51ed559a",
                "sha256:3762791ab8b38948f0c4d281c8b2ddfa99b7e510e46bd8dfa942a5fff621068c",
                "sha256:3db87421956f1b0779a7564915875ba774295cc86e81bc671631379371af1170",
                "sha256:3ef56fcc7b1ff90de46ccd5a687bbd13a3180132268c4254fc0fa44ecf4fc422",
                "sha256:4f9f7d28ce1d8f1295717c2c25b732c2bc0645db3215cf757551c392177d7cb8",
                "sha256:5c01fd846263a75bc8a2b9542606927cfad57e7282965d96b93c387622487485",
                "sha256:5c65d2da8c6bce0fca2528f69f44b2f977e06954c8512a952222cea50dad430f",
                "sha256:751a556205d8245ff94aeef23546a1113b1dd4f6e4d102ded66c39b99c2ce6c8",
                "sha256:7ff46d441db78241f4c6c27b3868c9ae71473fe03341340d2dfdbe8d79310acc",
                "sha256:965889d9f0e2a75edd81a07592d0ced54daa5b0785f57dc429c378edbcffe779",
                "sha256:9b248ba3dd8a03b1a10b19efe7d4f7fa41d158fdaa95e2cf65af5a7b95a4f989",
                "sha256:9bef37ee224e104a413f0780e29adb3e514a5b698aabe0d969a6ba426b8435d1",
                "sha256:c1ec8db4fac31850286b7cd3b9c0e1b944204668b8eb721674916d4e28744092",
                "sha256:c8a116feafdb1f84607cb3b14aa1418424ae71fee131642fc568d21423b51824",
                "sha256:ce85b06a10fc65e6143518b96d3dca27b081a740bae261c2fb20375801a9d56d",
                "sha256:d705f8aeecdf3262379644e4b55107a3b55860eb812b673b28d0fbc347a60c55",
                "sha256:e898a0863421650f0bebac8ba40840fc02258ef4714cb7e1fd76b6a6354bda36",
                "sha256:f8a7bff6e8664afc4e6c28b983845c5bc14965030e3fb98789734d416af77c4b"
            ],
            "index": "pypi",
            "version": "==8.1"
        },
        "werkzeug": {
            "hashes": [
                "sha256:7280924747b5733b246fe23972186c6b348f9ae29724135a6dfc1e53cea433e7",
                "sha256:e5f4a1f98b52b18a93da705a7458e55afb26f32bff83ff5d19189f92462d65c4"
            ],
            "version": "==0.16.0"
        }
    },
    "develop": {
        "appdirs": {
            "hashes": [
                "sha256:9e5896d1372858f8dd3344faf4e5014d21849c756c8d5701f78f8a103b372d92",
                "sha256:d8b24664561d0d34ddfaec54636d502d7cea6e29c3eaf68f3df6180863e2166e"
            ],
            "version": "==1.4.3"
        },
        "aspy.yaml": {
            "hashes": [
                "sha256:463372c043f70160a9ec950c3f1e4c3a82db5fca01d334b6bc89c7164d744bdc",
                "sha256:e7c742382eff2caed61f87a39d13f99109088e5e93f04d76eb8d4b28aa143f45"
            ],
            "version": "==1.3.0"
        },
        "attrs": {
            "hashes": [
                "sha256:08a96c641c3a74e44eb59afb61a24f2cb9f4d7188748e76ba4bb5edfa3cb7d1c",
                "sha256:f7b7ce16570fe9965acd6d30101a28f62fb4a7f9e926b3bbc9b61f8b04247e72"
            ],
            "version": "==19.3.0"
        },
        "bandit": {
            "hashes": [
                "sha256:336620e220cf2d3115877685e264477ff9d9abaeb0afe3dc7264f55fa17a3952",
                "sha256:41e75315853507aa145d62a78a2a6c5e3240fe14ee7c601459d0df9418196065"
            ],
            "index": "pypi",
            "version": "==1.6.2"
        },
        "black": {
            "hashes": [
                "sha256:1b30e59be925fafc1ee4565e5e08abef6b03fe455102883820fe5ee2e4734e0b",
                "sha256:c2edb73a08e9e0e6f65a0e6af18b059b8b1cdd5bef997d7a0b181df93dc81539"
            ],
            "index": "pypi",
            "version": "==19.10b0"
        },
        "cfgv": {
            "hashes": [
                "sha256:edb387943b665bf9c434f717bf630fa78aecd53d5900d2e05da6ad6048553144",
                "sha256:fbd93c9ab0a523bf7daec408f3be2ed99a980e20b2d19b50fc184ca6b820d289"
            ],
            "version": "==2.0.1"
        },
        "click": {
            "hashes": [
                "sha256:2335065e6395b9e67ca716de5f7526736bfa6ceead690adf616d925bdc622b13",
                "sha256:5b94b49521f6456670fdb30cd82a4eca9412788a93fa6dd6df72c94d5a8ff2d7"
            ],
            "version": "==7.0"
        },
        "entrypoints": {
            "hashes": [
                "sha256:589f874b313739ad35be6e0cd7efde2a4e9b6fea91edcc34e58ecbb8dbe56d19",
                "sha256:c70dd71abe5a8c85e55e12c19bd91ccfeec11a6e99044204511f9ed547d48451"
            ],
            "version": "==0.3"
        },
        "flake8": {
            "hashes": [
                "sha256:45681a117ecc81e870cbf1262835ae4af5e7a8b08e40b944a8a6e6b895914cfb",
                "sha256:49356e766643ad15072a789a20915d3c91dc89fd313ccd71802303fd67e4deca"
            ],
            "index": "pypi",
            "version": "==3.7.9"
        },
        "flake8-bugbear": {
            "hashes": [
                "sha256:d8c466ea79d5020cb20bf9f11cf349026e09517a42264f313d3f6fddb83e0571",
                "sha256:ded4d282778969b5ab5530ceba7aa1a9f1b86fa7618fc96a19a1d512331640f8"
            ],
            "index": "pypi",
            "version": "==19.8.0"
        },
        "flake8-polyfill": {
            "hashes": [
                "sha256:12be6a34ee3ab795b19ca73505e7b55826d5f6ad7230d31b18e106400169b9e9",
                "sha256:e44b087597f6da52ec6393a709e7108b2905317d0c0b744cdca6208e670d8eda"
            ],
            "version": "==1.0.2"
        },
        "gitdb2": {
            "hashes": [
                "sha256:1b6df1433567a51a4a9c1a5a0de977aa351a405cc56d7d35f3388bad1f630350",
                "sha256:96bbb507d765a7f51eb802554a9cfe194a174582f772e0d89f4e87288c288b7b"
            ],
            "version": "==2.0.6"
        },
        "gitpython": {
            "hashes": [
                "sha256:9c2398ffc3dcb3c40b27324b316f08a4f93ad646d5a6328cafbb871aa79f5e42",
                "sha256:c155c6a2653593ccb300462f6ef533583a913e17857cfef8fc617c246b6dc245"
            ],
            "version": "==3.0.5"
        },
        "identify": {
            "hashes": [
                "sha256:7782115794ec28b011702815d9f5e532244560cd2bf0789c4f09381d43befd90",
                "sha256:9e7521e9abeaede4d2d1092a106e418c65ddf6b3182b43930bcb3c8cfb974488"
            ],
            "version": "==1.4.8"
        },
        "importlib-metadata": {
            "hashes": [
<<<<<<< HEAD
                "sha256:3a8b2dfd0a2c6a3636e7c016a7e54ae04b997d30e69d5eacdca7a6c2221a1402",
                "sha256:41e688146d000891f32b1669e8573c57e39e5060e7f5f647aa617cd9a9568278"
            ],
            "markers": "python_version < '3.8'",
            "version": "==1.2.0"
=======
                "sha256:073a852570f92da5f744a3472af1b61e28e9f78ccf0c9117658dc32b15de7b45",
                "sha256:d95141fbfa7ef2ec65cfd945e2af7e5a6ddbd7c8d9a25e66ff3be8e3daf9f60f"
            ],
            "markers": "python_version < '3.8'",
            "version": "==1.3.0"
>>>>>>> dafd4e0a
        },
        "importlib-resources": {
            "hashes": [
                "sha256:6e2783b2538bd5a14678284a3962b0660c715e5a0f10243fd5e00a4b5974f50b",
                "sha256:d3279fd0f6f847cced9f7acc19bd3e5df54d34f93a2e7bb5f238f81545787078"
            ],
            "markers": "python_version < '3.7'",
            "version": "==1.0.2"
        },
        "isort": {
            "hashes": [
                "sha256:54da7e92468955c4fceacd0c86bd0ec997b0e1ee80d97f67c35a78b719dccab1",
                "sha256:6e811fcb295968434526407adb8796944f1988c5b65e8139058f2014cbe100fd"
            ],
            "index": "pypi",
            "version": "==4.3.21"
        },
        "mccabe": {
            "hashes": [
                "sha256:ab8a6258860da4b6677da4bd2fe5dc2c659cff31b3ee4f7f5d64e79735b80d42",
                "sha256:dd8d182285a0fe56bace7f45b5e7d1a6ebcbf524e8f3bd87eb0f125271b8831f"
            ],
            "version": "==0.6.1"
        },
        "more-itertools": {
            "hashes": [
                "sha256:b84b238cce0d9adad5ed87e745778d20a3f8487d0f0cb8b8a586816c7496458d",
                "sha256:c833ef592a0324bcc6a60e48440da07645063c453880c9477ceb22490aec1564"
            ],
            "version": "==8.0.2"
        },
        "nodeenv": {
            "hashes": [
                "sha256:ad8259494cf1c9034539f6cced78a1da4840a4b157e23640bc4a0c0546b0cb7a"
            ],
            "version": "==1.3.3"
        },
        "pathspec": {
            "hashes": [
                "sha256:e285ccc8b0785beadd4c18e5708b12bb8fcf529a1e61215b3feff1d1e559ea5c"
            ],
            "version": "==0.6.0"
        },
        "pbr": {
            "hashes": [
                "sha256:139d2625547dbfa5fb0b81daebb39601c478c21956dc57e2e07b74450a8c506b",
                "sha256:61aa52a0f18b71c5cc58232d2cf8f8d09cd67fcad60b742a60124cb8d6951488"
            ],
            "version": "==5.4.4"
        },
        "pep8-naming": {
            "hashes": [
                "sha256:45f330db8fcfb0fba57458c77385e288e7a3be1d01e8ea4268263ef677ceea5f",
                "sha256:a33d38177056321a167decd6ba70b890856ba5025f0a8eca6a3eda607da93caf"
            ],
            "index": "pypi",
            "version": "==0.9.1"
        },
        "pre-commit": {
            "hashes": [
                "sha256:9f152687127ec90642a2cc3e4d9e1e6240c4eb153615cb02aa1ad41d331cbb6e",
                "sha256:c2e4810d2d3102d354947907514a78c5d30424d299dc0fe48f5aa049826e9b50"
            ],
            "index": "pypi",
            "version": "==1.20.0"
        },
        "pycodestyle": {
            "hashes": [
                "sha256:95a2219d12372f05704562a14ec30bc76b05a5b297b21a5dfe3f6fac3491ae56",
                "sha256:e40a936c9a450ad81df37f549d676d127b1b66000a6c500caa2b085bc0ca976c"
            ],
            "version": "==2.5.0"
        },
        "pydocstyle": {
            "hashes": [
<<<<<<< HEAD
                "sha256:7f2b7e70c4e6951d0f2aff445b670a336a28c56c0a40275dc8620a93ac2140c3",
                "sha256:d85eb88a0650756ea44d91917c1eb3a20903eeb163285774721a4807190fce24"
            ],
            "index": "pypi",
            "version": "==5.0.0"
=======
                "sha256:4167fe954b8f27ebbbef2fbcf73c6e8ad1e7bb31488fce44a69fdfc4b0cd0fae",
                "sha256:a0de36e549125d0a16a72a8c8c6c9ba267750656e72e466e994c222f1b6e92cb"
            ],
            "index": "pypi",
            "version": "==5.0.1"
>>>>>>> dafd4e0a
        },
        "pyflakes": {
            "hashes": [
                "sha256:17dbeb2e3f4d772725c777fabc446d5634d1038f234e77343108ce445ea69ce0",
                "sha256:d976835886f8c5b31d47970ed689944a0262b5f3afa00a5a7b4dc81e5449f8a2"
            ],
            "version": "==2.1.1"
        },
        "pyyaml": {
            "hashes": [
                "sha256:0e7f69397d53155e55d10ff68fdfb2cf630a35e6daf65cf0bdeaf04f127c09dc",
                "sha256:2e9f0b7c5914367b0916c3c104a024bb68f269a486b9d04a2e8ac6f6597b7803",
                "sha256:35ace9b4147848cafac3db142795ee42deebe9d0dad885ce643928e88daebdcc",
                "sha256:38a4f0d114101c58c0f3a88aeaa44d63efd588845c5a2df5290b73db8f246d15",
                "sha256:483eb6a33b671408c8529106df3707270bfacb2447bf8ad856a4b4f57f6e3075",
                "sha256:4b6be5edb9f6bb73680f5bf4ee08ff25416d1400fbd4535fe0069b2994da07cd",
                "sha256:7f38e35c00e160db592091751d385cd7b3046d6d51f578b29943225178257b31",
                "sha256:8100c896ecb361794d8bfdb9c11fce618c7cf83d624d73d5ab38aef3bc82d43f",
                "sha256:c0ee8eca2c582d29c3c2ec6e2c4f703d1b7f1fb10bc72317355a746057e7346c",
                "sha256:e4c015484ff0ff197564917b4b4246ca03f411b9bd7f16e02a2f586eb48b6d04",
                "sha256:ebc4ed52dcc93eeebeae5cf5deb2ae4347b3a81c3fa12b0b8c976544829396a4"
            ],
            "version": "==5.2"
        },
        "regex": {
            "hashes": [
                "sha256:3dbd8333fd2ebd50977ac8747385a73aa1f546eb6b16fcd83d274470fe11f243",
                "sha256:40b7d1291a56897927e08bb973f8c186c2feb14c7f708bfe7aaee09483e85a20",
                "sha256:719978a9145d59fc78509ea1d1bb74243f93583ef2a34dcc5623cf8118ae9726",
                "sha256:75cf3796f89f75f83207a5c6a6e14eaf57e0369ef0ffff8e22bf36bbcfa0f1de",
                "sha256:77396cf80be8b2a35db863cca4c1a902d88ceeb183adab328b81184e71a5eafe",
                "sha256:77a3799152951d6d14ae5720ca162c97c64f85d4755da585418eac216b736cad",
                "sha256:91235c98283d2bddf1a588f0fbc2da8afa37959294bbd18b76297bdf316ba4d6",
                "sha256:aaffd68c4c1ed891366d5c390081f4bf6337595e76a157baf453603d8e53fbcb",
                "sha256:ad9e3c7260809c0d1ded100269f78ea0217c0704f1eaaf40a382008461848b45",
                "sha256:c203c9ee755e9656d0af8fab82754d5a664ebaf707b3f883c7eff6a3dd5151cf",
                "sha256:e865bc508e316a3a09d36c8621596e6599a203bc54f1cd41020a127ccdac468a"
            ],
            "version": "==2019.12.9"
        },
        "rope": {
            "hashes": [
                "sha256:6b728fdc3e98a83446c27a91fc5d56808a004f8beab7a31ab1d7224cecc7d969",
                "sha256:c5c5a6a87f7b1a2095fb311135e2a3d1f194f5ecb96900fdd0a9100881f48aaf",
                "sha256:f0dcf719b63200d492b85535ebe5ea9b29e0d0b8aebeb87fe03fc1a65924fdaf"
            ],
            "index": "pypi",
            "version": "==0.14.0"
        },
        "six": {
            "hashes": [
                "sha256:1f1b7d42e254082a9db6279deae68afb421ceba6158efa6131de7b3003ee93fd",
                "sha256:30f610279e8b2578cab6db20741130331735c781b56053c59c4076da27f06b66"
            ],
            "version": "==1.13.0"
        },
        "smmap2": {
            "hashes": [
                "sha256:0555a7bf4df71d1ef4218e4807bbf9b201f910174e6e08af2e138d4e517b4dde",
                "sha256:29a9ffa0497e7f2be94ca0ed1ca1aa3cd4cf25a1f6b4f5f87f74b46ed91d609a"
            ],
            "version": "==2.0.5"
        },
        "snowballstemmer": {
            "hashes": [
                "sha256:209f257d7533fdb3cb73bdbd24f436239ca3b2fa67d56f6ff88e86be08cc5ef0",
                "sha256:df3bac3df4c2c01363f3dd2cfa78cce2840a79b9f1c2d2de9ce8d31683992f52"
            ],
            "version": "==2.0.0"
        },
        "stevedore": {
            "hashes": [
                "sha256:01d9f4beecf0fbd070ddb18e5efb10567801ba7ef3ddab0074f54e3cd4e91730",
                "sha256:e0739f9739a681c7a1fda76a102b65295e96a144ccdb552f2ae03c5f0abe8a14"
            ],
            "version": "==1.31.0"
        },
        "toml": {
            "hashes": [
                "sha256:229f81c57791a41d65e399fc06bf0848bab550a9dfd5ed66df18ce5f05e73d5c",
                "sha256:235682dd292d5899d361a811df37e04a8828a5b1da3115886b73cf81ebc9100e"
            ],
            "version": "==0.10.0"
        },
        "typed-ast": {
            "hashes": [
                "sha256:1170afa46a3799e18b4c977777ce137bb53c7485379d9706af8a59f2ea1aa161",
                "sha256:18511a0b3e7922276346bcb47e2ef9f38fb90fd31cb9223eed42c85d1312344e",
                "sha256:262c247a82d005e43b5b7f69aff746370538e176131c32dda9cb0f324d27141e",
                "sha256:2b907eb046d049bcd9892e3076c7a6456c93a25bebfe554e931620c90e6a25b0",
                "sha256:354c16e5babd09f5cb0ee000d54cfa38401d8b8891eefa878ac772f827181a3c",
                "sha256:48e5b1e71f25cfdef98b013263a88d7145879fbb2d5185f2a0c79fa7ebbeae47",
                "sha256:4e0b70c6fc4d010f8107726af5fd37921b666f5b31d9331f0bd24ad9a088e631",
                "sha256:630968c5cdee51a11c05a30453f8cd65e0cc1d2ad0d9192819df9978984529f4",
                "sha256:66480f95b8167c9c5c5c87f32cf437d585937970f3fc24386f313a4c97b44e34",
                "sha256:71211d26ffd12d63a83e079ff258ac9d56a1376a25bc80b1cdcdf601b855b90b",
                "sha256:7954560051331d003b4e2b3eb822d9dd2e376fa4f6d98fee32f452f52dd6ebb2",
                "sha256:838997f4310012cf2e1ad3803bce2f3402e9ffb71ded61b5ee22617b3a7f6b6e",
                "sha256:95bd11af7eafc16e829af2d3df510cecfd4387f6453355188342c3e79a2ec87a",
                "sha256:bc6c7d3fa1325a0c6613512a093bc2a2a15aeec350451cbdf9e1d4bffe3e3233",
                "sha256:cc34a6f5b426748a507dd5d1de4c1978f2eb5626d51326e43280941206c209e1",
                "sha256:d755f03c1e4a51e9b24d899561fec4ccaf51f210d52abdf8c07ee2849b212a36",
                "sha256:d7c45933b1bdfaf9f36c579671fec15d25b06c8398f113dab64c18ed1adda01d",
                "sha256:d896919306dd0aa22d0132f62a1b78d11aaf4c9fc5b3410d3c666b818191630a",
                "sha256:fdc1c9bbf79510b76408840e009ed65958feba92a88833cdceecff93ae8fff66",
                "sha256:ffde2fbfad571af120fcbfbbc61c72469e72f550d676c3342492a9dfdefb8f12"
            ],
            "version": "==1.4.0"
        },
        "virtualenv": {
            "hashes": [
                "sha256:116655188441670978117d0ebb6451eb6a7526f9ae0796cc0dee6bd7356909b0",
                "sha256:b57776b44f91511866594e477dd10e76a6eb44439cdd7f06dcd30ba4c5bd854f"
            ],
            "version": "==16.7.8"
        },
        "zipp": {
            "hashes": [
                "sha256:3718b1cbcd963c7d4c5511a8240812904164b7f381b647143a89d3b98f9bcd8e",
                "sha256:f06903e9f1f43b12d371004b4ac7b06ab39a44adc747266928ae6debfa7b3335"
            ],
            "version": "==0.6.0"
        }
    }
}<|MERGE_RESOLUTION|>--- conflicted
+++ resolved
@@ -1,11 +1,7 @@
 {
     "_meta": {
         "hash": {
-<<<<<<< HEAD
-            "sha256": "752441e2883c7c0f218aac02eb6a2f1ed21012f2c94bf668e2fcf4e919d4e915"
-=======
             "sha256": "9b6a052cb84299311a356ef6acf5a87481e5c189b89770dfd67c29d3ea784d45"
->>>>>>> dafd4e0a
         },
         "pipfile-spec": 6,
         "requires": {
@@ -387,19 +383,11 @@
         },
         "importlib-metadata": {
             "hashes": [
-<<<<<<< HEAD
-                "sha256:3a8b2dfd0a2c6a3636e7c016a7e54ae04b997d30e69d5eacdca7a6c2221a1402",
-                "sha256:41e688146d000891f32b1669e8573c57e39e5060e7f5f647aa617cd9a9568278"
-            ],
-            "markers": "python_version < '3.8'",
-            "version": "==1.2.0"
-=======
                 "sha256:073a852570f92da5f744a3472af1b61e28e9f78ccf0c9117658dc32b15de7b45",
                 "sha256:d95141fbfa7ef2ec65cfd945e2af7e5a6ddbd7c8d9a25e66ff3be8e3daf9f60f"
             ],
             "markers": "python_version < '3.8'",
             "version": "==1.3.0"
->>>>>>> dafd4e0a
         },
         "importlib-resources": {
             "hashes": [
@@ -475,19 +463,11 @@
         },
         "pydocstyle": {
             "hashes": [
-<<<<<<< HEAD
-                "sha256:7f2b7e70c4e6951d0f2aff445b670a336a28c56c0a40275dc8620a93ac2140c3",
-                "sha256:d85eb88a0650756ea44d91917c1eb3a20903eeb163285774721a4807190fce24"
-            ],
-            "index": "pypi",
-            "version": "==5.0.0"
-=======
                 "sha256:4167fe954b8f27ebbbef2fbcf73c6e8ad1e7bb31488fce44a69fdfc4b0cd0fae",
                 "sha256:a0de36e549125d0a16a72a8c8c6c9ba267750656e72e466e994c222f1b6e92cb"
             ],
             "index": "pypi",
             "version": "==5.0.1"
->>>>>>> dafd4e0a
         },
         "pyflakes": {
             "hashes": [
