{
    "_meta": {
        "hash": {
<<<<<<< HEAD
            "sha256": "42f49e1421925eb3abaa386a0416bd675dc5cf540a9041e718d398e97bfdb152"
=======
            "sha256": "9945aa3a74645799409c06af71bb61248dfe5a00d1d87f1011d787304bb200c4"
>>>>>>> eb63bd59
        },
        "pipfile-spec": 6,
        "requires": {
            "python_version": "3.8.1"
        },
        "sources": [
            {
                "name": "pypi",
                "url": "https://pypi.org/simple",
                "verify_ssl": true
            }
        ]
    },
    "default": {
        "appdirs": {
            "hashes": [
                "sha256:9e5896d1372858f8dd3344faf4e5014d21849c756c8d5701f78f8a103b372d92",
                "sha256:d8b24664561d0d34ddfaec54636d502d7cea6e29c3eaf68f3df6180863e2166e"
            ],
            "version": "==1.4.3"
        },
        "apscheduler": {
            "hashes": [
                "sha256:3bb5229eed6fbbdafc13ce962712ae66e175aa214c69bed35a06bffcf0c5e244",
                "sha256:e8b1ecdb4c7cb2818913f766d5898183c7cb8936680710a4d3a966e02262e526"
            ],
            "index": "pypi",
            "version": "==3.6.3"
        },
        "certifi": {
            "hashes": [
                "sha256:017c25db2a153ce562900032d5bc68e9f191e44e9a0f762f373977de9df1fbb3",
                "sha256:25b64c7da4cd7479594d035c08c2d809eb4aab3a26e5a990ea98cc450c320f1f"
            ],
            "version": "==2019.11.28"
        },
        "chardet": {
            "hashes": [
                "sha256:84ab92ed1c4d4f16916e05906b6b75a6c0fb5db821cc65e70cbd64a3e2a5eaae",
                "sha256:fc323ffcaeaed0e0a02bf4d117757b98aed530d9ed4531e3e15460124c106691"
            ],
            "version": "==3.0.4"
        },
        "click": {
            "hashes": [
                "sha256:2335065e6395b9e67ca716de5f7526736bfa6ceead690adf616d925bdc622b13",
                "sha256:5b94b49521f6456670fdb30cd82a4eca9412788a93fa6dd6df72c94d5a8ff2d7"
            ],
            "version": "==7.0"
        },
        "filelock": {
            "hashes": [
                "sha256:18d82244ee114f543149c66a6e0c14e9c4f8a1044b5cdaadd0f82159d6a6ff59",
                "sha256:929b7d63ec5b7d6b71b0fa5ac14e030b3f70b75747cef1b10da9b879fef15836"
            ],
            "version": "==3.0.12"
        },
        "flask": {
            "hashes": [
                "sha256:13f9f196f330c7c2c5d7a5cf91af894110ca0215ac051b5844701f2bfd934d52",
                "sha256:45eb5a6fd193d6cf7e0cf5d8a5b31f83d5faae0293695626f539a823e93b13f6"
            ],
            "index": "pypi",
            "version": "==1.1.1"
        },
        "flask-cors": {
            "hashes": [
                "sha256:72170423eb4612f0847318afff8c247b38bd516b7737adfc10d1c2cdbb382d16",
                "sha256:f4d97201660e6bbcff2d89d082b5b6d31abee04b1b3003ee073a6fd25ad1d69a"
            ],
            "index": "pypi",
            "version": "==3.0.8"
        },
        "idna": {
            "hashes": [
                "sha256:c357b3f628cf53ae2c4c05627ecc484553142ca23264e593d327bcde5e9c3407",
                "sha256:ea8b7f6188e6fa117537c3df7da9fc686d485087abf6ac197f9c46432f7e4a3c"
            ],
            "version": "==2.8"
        },
        "influxdb": {
            "hashes": [
                "sha256:270ec1ec9cf1927a38cf5ec808e76f364482977577eb8c335f6aed5fcdc4cb25",
                "sha256:30276c7e04bf7659424c733b239ba2f0804d7a1f3c59ec5dd3f88c56176c8d36"
            ],
            "index": "pypi",
            "version": "==5.2.3"
        },
        "itsdangerous": {
            "hashes": [
                "sha256:321b033d07f2a4136d3ec762eac9f16a10ccd60f53c0c91af90217ace7ba1f19",
                "sha256:b12271b2047cb23eeb98c8b5622e2e5c5e9abd9784a153e9d8ef9cb4dd09d749"
            ],
            "version": "==1.1.0"
        },
        "jinja2": {
            "hashes": [
                "sha256:6e7a3c2934694d59ad334c93dd1b6c96699cf24c53fdb8ec848ac6b23e685734",
                "sha256:d6609ae5ec3d56212ca7d802eda654eaf2310000816ce815361041465b108be4"
            ],
            "version": "==2.11.0"
        },
        "markupsafe": {
            "hashes": [
                "sha256:00bc623926325b26bb9605ae9eae8a215691f33cae5df11ca5424f06f2d1f473",
                "sha256:09027a7803a62ca78792ad89403b1b7a73a01c8cb65909cd876f7fcebd79b161",
                "sha256:09c4b7f37d6c648cb13f9230d847adf22f8171b1ccc4d5682398e77f40309235",
                "sha256:1027c282dad077d0bae18be6794e6b6b8c91d58ed8a8d89a89d59693b9131db5",
                "sha256:13d3144e1e340870b25e7b10b98d779608c02016d5184cfb9927a9f10c689f42",
                "sha256:24982cc2533820871eba85ba648cd53d8623687ff11cbb805be4ff7b4c971aff",
                "sha256:29872e92839765e546828bb7754a68c418d927cd064fd4708fab9fe9c8bb116b",
                "sha256:43a55c2930bbc139570ac2452adf3d70cdbb3cfe5912c71cdce1c2c6bbd9c5d1",
                "sha256:46c99d2de99945ec5cb54f23c8cd5689f6d7177305ebff350a58ce5f8de1669e",
                "sha256:500d4957e52ddc3351cabf489e79c91c17f6e0899158447047588650b5e69183",
                "sha256:535f6fc4d397c1563d08b88e485c3496cf5784e927af890fb3c3aac7f933ec66",
                "sha256:596510de112c685489095da617b5bcbbac7dd6384aeebeda4df6025d0256a81b",
                "sha256:62fe6c95e3ec8a7fad637b7f3d372c15ec1caa01ab47926cfdf7a75b40e0eac1",
                "sha256:6788b695d50a51edb699cb55e35487e430fa21f1ed838122d722e0ff0ac5ba15",
                "sha256:6dd73240d2af64df90aa7c4e7481e23825ea70af4b4922f8ede5b9e35f78a3b1",
                "sha256:717ba8fe3ae9cc0006d7c451f0bb265ee07739daf76355d06366154ee68d221e",
                "sha256:79855e1c5b8da654cf486b830bd42c06e8780cea587384cf6545b7d9ac013a0b",
                "sha256:7c1699dfe0cf8ff607dbdcc1e9b9af1755371f92a68f706051cc8c37d447c905",
                "sha256:88e5fcfb52ee7b911e8bb6d6aa2fd21fbecc674eadd44118a9cc3863f938e735",
                "sha256:8defac2f2ccd6805ebf65f5eeb132adcf2ab57aa11fdf4c0dd5169a004710e7d",
                "sha256:98c7086708b163d425c67c7a91bad6e466bb99d797aa64f965e9d25c12111a5e",
                "sha256:9add70b36c5666a2ed02b43b335fe19002ee5235efd4b8a89bfcf9005bebac0d",
                "sha256:9bf40443012702a1d2070043cb6291650a0841ece432556f784f004937f0f32c",
                "sha256:ade5e387d2ad0d7ebf59146cc00c8044acbd863725f887353a10df825fc8ae21",
                "sha256:b00c1de48212e4cc9603895652c5c410df699856a2853135b3967591e4beebc2",
                "sha256:b1282f8c00509d99fef04d8ba936b156d419be841854fe901d8ae224c59f0be5",
                "sha256:b2051432115498d3562c084a49bba65d97cf251f5a331c64a12ee7e04dacc51b",
                "sha256:ba59edeaa2fc6114428f1637ffff42da1e311e29382d81b339c1817d37ec93c6",
                "sha256:c8716a48d94b06bb3b2524c2b77e055fb313aeb4ea620c8dd03a105574ba704f",
                "sha256:cd5df75523866410809ca100dc9681e301e3c27567cf498077e8551b6d20e42f",
                "sha256:cdb132fc825c38e1aeec2c8aa9338310d29d337bebbd7baa06889d09a60a1fa2",
                "sha256:e249096428b3ae81b08327a63a485ad0878de3fb939049038579ac0ef61e17e7",
                "sha256:e8313f01ba26fbbe36c7be1966a7b7424942f670f38e666995b88d012765b9be"
            ],
            "version": "==1.1.1"
        },
        "numpy": {
            "hashes": [
                "sha256:1786a08236f2c92ae0e70423c45e1e62788ed33028f94ca99c4df03f5be6b3c6",
                "sha256:17aa7a81fe7599a10f2b7d95856dc5cf84a4eefa45bc96123cbbc3ebc568994e",
                "sha256:20b26aaa5b3da029942cdcce719b363dbe58696ad182aff0e5dcb1687ec946dc",
                "sha256:2d75908ab3ced4223ccba595b48e538afa5ecc37405923d1fea6906d7c3a50bc",
                "sha256:39d2c685af15d3ce682c99ce5925cc66efc824652e10990d2462dfe9b8918c6a",
                "sha256:56bc8ded6fcd9adea90f65377438f9fea8c05fcf7c5ba766bef258d0da1554aa",
                "sha256:590355aeade1a2eaba17617c19edccb7db8d78760175256e3cf94590a1a964f3",
                "sha256:70a840a26f4e61defa7bdf811d7498a284ced303dfbc35acb7be12a39b2aa121",
                "sha256:77c3bfe65d8560487052ad55c6998a04b654c2fbc36d546aef2b2e511e760971",
                "sha256:9537eecf179f566fd1c160a2e912ca0b8e02d773af0a7a1120ad4f7507cd0d26",
                "sha256:9acdf933c1fd263c513a2df3dceecea6f3ff4419d80bf238510976bf9bcb26cd",
                "sha256:ae0975f42ab1f28364dcda3dde3cf6c1ddab3e1d4b2909da0cb0191fa9ca0480",
                "sha256:b3af02ecc999c8003e538e60c89a2b37646b39b688d4e44d7373e11c2debabec",
                "sha256:b6ff59cee96b454516e47e7721098e6ceebef435e3e21ac2d6c3b8b02628eb77",
                "sha256:b765ed3930b92812aa698a455847141869ef755a87e099fddd4ccf9d81fffb57",
                "sha256:c98c5ffd7d41611407a1103ae11c8b634ad6a43606eca3e2a5a269e5d6e8eb07",
                "sha256:cf7eb6b1025d3e169989416b1adcd676624c2dbed9e3bcb7137f51bfc8cc2572",
                "sha256:d92350c22b150c1cae7ebb0ee8b5670cc84848f6359cf6b5d8f86617098a9b73",
                "sha256:e422c3152921cece8b6a2fb6b0b4d73b6579bd20ae075e7d15143e711f3ca2ca",
                "sha256:e840f552a509e3380b0f0ec977e8124d0dc34dc0e68289ca28f4d7c1d0d79474",
                "sha256:f3d0a94ad151870978fb93538e95411c83899c9dc63e6fb65542f769568ecfa5"
            ],
            "version": "==1.18.1"
        },
        "pandas": {
            "hashes": [
                "sha256:18bbce2e69855d42397486ee0bb79cb0e4c94af6679fd9392e32ffdb7fcfade0",
                "sha256:35d07389efaf3c478d93725a226941c7fc14714814ba77d6d43b2c9e63ef4af5",
                "sha256:3ea6cc86931f57f18b1240572216f09922d91b19ab8a01cf24734394a3db3bec",
                "sha256:46b0a146e4ba744e350847244767ef297950e9ce02424734b2dd0befd77d9aff",
                "sha256:66c1a49b47c0953dbc6864a6d2578c4c24610f6bb8e4ab165d49b8371aa7745f",
                "sha256:6d5c2d2a3e42100700bac7fe762c17ba0a04d0355feac04bce74a1aa6c8be164",
                "sha256:ab1aa2c50b7c6ba0eccebb146b4d80ed7f5804897b8d54ccddbe49f28c881a94",
                "sha256:ae1ec10e34d22b0f699e38f346381630cae89d5050a2a61315a2be09e3435f99",
                "sha256:b578df33338a09707bfe3e3939c9d46700948133bf829357c3c46795055c9376",
                "sha256:bad77cf498362590ef3a30bc9e769f4fe4399d853861a1ddbefeea8cbf39906c",
                "sha256:c36e4d44d34eaa503776a8fb57ba1305e680e178458c050c2fd8de67604fa209",
                "sha256:d76a8ec22adf0323d362dac8c900b2c66e06eab984ecf04ef072866d8ab6c538",
                "sha256:e8be4f6da608930c0d565240bfbe04fc6f5764d6a9214b02c6231cd5e223591d",
                "sha256:f66c63f357ac31c913f4917f55348ce99c639031567c3284f01dff605da58264"
            ],
            "index": "pypi",
            "version": "==1.0.0"
        },
        "pbr": {
            "hashes": [
                "sha256:139d2625547dbfa5fb0b81daebb39601c478c21956dc57e2e07b74450a8c506b",
                "sha256:61aa52a0f18b71c5cc58232d2cf8f8d09cd67fcad60b742a60124cb8d6951488"
            ],
            "version": "==5.4.4"
        },
        "pipenv": {
            "hashes": [
                "sha256:56ad5f5cb48f1e58878e14525a6e3129d4306049cb76d2f6a3e95df0d5fc6330",
                "sha256:7df8e33a2387de6f537836f48ac6fcd94eda6ed9ba3d5e3fd52e35b5bc7ff49e",
                "sha256:a673e606e8452185e9817a987572b55360f4d28b50831ef3b42ac3cab3fee846"
            ],
            "version": "==2018.11.26"
        },
        "pipenv-to-requirements": {
            "hashes": [
                "sha256:1c18682a4ec70eb07261d2b558df3ee22ea00192663a1b98fd1e45e22946c163",
                "sha256:cb70471a17a7d4658caffe989539413313d51df1b3a54838bcd7e7d3ab3fcc18"
            ],
            "index": "pypi",
            "version": "==0.9.0"
        },
        "psycopg2-binary": {
            "hashes": [
                "sha256:040234f8a4a8dfd692662a8308d78f63f31a97e1c42d2480e5e6810c48966a29",
                "sha256:086f7e89ec85a6704db51f68f0dcae432eff9300809723a6e8782c41c2f48e03",
                "sha256:18ca813fdb17bc1db73fe61b196b05dd1ca2165b884dd5ec5568877cabf9b039",
                "sha256:19dc39616850342a2a6db70559af55b22955f86667b5f652f40c0e99253d9881",
                "sha256:2166e770cb98f02ed5ee2b0b569d40db26788e0bf2ec3ae1a0d864ea6f1d8309",
                "sha256:3a2522b1d9178575acee4adf8fd9f979f9c0449b00b4164bb63c3475ea6528ed",
                "sha256:3aa773580f85a28ffdf6f862e59cb5a3cc7ef6885121f2de3fca8d6ada4dbf3b",
                "sha256:3b5deaa3ee7180585a296af33e14c9b18c218d148e735c7accf78130765a47e3",
                "sha256:407af6d7e46593415f216c7f56ba087a9a42bd6dc2ecb86028760aa45b802bd7",
                "sha256:4c3c09fb674401f630626310bcaf6cd6285daf0d5e4c26d6e55ca26a2734e39b",
                "sha256:4c6717962247445b4f9e21c962ea61d2e884fc17df5ddf5e35863b016f8a1f03",
                "sha256:50446fae5681fc99f87e505d4e77c9407e683ab60c555ec302f9ac9bffa61103",
                "sha256:5057669b6a66aa9ca118a2a860159f0ee3acf837eda937bdd2a64f3431361a2d",
                "sha256:5dd90c5438b4f935c9d01fcbad3620253da89d19c1f5fca9158646407ed7df35",
                "sha256:659c815b5b8e2a55193ede2795c1e2349b8011497310bb936da7d4745652823b",
                "sha256:69b13fdf12878b10dc6003acc8d0abf3ad93e79813fd5f3812497c1c9fb9be49",
                "sha256:7a1cb80e35e1ccea3e11a48afe65d38744a0e0bde88795cc56a4d05b6e4f9d70",
                "sha256:7e6e3c52e6732c219c07bd97fff6c088f8df4dae3b79752ee3a817e6f32e177e",
                "sha256:7f42a8490c4fe854325504ce7a6e4796b207960dabb2cbafe3c3959cb00d1d7e",
                "sha256:84156313f258eafff716b2961644a4483a9be44a5d43551d554844d15d4d224e",
                "sha256:8578d6b8192e4c805e85f187bc530d0f52ba86c39172e61cd51f68fddd648103",
                "sha256:890167d5091279a27e2505ff0e1fb273f8c48c41d35c5b92adbf4af80e6b2ed6",
                "sha256:98e10634792ac0e9e7a92a76b4991b44c2325d3e7798270a808407355e7bb0a1",
                "sha256:9aadff9032e967865f9778485571e93908d27dab21d0fdfdec0ca779bb6f8ad9",
                "sha256:9f24f383a298a0c0f9b3113b982e21751a8ecde6615494a3f1470eb4a9d70e9e",
                "sha256:a73021b44813b5c84eda4a3af5826dd72356a900bac9bd9dd1f0f81ee1c22c2f",
                "sha256:afd96845e12638d2c44d213d4810a08f4dc4a563f9a98204b7428e567014b1cd",
                "sha256:b73ddf033d8cd4cc9dfed6324b1ad2a89ba52c410ef6877998422fcb9c23e3a8",
                "sha256:b8f490f5fad1767a1331df1259763b3bad7d7af12a75b950c2843ba319b2415f",
                "sha256:dbc5cd56fff1a6152ca59445178652756f4e509f672e49ccdf3d79c1043113a4",
                "sha256:eac8a3499754790187bb00574ab980df13e754777d346f85e0ff6df929bcd964",
                "sha256:eaed1c65f461a959284649e37b5051224f4db6ebdc84e40b5e65f2986f101a08"
            ],
            "index": "pypi",
            "version": "==2.8.4"
        },
        "python-dateutil": {
            "hashes": [
                "sha256:73ebfe9dbf22e832286dafa60473e4cd239f8592f699aa5adaf10050e6e1823c",
                "sha256:75bb3f31ea686f1197762692a9ee6a7550b59fc6ca3a1f4b5d7e32fb98e2da2a"
            ],
            "version": "==2.8.1"
        },
        "python-dotenv": {
            "hashes": [
                "sha256:440c7c23d53b7d352f9c94d6f70860242c2f071cf5c029dd661ccb22d64ae42b",
                "sha256:f254bfd0c970d64ccbb6c9ebef3667ab301a71473569c991253a481f1c98dddc"
            ],
            "index": "pypi",
            "version": "==0.10.5"
        },
        "pytz": {
            "hashes": [
                "sha256:1c557d7d0e871de1f5ccd5833f60fb2550652da6be2693c1e02300743d21500d",
                "sha256:b02c06db6cf09c12dd25137e563b31700d3b80fcc4ad23abb7a315f2789819be"
            ],
            "version": "==2019.3"
        },
        "pyzmq": {
            "hashes": [
                "sha256:01b588911714a6696283de3904f564c550c9e12e8b4995e173f1011755e01086",
                "sha256:0573b9790aa26faff33fba40f25763657271d26f64bffb55a957a3d4165d6098",
                "sha256:0fa82b9fc3334478be95a5566f35f23109f763d1669bb762e3871a8fa2a4a037",
                "sha256:1e59b7b19396f26e360f41411a5d4603356d18871049cd7790f1a7d18f65fb2c",
                "sha256:2a294b4f44201bb21acc2c1a17ff87fbe57b82060b10ddb00ac03e57f3d7fcfa",
                "sha256:355b38d7dd6f884b8ee9771f59036bcd178d98539680c4f87e7ceb2c6fd057b6",
                "sha256:4b73d20aec63933bbda7957e30add233289d86d92a0bb9feb3f4746376f33527",
                "sha256:4ec47f2b50bdb97df58f1697470e5c58c3c5109289a623e30baf293481ff0166",
                "sha256:5541dc8cad3a8486d58bbed076cb113b65b5dd6b91eb94fb3e38a3d1d3022f20",
                "sha256:6fca7d11310430e751f9832257866a122edf9d7b635305c5d8c51f74a5174d3d",
                "sha256:7369656f89878455a5bcd5d56ca961884f5d096268f71c0750fc33d6732a25e5",
                "sha256:75d73ee7ca4b289a2a2dfe0e6bd8f854979fc13b3fe4ebc19381be3b04e37a4a",
                "sha256:80c928d5adcfa12346b08d31360988d843b54b94154575cccd628f1fe91446bc",
                "sha256:83ce18b133dc7e6789f64cb994e7376c5aa6b4aeced993048bf1d7f9a0fe6d3a",
                "sha256:8b8498ceee33a7023deb2f3db907ca41d6940321e282297327a9be41e3983792",
                "sha256:8c69a6cbfa94da29a34f6b16193e7c15f5d3220cb772d6d17425ff3faa063a6d",
                "sha256:8ff946b20d13a99dc5c21cb76f4b8b253eeddf3eceab4218df8825b0c65ab23d",
                "sha256:972d723a36ab6a60b7806faa5c18aa3c080b7d046c407e816a1d8673989e2485",
                "sha256:a6c9c42bbdba3f9c73aedbb7671815af1943ae8073e532c2b66efb72f39f4165",
                "sha256:aa3872f2ebfc5f9692ef8957fe69abe92d905a029c0608e45ebfcd451ad30ab5",
                "sha256:cf08435b14684f7f2ca2df32c9df38a79cdc17c20dc461927789216cb43d8363",
                "sha256:d30db4566177a6205ed1badb8dbbac3c043e91b12a2db5ef9171b318c5641b75",
                "sha256:d5ac84f38575a601ab20c1878818ffe0d09eb51d6cb8511b636da46d0fd8949a",
                "sha256:e37f22eb4bfbf69cd462c7000616e03b0cdc1b65f2d99334acad36ea0e4ddf6b",
                "sha256:e6549dd80de7b23b637f586217a4280facd14ac01e9410a037a13854a6977299",
                "sha256:ed6205ca0de035f252baa0fd26fdd2bc8a8f633f92f89ca866fd423ff26c6f25",
                "sha256:efdde21febb9b5d7a8e0b87ea2549d7e00fda1936459cfb27fb6fca0c36af6c1",
                "sha256:f4e72646bfe79ff3adbf1314906bbd2d67ef9ccc71a3a98b8b2ccbcca0ab7bec"
            ],
            "index": "pypi",
            "version": "==18.1.1"
        },
        "requests": {
            "hashes": [
                "sha256:11e007a8a2aa0323f5a921e9e6a2d7e4e67d9877e85773fba9ba6419025cbeb4",
                "sha256:9cf5292fcd0f598c671cfc1e0d7d1a7f13bb8085e9a590f48c010551dc6c4b31"
            ],
            "version": "==2.22.0"
        },
        "six": {
            "hashes": [
                "sha256:236bdbdce46e6e6a3d61a337c0f8b763ca1e8717c03b369e87a7ec7ce1319c0a",
                "sha256:8f3cd2e254d8f793e7f3d6d9df77b92252b52637291d0f0da013c76ea2724b6c"
            ],
            "version": "==1.14.0"
        },
        "tzlocal": {
            "hashes": [
                "sha256:11c9f16e0a633b4b60e1eede97d8a46340d042e67b670b290ca526576e039048",
                "sha256:949b9dd5ba4be17190a80c0268167d7e6c92c62b30026cf9764caf3e308e5590"
            ],
            "version": "==2.0.0"
        },
        "urllib3": {
            "hashes": [
                "sha256:2f3db8b19923a873b3e5256dc9c2dedfa883e33d87c690d9c7913e1f40673cdc",
                "sha256:87716c2d2a7121198ebcb7ce7cccf6ce5e9ba539041cfbaeecfb641dc0bf6acc"
            ],
            "version": "==1.25.8"
        },
        "virtualenv": {
            "hashes": [
                "sha256:916497082376027a387c49af092a4316c0e9db753f95ea1af22eba569f107cfe",
                "sha256:9a87270123622593ad454a81055b771a8898590ff3d6f3abbe48c4111ff49e79"
            ],
            "version": "==20.0.0b1"
        },
        "virtualenv-clone": {
            "hashes": [
                "sha256:532f789a5c88adf339506e3ca03326f20ee82fd08ee5586b44dc859b5b4468c5",
                "sha256:c88ae171a11b087ea2513f260cdac9232461d8e9369bcd1dc143fc399d220557"
            ],
            "version": "==0.5.3"
        },
        "werkzeug": {
            "hashes": [
                "sha256:1e0dedc2acb1f46827daa2e399c1485c8fa17c0d8e70b6b875b4e7f54bf408d2",
                "sha256:b353856d37dec59d6511359f97f6a4b2468442e454bd1c98298ddce53cac1f04"
            ],
            "version": "==0.16.1"
        }
    },
    "develop": {
        "appdirs": {
            "hashes": [
                "sha256:9e5896d1372858f8dd3344faf4e5014d21849c756c8d5701f78f8a103b372d92",
                "sha256:d8b24664561d0d34ddfaec54636d502d7cea6e29c3eaf68f3df6180863e2166e"
            ],
            "version": "==1.4.3"
        },
        "aspy.yaml": {
            "hashes": [
                "sha256:463372c043f70160a9ec950c3f1e4c3a82db5fca01d334b6bc89c7164d744bdc",
                "sha256:e7c742382eff2caed61f87a39d13f99109088e5e93f04d76eb8d4b28aa143f45"
            ],
            "version": "==1.3.0"
        },
        "attrs": {
            "hashes": [
                "sha256:08a96c641c3a74e44eb59afb61a24f2cb9f4d7188748e76ba4bb5edfa3cb7d1c",
                "sha256:f7b7ce16570fe9965acd6d30101a28f62fb4a7f9e926b3bbc9b61f8b04247e72"
            ],
            "version": "==19.3.0"
        },
        "bandit": {
            "hashes": [
                "sha256:336620e220cf2d3115877685e264477ff9d9abaeb0afe3dc7264f55fa17a3952",
                "sha256:41e75315853507aa145d62a78a2a6c5e3240fe14ee7c601459d0df9418196065"
            ],
            "index": "pypi",
            "version": "==1.6.2"
        },
        "black": {
            "hashes": [
                "sha256:1b30e59be925fafc1ee4565e5e08abef6b03fe455102883820fe5ee2e4734e0b",
                "sha256:c2edb73a08e9e0e6f65a0e6af18b059b8b1cdd5bef997d7a0b181df93dc81539"
            ],
            "index": "pypi",
            "version": "==19.10b0"
        },
        "certifi": {
            "hashes": [
                "sha256:017c25db2a153ce562900032d5bc68e9f191e44e9a0f762f373977de9df1fbb3",
                "sha256:25b64c7da4cd7479594d035c08c2d809eb4aab3a26e5a990ea98cc450c320f1f"
            ],
            "version": "==2019.11.28"
        },
        "cfgv": {
            "hashes": [
                "sha256:edb387943b665bf9c434f717bf630fa78aecd53d5900d2e05da6ad6048553144",
                "sha256:fbd93c9ab0a523bf7daec408f3be2ed99a980e20b2d19b50fc184ca6b820d289"
            ],
            "version": "==2.0.1"
        },
        "click": {
            "hashes": [
                "sha256:2335065e6395b9e67ca716de5f7526736bfa6ceead690adf616d925bdc622b13",
                "sha256:5b94b49521f6456670fdb30cd82a4eca9412788a93fa6dd6df72c94d5a8ff2d7"
            ],
            "version": "==7.0"
        },
        "coverage": {
            "hashes": [
                "sha256:15cf13a6896048d6d947bf7d222f36e4809ab926894beb748fc9caa14605d9c3",
                "sha256:1daa3eceed220f9fdb80d5ff950dd95112cd27f70d004c7918ca6dfc6c47054c",
                "sha256:1e44a022500d944d42f94df76727ba3fc0a5c0b672c358b61067abb88caee7a0",
                "sha256:25dbf1110d70bab68a74b4b9d74f30e99b177cde3388e07cc7272f2168bd1477",
                "sha256:3230d1003eec018ad4a472d254991e34241e0bbd513e97a29727c7c2f637bd2a",
                "sha256:3dbb72eaeea5763676a1a1efd9b427a048c97c39ed92e13336e726117d0b72bf",
                "sha256:5012d3b8d5a500834783689a5d2292fe06ec75dc86ee1ccdad04b6f5bf231691",
                "sha256:51bc7710b13a2ae0c726f69756cf7ffd4362f4ac36546e243136187cfcc8aa73",
                "sha256:527b4f316e6bf7755082a783726da20671a0cc388b786a64417780b90565b987",
                "sha256:722e4557c8039aad9592c6a4213db75da08c2cd9945320220634f637251c3894",
                "sha256:76e2057e8ffba5472fd28a3a010431fd9e928885ff480cb278877c6e9943cc2e",
                "sha256:77afca04240c40450c331fa796b3eab6f1e15c5ecf8bf2b8bee9706cd5452fef",
                "sha256:7afad9835e7a651d3551eab18cbc0fdb888f0a6136169fbef0662d9cdc9987cf",
                "sha256:9bea19ac2f08672636350f203db89382121c9c2ade85d945953ef3c8cf9d2a68",
                "sha256:a8b8ac7876bc3598e43e2603f772d2353d9931709345ad6c1149009fd1bc81b8",
                "sha256:b0840b45187699affd4c6588286d429cd79a99d509fe3de0f209594669bb0954",
                "sha256:b26aaf69713e5674efbde4d728fb7124e429c9466aeaf5f4a7e9e699b12c9fe2",
                "sha256:b63dd43f455ba878e5e9f80ba4f748c0a2156dde6e0e6e690310e24d6e8caf40",
                "sha256:be18f4ae5a9e46edae3f329de2191747966a34a3d93046dbdf897319923923bc",
                "sha256:c312e57847db2526bc92b9bfa78266bfbaabac3fdcd751df4d062cd4c23e46dc",
                "sha256:c60097190fe9dc2b329a0eb03393e2e0829156a589bd732e70794c0dd804258e",
                "sha256:c62a2143e1313944bf4a5ab34fd3b4be15367a02e9478b0ce800cb510e3bbb9d",
                "sha256:cc1109f54a14d940b8512ee9f1c3975c181bbb200306c6d8b87d93376538782f",
                "sha256:cd60f507c125ac0ad83f05803063bed27e50fa903b9c2cfee3f8a6867ca600fc",
                "sha256:d513cc3db248e566e07a0da99c230aca3556d9b09ed02f420664e2da97eac301",
                "sha256:d649dc0bcace6fcdb446ae02b98798a856593b19b637c1b9af8edadf2b150bea",
                "sha256:d7008a6796095a79544f4da1ee49418901961c97ca9e9d44904205ff7d6aa8cb",
                "sha256:da93027835164b8223e8e5af2cf902a4c80ed93cb0909417234f4a9df3bcd9af",
                "sha256:e69215621707119c6baf99bda014a45b999d37602cb7043d943c76a59b05bf52",
                "sha256:ea9525e0fef2de9208250d6c5aeeee0138921057cd67fcef90fbed49c4d62d37",
                "sha256:fca1669d464f0c9831fd10be2eef6b86f5ebd76c724d1e0706ebdff86bb4adf0"
            ],
            "version": "==5.0.3"
        },
        "entrypoints": {
            "hashes": [
                "sha256:589f874b313739ad35be6e0cd7efde2a4e9b6fea91edcc34e58ecbb8dbe56d19",
                "sha256:c70dd71abe5a8c85e55e12c19bd91ccfeec11a6e99044204511f9ed547d48451"
            ],
            "version": "==0.3"
        },
        "filelock": {
            "hashes": [
                "sha256:18d82244ee114f543149c66a6e0c14e9c4f8a1044b5cdaadd0f82159d6a6ff59",
                "sha256:929b7d63ec5b7d6b71b0fa5ac14e030b3f70b75747cef1b10da9b879fef15836"
            ],
            "version": "==3.0.12"
        },
        "flake8": {
            "hashes": [
                "sha256:45681a117ecc81e870cbf1262835ae4af5e7a8b08e40b944a8a6e6b895914cfb",
                "sha256:49356e766643ad15072a789a20915d3c91dc89fd313ccd71802303fd67e4deca"
            ],
            "index": "pypi",
            "version": "==3.7.9"
        },
        "flake8-bugbear": {
            "hashes": [
                "sha256:3f11243dc710486449fac3be776ac2723786ed544fc0734f6134935ded82a1e9",
                "sha256:cc73c885e2c605dc89073afc16e308bba987098a9507023aa24590bd06ebd786"
            ],
            "index": "pypi",
            "version": "==20.1.3"
        },
        "flake8-polyfill": {
            "hashes": [
                "sha256:12be6a34ee3ab795b19ca73505e7b55826d5f6ad7230d31b18e106400169b9e9",
                "sha256:e44b087597f6da52ec6393a709e7108b2905317d0c0b744cdca6208e670d8eda"
            ],
            "version": "==1.0.2"
        },
        "gitdb2": {
            "hashes": [
                "sha256:1b6df1433567a51a4a9c1a5a0de977aa351a405cc56d7d35f3388bad1f630350",
                "sha256:96bbb507d765a7f51eb802554a9cfe194a174582f772e0d89f4e87288c288b7b"
            ],
            "version": "==2.0.6"
        },
        "gitpython": {
            "hashes": [
                "sha256:9c2398ffc3dcb3c40b27324b316f08a4f93ad646d5a6328cafbb871aa79f5e42",
                "sha256:c155c6a2653593ccb300462f6ef533583a913e17857cfef8fc617c246b6dc245"
            ],
            "version": "==3.0.5"
        },
        "hyrisecockpit": {
            "editable": true,
            "path": "."
        },
        "identify": {
            "hashes": [
                "sha256:1222b648251bdcb8deb240b294f450fbf704c7984e08baa92507e4ea10b436d5",
                "sha256:d824ebe21f38325c771c41b08a95a761db1982f1fc0eee37c6c97df3f1636b96"
            ],
            "version": "==1.4.11"
        },
        "isort": {
            "hashes": [
                "sha256:54da7e92468955c4fceacd0c86bd0ec997b0e1ee80d97f67c35a78b719dccab1",
                "sha256:6e811fcb295968434526407adb8796944f1988c5b65e8139058f2014cbe100fd"
            ],
            "index": "pypi",
            "version": "==4.3.21"
        },
        "mccabe": {
            "hashes": [
                "sha256:ab8a6258860da4b6677da4bd2fe5dc2c659cff31b3ee4f7f5d64e79735b80d42",
                "sha256:dd8d182285a0fe56bace7f45b5e7d1a6ebcbf524e8f3bd87eb0f125271b8831f"
            ],
            "version": "==0.6.1"
        },
        "more-itertools": {
            "hashes": [
                "sha256:5dd8bcf33e5f9513ffa06d5ad33d78f31e1931ac9a18f33d37e77a180d393a7c",
                "sha256:b1ddb932186d8a6ac451e1d95844b382f55e12686d51ca0c68b6f61f2ab7a507"
            ],
            "version": "==8.2.0"
        },
        "mypy": {
            "hashes": [
                "sha256:0a9a45157e532da06fe56adcfef8a74629566b607fa2c1ac0122d1ff995c748a",
                "sha256:2c35cae79ceb20d47facfad51f952df16c2ae9f45db6cb38405a3da1cf8fc0a7",
                "sha256:4b9365ade157794cef9685791032521233729cb00ce76b0ddc78749abea463d2",
                "sha256:53ea810ae3f83f9c9b452582261ea859828a9ed666f2e1ca840300b69322c474",
                "sha256:634aef60b4ff0f650d3e59d4374626ca6153fcaff96ec075b215b568e6ee3cb0",
                "sha256:7e396ce53cacd5596ff6d191b47ab0ea18f8e0ec04e15d69728d530e86d4c217",
                "sha256:7eadc91af8270455e0d73565b8964da1642fe226665dd5c9560067cd64d56749",
                "sha256:7f672d02fffcbace4db2b05369142e0506cdcde20cea0e07c7c2171c4fd11dd6",
                "sha256:85baab8d74ec601e86134afe2bcccd87820f79d2f8d5798c889507d1088287bf",
                "sha256:87c556fb85d709dacd4b4cb6167eecc5bbb4f0a9864b69136a0d4640fdc76a36",
                "sha256:a6bd44efee4dc8c3324c13785a9dc3519b3ee3a92cada42d2b57762b7053b49b",
                "sha256:c6d27bd20c3ba60d5b02f20bd28e20091d6286a699174dfad515636cb09b5a72",
                "sha256:e2bb577d10d09a2d8822a042a23b8d62bc3b269667c9eb8e60a6edfa000211b1",
                "sha256:f97a605d7c8bc2c6d1172c2f0d5a65b24142e11a58de689046e62c2d632ca8c1"
            ],
            "index": "pypi",
            "version": "==0.761"
        },
        "mypy-extensions": {
            "hashes": [
                "sha256:090fedd75945a69ae91ce1303b5824f428daf5a028d2f6ab8a299250a846f15d",
                "sha256:2d82818f5bb3e369420cb3c4060a7970edba416647068eb4c5343488a6c604a8"
            ],
            "version": "==0.4.3"
        },
        "nodeenv": {
            "hashes": [
                "sha256:561057acd4ae3809e665a9aaaf214afff110bbb6a6d5c8a96121aea6878408b3"
            ],
            "version": "==1.3.4"
        },
        "packaging": {
            "hashes": [
                "sha256:170748228214b70b672c581a3dd610ee51f733018650740e98c7df862a583f73",
                "sha256:e665345f9eef0c621aa0bf2f8d78cf6d21904eef16a93f020240b704a57f1334"
            ],
            "version": "==20.1"
        },
        "pathspec": {
            "hashes": [
                "sha256:163b0632d4e31cef212976cf57b43d9fd6b0bac6e67c26015d611a647d5e7424",
                "sha256:562aa70af2e0d434367d9790ad37aed893de47f1693e4201fd1d3dca15d19b96"
            ],
            "version": "==0.7.0"
        },
        "pbr": {
            "hashes": [
                "sha256:139d2625547dbfa5fb0b81daebb39601c478c21956dc57e2e07b74450a8c506b",
                "sha256:61aa52a0f18b71c5cc58232d2cf8f8d09cd67fcad60b742a60124cb8d6951488"
            ],
            "version": "==5.4.4"
        },
        "pep8-naming": {
            "hashes": [
                "sha256:45f330db8fcfb0fba57458c77385e288e7a3be1d01e8ea4268263ef677ceea5f",
                "sha256:a33d38177056321a167decd6ba70b890856ba5025f0a8eca6a3eda607da93caf"
            ],
            "index": "pypi",
            "version": "==0.9.1"
        },
        "pipenv": {
            "hashes": [
                "sha256:56ad5f5cb48f1e58878e14525a6e3129d4306049cb76d2f6a3e95df0d5fc6330",
                "sha256:7df8e33a2387de6f537836f48ac6fcd94eda6ed9ba3d5e3fd52e35b5bc7ff49e",
                "sha256:a673e606e8452185e9817a987572b55360f4d28b50831ef3b42ac3cab3fee846"
            ],
            "version": "==2018.11.26"
        },
        "pipenv-to-requirements": {
            "hashes": [
                "sha256:1c18682a4ec70eb07261d2b558df3ee22ea00192663a1b98fd1e45e22946c163",
                "sha256:cb70471a17a7d4658caffe989539413313d51df1b3a54838bcd7e7d3ab3fcc18"
            ],
            "index": "pypi",
            "version": "==0.9.0"
        },
        "pluggy": {
            "hashes": [
                "sha256:15b2acde666561e1298d71b523007ed7364de07029219b604cf808bfa1c765b0",
                "sha256:966c145cd83c96502c3c3868f50408687b38434af77734af1e9ca461a4081d2d"
            ],
            "version": "==0.13.1"
        },
        "pre-commit": {
            "hashes": [
<<<<<<< HEAD
                "sha256:4acd87f8e4eca44acc1cb8e929058a0e0498a134827ebecba2b1fbe4c799a9a0",
                "sha256:692624cf100be745ea4776b15ecc5e22217f880e50629bc35865200eb041f76d"
            ],
            "index": "pypi",
            "version": "==2.0.0"
=======
                "sha256:0385479a0fe0765b1d32241f6b5358668cb4b6496a09aaf9c79acc6530489dbb",
                "sha256:bf80d9dd58bea4f45d5d71845456fdcb78c1027eda9ed562db6fa2bd7a680c3a"
            ],
            "index": "pypi",
            "version": "==2.0.1"
>>>>>>> eb63bd59
        },
        "py": {
            "hashes": [
                "sha256:5e27081401262157467ad6e7f851b7aa402c5852dbcb3dae06768434de5752aa",
                "sha256:c20fdd83a5dbc0af9efd622bee9a5564e278f6380fffcacc43ba6f43db2813b0"
            ],
            "version": "==1.8.1"
        },
        "pycodestyle": {
            "hashes": [
                "sha256:95a2219d12372f05704562a14ec30bc76b05a5b297b21a5dfe3f6fac3491ae56",
                "sha256:e40a936c9a450ad81df37f549d676d127b1b66000a6c500caa2b085bc0ca976c"
            ],
            "version": "==2.5.0"
        },
        "pydocstyle": {
            "hashes": [
                "sha256:da7831660b7355307b32778c4a0dbfb137d89254ef31a2b2978f50fc0b4d7586",
                "sha256:f4f5d210610c2d153fae39093d44224c17429e2ad7da12a8b419aba5c2f614b5"
            ],
            "index": "pypi",
            "version": "==5.0.2"
        },
        "pyflakes": {
            "hashes": [
                "sha256:17dbeb2e3f4d772725c777fabc446d5634d1038f234e77343108ce445ea69ce0",
                "sha256:d976835886f8c5b31d47970ed689944a0262b5f3afa00a5a7b4dc81e5449f8a2"
            ],
            "version": "==2.1.1"
        },
        "pyparsing": {
            "hashes": [
                "sha256:4c830582a84fb022400b85429791bc551f1f4871c33f23e44f353119e92f969f",
                "sha256:c342dccb5250c08d45fd6f8b4a559613ca603b57498511740e65cd11a2e7dcec"
            ],
            "version": "==2.4.6"
        },
        "pytest": {
            "hashes": [
                "sha256:0d5fe9189a148acc3c3eb2ac8e1ac0742cb7618c084f3d228baaec0c254b318d",
                "sha256:ff615c761e25eb25df19edddc0b970302d2a9091fbce0e7213298d85fb61fef6"
            ],
            "index": "pypi",
            "version": "==5.3.5"
        },
        "pytest-cov": {
            "hashes": [
                "sha256:cc6742d8bac45070217169f5f72ceee1e0e55b0221f54bcf24845972d3a47f2b",
                "sha256:cdbdef4f870408ebdbfeb44e63e07eb18bb4619fae852f6e760645fa36172626"
            ],
            "index": "pypi",
            "version": "==2.8.1"
        },
        "pytest-testdox": {
            "hashes": [
                "sha256:082352573dcb5df59054ee41bdd9f6f47d3f1b6624aea6586548ba0c640cbd9d",
                "sha256:ff7117fe8544afbcac63952a9b3479f0b3ff92d8c43e380cb329f2803af8c3ac"
            ],
            "index": "pypi",
            "version": "==1.2.1"
        },
        "pyyaml": {
            "hashes": [
                "sha256:059b2ee3194d718896c0ad077dd8c043e5e909d9180f387ce42012662a4946d6",
                "sha256:1cf708e2ac57f3aabc87405f04b86354f66799c8e62c28c5fc5f88b5521b2dbf",
                "sha256:24521fa2890642614558b492b473bee0ac1f8057a7263156b02e8b14c88ce6f5",
                "sha256:4fee71aa5bc6ed9d5f116327c04273e25ae31a3020386916905767ec4fc5317e",
                "sha256:70024e02197337533eef7b85b068212420f950319cc8c580261963aefc75f811",
                "sha256:74782fbd4d4f87ff04159e986886931456a1894c61229be9eaf4de6f6e44b99e",
                "sha256:940532b111b1952befd7db542c370887a8611660d2b9becff75d39355303d82d",
                "sha256:cb1f2f5e426dc9f07a7681419fe39cee823bb74f723f36f70399123f439e9b20",
                "sha256:dbbb2379c19ed6042e8f11f2a2c66d39cceb8aeace421bfc29d085d93eda3689",
                "sha256:e3a057b7a64f1222b56e47bcff5e4b94c4f61faac04c7c4ecb1985e18caa3994",
                "sha256:e9f45bd5b92c7974e59bcd2dcc8631a6b6cc380a904725fce7bc08872e691615"
            ],
            "version": "==5.3"
        },
        "regex": {
            "hashes": [
                "sha256:07b39bf943d3d2fe63d46281d8504f8df0ff3fe4c57e13d1656737950e53e525",
                "sha256:0932941cdfb3afcbc26cc3bcf7c3f3d73d5a9b9c56955d432dbf8bbc147d4c5b",
                "sha256:0e182d2f097ea8549a249040922fa2b92ae28be4be4895933e369a525ba36576",
                "sha256:10671601ee06cf4dc1bc0b4805309040bb34c9af423c12c379c83d7895622bb5",
                "sha256:23e2c2c0ff50f44877f64780b815b8fd2e003cda9ce817a7fd00dea5600c84a0",
                "sha256:26ff99c980f53b3191d8931b199b29d6787c059f2e029b2b0c694343b1708c35",
                "sha256:27429b8d74ba683484a06b260b7bb00f312e7c757792628ea251afdbf1434003",
                "sha256:3e77409b678b21a056415da3a56abfd7c3ad03da71f3051bbcdb68cf44d3c34d",
                "sha256:4e8f02d3d72ca94efc8396f8036c0d3bcc812aefc28ec70f35bb888c74a25161",
                "sha256:4eae742636aec40cf7ab98171ab9400393360b97e8f9da67b1867a9ee0889b26",
                "sha256:6a6ae17bf8f2d82d1e8858a47757ce389b880083c4ff2498dba17c56e6c103b9",
                "sha256:6a6ba91b94427cd49cd27764679024b14a96874e0dc638ae6bdd4b1a3ce97be1",
                "sha256:7bcd322935377abcc79bfe5b63c44abd0b29387f267791d566bbb566edfdd146",
                "sha256:98b8ed7bb2155e2cbb8b76f627b2fd12cf4b22ab6e14873e8641f266e0fb6d8f",
                "sha256:bd25bb7980917e4e70ccccd7e3b5740614f1c408a642c245019cff9d7d1b6149",
                "sha256:d0f424328f9822b0323b3b6f2e4b9c90960b24743d220763c7f07071e0778351",
                "sha256:d58e4606da2a41659c84baeb3cfa2e4c87a74cec89a1e7c56bee4b956f9d7461",
                "sha256:e3cd21cc2840ca67de0bbe4071f79f031c81418deb544ceda93ad75ca1ee9f7b",
                "sha256:e6c02171d62ed6972ca8631f6f34fa3281d51db8b326ee397b9c83093a6b7242",
                "sha256:e7c7661f7276507bce416eaae22040fd91ca471b5b33c13f8ff21137ed6f248c",
                "sha256:ecc6de77df3ef68fee966bb8cb4e067e84d4d1f397d0ef6fce46913663540d77"
            ],
            "version": "==2020.1.8"
        },
        "rope": {
            "hashes": [
                "sha256:52423a7eebb5306a6d63bdc91a7c657db51ac9babfb8341c9a1440831ecf3203",
                "sha256:ae1fa2fd56f64f4cc9be46493ce54bed0dd12dee03980c61a4393d89d84029ad",
                "sha256:d2830142c2e046f5fc26a022fe680675b6f48f81c7fc1f03a950706e746e9dfe"
            ],
            "index": "pypi",
            "version": "==0.16.0"
        },
        "six": {
            "hashes": [
                "sha256:236bdbdce46e6e6a3d61a337c0f8b763ca1e8717c03b369e87a7ec7ce1319c0a",
                "sha256:8f3cd2e254d8f793e7f3d6d9df77b92252b52637291d0f0da013c76ea2724b6c"
            ],
            "version": "==1.14.0"
        },
        "smmap2": {
            "hashes": [
                "sha256:0555a7bf4df71d1ef4218e4807bbf9b201f910174e6e08af2e138d4e517b4dde",
                "sha256:29a9ffa0497e7f2be94ca0ed1ca1aa3cd4cf25a1f6b4f5f87f74b46ed91d609a"
            ],
            "version": "==2.0.5"
        },
        "snowballstemmer": {
            "hashes": [
                "sha256:209f257d7533fdb3cb73bdbd24f436239ca3b2fa67d56f6ff88e86be08cc5ef0",
                "sha256:df3bac3df4c2c01363f3dd2cfa78cce2840a79b9f1c2d2de9ce8d31683992f52"
            ],
            "version": "==2.0.0"
        },
        "stevedore": {
            "hashes": [
                "sha256:01d9f4beecf0fbd070ddb18e5efb10567801ba7ef3ddab0074f54e3cd4e91730",
                "sha256:e0739f9739a681c7a1fda76a102b65295e96a144ccdb552f2ae03c5f0abe8a14"
            ],
            "version": "==1.31.0"
        },
        "toml": {
            "hashes": [
                "sha256:229f81c57791a41d65e399fc06bf0848bab550a9dfd5ed66df18ce5f05e73d5c",
                "sha256:235682dd292d5899d361a811df37e04a8828a5b1da3115886b73cf81ebc9100e"
            ],
            "version": "==0.10.0"
        },
        "typed-ast": {
            "hashes": [
                "sha256:0666aa36131496aed8f7be0410ff974562ab7eeac11ef351def9ea6fa28f6355",
                "sha256:0c2c07682d61a629b68433afb159376e24e5b2fd4641d35424e462169c0a7919",
                "sha256:249862707802d40f7f29f6e1aad8d84b5aa9e44552d2cc17384b209f091276aa",
                "sha256:24995c843eb0ad11a4527b026b4dde3da70e1f2d8806c99b7b4a7cf491612652",
                "sha256:269151951236b0f9a6f04015a9004084a5ab0d5f19b57de779f908621e7d8b75",
                "sha256:4083861b0aa07990b619bd7ddc365eb7fa4b817e99cf5f8d9cf21a42780f6e01",
                "sha256:498b0f36cc7054c1fead3d7fc59d2150f4d5c6c56ba7fb150c013fbc683a8d2d",
                "sha256:4e3e5da80ccbebfff202a67bf900d081906c358ccc3d5e3c8aea42fdfdfd51c1",
                "sha256:6daac9731f172c2a22ade6ed0c00197ee7cc1221aa84cfdf9c31defeb059a907",
                "sha256:715ff2f2df46121071622063fc7543d9b1fd19ebfc4f5c8895af64a77a8c852c",
                "sha256:73d785a950fc82dd2a25897d525d003f6378d1cb23ab305578394694202a58c3",
                "sha256:8c8aaad94455178e3187ab22c8b01a3837f8ee50e09cf31f1ba129eb293ec30b",
                "sha256:8ce678dbaf790dbdb3eba24056d5364fb45944f33553dd5869b7580cdbb83614",
                "sha256:aaee9905aee35ba5905cfb3c62f3e83b3bec7b39413f0a7f19be4e547ea01ebb",
                "sha256:bcd3b13b56ea479b3650b82cabd6b5343a625b0ced5429e4ccad28a8973f301b",
                "sha256:c9e348e02e4d2b4a8b2eedb48210430658df6951fa484e59de33ff773fbd4b41",
                "sha256:d205b1b46085271b4e15f670058ce182bd1199e56b317bf2ec004b6a44f911f6",
                "sha256:d43943ef777f9a1c42bf4e552ba23ac77a6351de620aa9acf64ad54933ad4d34",
                "sha256:d5d33e9e7af3b34a40dc05f498939f0ebf187f07c385fd58d591c533ad8562fe",
                "sha256:fc0fea399acb12edbf8a628ba8d2312f583bdbdb3335635db062fa98cf71fca4",
                "sha256:fe460b922ec15dd205595c9b5b99e2f056fd98ae8f9f56b888e7a17dc2b757e7"
            ],
            "version": "==1.4.1"
        },
        "typing-extensions": {
            "hashes": [
                "sha256:091ecc894d5e908ac75209f10d5b4f118fbdb2eb1ede6a63544054bb1edb41f2",
                "sha256:910f4656f54de5993ad9304959ce9bb903f90aadc7c67a0bef07e678014e892d",
                "sha256:cf8b63fedea4d89bab840ecbb93e75578af28f76f66c35889bd7065f5af88575"
            ],
            "version": "==3.7.4.1"
        },
        "virtualenv": {
            "hashes": [
                "sha256:916497082376027a387c49af092a4316c0e9db753f95ea1af22eba569f107cfe",
                "sha256:9a87270123622593ad454a81055b771a8898590ff3d6f3abbe48c4111ff49e79"
            ],
            "version": "==20.0.0b1"
        },
        "virtualenv-clone": {
            "hashes": [
                "sha256:532f789a5c88adf339506e3ca03326f20ee82fd08ee5586b44dc859b5b4468c5",
                "sha256:c88ae171a11b087ea2513f260cdac9232461d8e9369bcd1dc143fc399d220557"
            ],
            "version": "==0.5.3"
        },
        "wcwidth": {
            "hashes": [
                "sha256:8fd29383f539be45b20bd4df0dc29c20ba48654a41e661925e612311e9f3c603",
                "sha256:f28b3e8a6483e5d49e7f8949ac1a78314e740333ae305b4ba5defd3e74fb37a8"
            ],
            "version": "==0.1.8"
        }
    }
}<|MERGE_RESOLUTION|>--- conflicted
+++ resolved
@@ -1,11 +1,7 @@
 {
     "_meta": {
         "hash": {
-<<<<<<< HEAD
-            "sha256": "42f49e1421925eb3abaa386a0416bd675dc5cf540a9041e718d398e97bfdb152"
-=======
             "sha256": "9945aa3a74645799409c06af71bb61248dfe5a00d1d87f1011d787304bb200c4"
->>>>>>> eb63bd59
         },
         "pipfile-spec": 6,
         "requires": {
@@ -625,19 +621,11 @@
         },
         "pre-commit": {
             "hashes": [
-<<<<<<< HEAD
-                "sha256:4acd87f8e4eca44acc1cb8e929058a0e0498a134827ebecba2b1fbe4c799a9a0",
-                "sha256:692624cf100be745ea4776b15ecc5e22217f880e50629bc35865200eb041f76d"
-            ],
-            "index": "pypi",
-            "version": "==2.0.0"
-=======
                 "sha256:0385479a0fe0765b1d32241f6b5358668cb4b6496a09aaf9c79acc6530489dbb",
                 "sha256:bf80d9dd58bea4f45d5d71845456fdcb78c1027eda9ed562db6fa2bd7a680c3a"
             ],
             "index": "pypi",
             "version": "==2.0.1"
->>>>>>> eb63bd59
         },
         "py": {
             "hashes": [
