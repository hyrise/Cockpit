--- conflicted
+++ resolved
@@ -1,11 +1,7 @@
 {
     "_meta": {
         "hash": {
-<<<<<<< HEAD
-            "sha256": "bca3254a4140ce63d9c9353f72011a64b0e1620898475ce36a92139b1c59757b"
-=======
-            "sha256": "eabafa1dc663c34429a68e862c53867f001524e234a7e4fb881155694688b4ff"
->>>>>>> f2d9cd09
+            "sha256": "1abc80bdab1d655e25f000ade95bf7011ef13a01b32bece54596831d19ae514f"
         },
         "pipfile-spec": 6,
         "requires": {
