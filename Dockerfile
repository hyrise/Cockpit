--- conflicted
+++ resolved
@@ -4,7 +4,6 @@
 
 RUN mkdir -p /usr/local/Cockpit/hyrisecockpit
 WORKDIR /usr/local/Cockpit
-<<<<<<< HEAD
 COPY    setup.py \
     Pipfile \
     Pipfile.lock \
@@ -21,8 +20,4 @@
     hyrisecockpit/database_manager \
     hyrisecockpit/workload_generator \
     /usr/local/Cockpit/hyrisecockpit/
-RUN pip install -r requirements.txt
-=======
-COPY . .
-RUN pip3.8 install -r requirements.txt && pip3.8 install .
->>>>>>> 24f73ebe
+RUN pip3.8 install -r requirements.txt && pip3.8 install .