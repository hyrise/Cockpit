--- conflicted
+++ resolved
@@ -112,10 +112,7 @@
 # Redis
 *.rdb
 cached_tables/
-<<<<<<< HEAD
 
 # Mac
 .DS_STORE
-=======
-influxdb/
->>>>>>> be7c9547
+influxdb/