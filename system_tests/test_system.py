"""Module for system tests."""
from time import sleep, time_ns

from influxdb import InfluxDBClient

from system_tests.cockpit_backend import CockpitBackend
from system_tests.cockpit_generator import CockpitGenerator
from system_tests.cockpit_manager import CockpitManager
from system_tests.settings import (
    DATABASE_HOST,
    DATABASE_PORT,
    STORAGE_HOST,
    STORAGE_PASSWORD,
    STORAGE_PORT,
    STORAGE_USER,
)

SETUP_TIMEOUT = 3.0


class TestSystem:
    """Tests for the whole cockpit system."""

    @classmethod
    def setup_class(cls):
        """Run before every test."""
        cls.influx_client = InfluxDBClient(
            STORAGE_HOST, STORAGE_PORT, STORAGE_USER, STORAGE_PASSWORD
        )
        cls.clean_influx()
        cls.backend = CockpitBackend()
        cls.backend.start()
        cls.manager = CockpitManager()
        cls.manager.start()
        cls.generator = CockpitGenerator()
        cls.generator.start()
        sleep(SETUP_TIMEOUT)

    @classmethod
    def teardown_class(cls):
        """Run after every test."""
        cls.manager.shutdown()
        cls.backend.shutdown()
        cls.generator.shutdown()
        cls.clean_influx()
        cls.influx_client.close()

    @classmethod
    def check_stderr(cls):
        """Check standard error output of the components."""
        assert cls.generator.get_stderr() == ""  # nosec
        assert cls.backend.get_stderr() == ""  # nosec
        assert cls.manager.get_stderr() == ""  # nosec

    @classmethod
    def clean_influx(cls):
        """Delete Influx databases which were created while executing of the tests."""
        cls.influx_client.drop_database("test_database1")

    @classmethod
    def check_loading_default_tables(cls, database_id: str) -> None:
        """Check if database has successfully load default tables."""
        expected_status = {
            "id": database_id,
            "hyrise_active": True,
            "database_blocked_status": False,
            "worker_pool_status": "closed",
            "loaded_benchmarks": ["tpch_0_1", "no-ops_0_1", "no-ops_1"],
            "loaded_tables": [
                "orders_tpch_0_1",
                "partsupp_tpch_0_1",
                "lineitem_tpch_0_1",
                "part_tpch_0_1",
                "nation_tpch_0_1",
                "supplier_tpch_0_1",
                "customer_tpch_0_1",
                "region_tpch_0_1",
            ],
        }

<<<<<<< HEAD
        status = self.backend.get_property("monitor/status")
        assert expected_status in status  # nosec
=======
        response = cls.backend.get_property("monitor/status")  # type: ignore
        assert response.status_code == 200  # nosec
        assert expected_status in response.json()  # nosec

    def test_initializes_backend(self):
        """Test backend initializes without errors."""
        self.check_stderr()
>>>>>>> 5424a6ff

    def test_returns_metric_values(self):
        """Test static metric endpoints return correct values."""
        metrics = [
            "monitor/chunks",
            "monitor/storage",
        ]
        metrics_attributes = [
            "chunks_data",
            "storage",
        ]

        for i in range(len(metrics)):
            response = self.backend.get_property(metrics[i])
<<<<<<< HEAD
            assert response["body"][metrics_attributes[i]] == {}  # nosec

        available_datasets = self.backend.get_property(
            "control/database/benchmark_tables"
        )
        available_databases = self.backend.get_property("control/database")

        assert available_datasets == {  # nosec
            "folder_names": ["tpch_0.1", "tpch_1", "tpcds_1", "job"]
        }
        assert available_databases == []  # nosec

        historical_metrics = [
            "metric/throughput",
            "metric/latency",
            "metric/queue_length",
=======

            assert response.status_code == 200  # nosec
            assert response.json()["body"][metrics_attributes[i]] == {}  # nosec

    def test_returns_historical_metric_values_with_no_database_registered(self):
        """Test historical metric endpoints return correct values."""
        historical_metrics = [
            "monitor/throughput",
            "monitor/latency",
            "monitor/queue_length",
>>>>>>> 5424a6ff
            "monitor/system",
        ]
        for metric in historical_metrics:
            timestamp: int = time_ns()
            offset: int = 3_000_000_000
            startts: int = timestamp - offset - 1_000_000_000
            endts: int = timestamp - offset
            response = self.backend.get_historical_property(
                metric, startts, endts, 1_000_000_000
            )

<<<<<<< HEAD
=======
            assert response.status_code == 200  # nosec
            assert response.json() == []  # nosec

    def test_returns_available_databases(self):
        """Ensure a new backend has no databases."""
        response = self.backend.get_control_property("database")

        assert response.status_code == 200  # nosec
        assert response.json() == []  # nosec

    def test_returns_available_datasets(self):
        """Test available datasets."""
        response = self.backend.get_control_property("database/benchmark_tables")

        assert response.status_code == 200  # nosec
        assert response.json() == {  # nosec
            "folder_names": ["tpch_0.1", "tpch_1", "tpcds_1", "job"]
        }

    def test_initialization_calls(self):
        """Test initialization calls had no errors."""
>>>>>>> 5424a6ff
        self.check_stderr()

    def test_adds_database(self):
        """Test adding a database."""
        response = self.backend.add_database(
            "test_database1", DATABASE_HOST, DATABASE_PORT
        )
        assert response.status_code == 200  # nosec

<<<<<<< HEAD
        available_databases = self.backend.get_property("control/database")
        assert available_databases == [  # nosec
=======
    def test_added_database_is_in_available_databases(self):
        """Test added database is in available databases."""
        response = self.backend.get_control_property("database")

        assert response.status_code == 200  # nosec
        assert response.json() == [  # nosec
>>>>>>> 5424a6ff
            {
                "id": "test_database1",
                "host": DATABASE_HOST,
                "port": DATABASE_PORT,
                "number_workers": 8,
                "dbname": "postgres",
            }
        ]

    def test_loads_default_tables(self):
        """Test loading default tables."""
        sleep(5.0)  # wait until default tables are loaded

        self.check_loading_default_tables("test_database1")

    def test_creates_influx_database(self):
        """Test the corresponding influx database is created."""
        influx_databases = self.influx_client.get_list_database()
        assert {"name": "test_database1"} in influx_databases  # nosec

    def test_handles_database_without_errors(self):
        """Test database handling had no errors."""
        self.check_stderr()

    def test_starts_workload_generator(self):
        """Test starting of the workload generator."""
        response = self.backend.start_workload("tpch_0_1", 300)
        assert response.status_code == 200  # nosec

    def test_starts_worker_pool(self):
        """Test starting of the worker pool."""
        response = self.backend.start_workers()
        assert response.status_code == 200  # nosec

<<<<<<< HEAD
        sleep(6.0)  # wait for query executions

        metrics = ["metric/throughput", "metric/latency", "metric/queue_length"]
        metric_keys = ["throughput", "latency", "queue_length"]
        for metric_key, metric in zip(metric_keys, metrics):
=======
    def test_returns_historical_metric_values_during_workload_execution(self):
        """Test responses of the historical metrics."""
        sleep(4.0)  # wait for query executions

        metrics = ["monitor/throughput", "monitor/latency", "monitor/queue_length"]
        attributes = ["throughput", "latency", "queue_length"]
        for metric, attribute in zip(metrics, attributes):
>>>>>>> 5424a6ff
            timestamp: int = time_ns()
            offset: int = 1_000_000_000
            startts: int = timestamp - offset - 1_000_000_000
            endts: int = timestamp - offset
            response = self.backend.get_historical_property(
                metric, startts, endts, 1_000_000_000
            )
<<<<<<< HEAD
            assert response[0][metric_key][0][metric_key] > 0  # nosec
=======
>>>>>>> 5424a6ff

            assert response.status_code == 200  # nosec
            assert response.json()[0][attribute][0][attribute] > 0  # nosec

    def test_activates_plugin(self):
        """Test activation of the plugin."""
        response = self.backend.activate_plugin("test_database1", "Compression")

        assert response.status_code == 200  # nosec
        assert response.json()["header"]["status"] == 200  # nosec

    def test_returns_activated_plugins(self):
        """Test activation of the plugin."""
        sleep(1.0)
        response = self.backend.get_activated_plugins()

        assert response.status_code == 200  # nosec
        assert response.json() == [  # nosec
            {"id": "test_database1", "plugins": ["CompressionPlugin"]}
        ]

    def test_returns_initial_plugin_settings(self):
        """Test initial plugin settings."""
        response = self.backend.get_plugin_settings()

        assert response.status_code == 200  # nosec
        assert response.json()["header"]["status"] == 200  # nosec
        assert response.json()["body"] == {  # nosec
            "plugin_settings": [
                {
                    "id": "test_database1",
                    "plugin_settings": [
                        {
                            "name": "Plugin::Compression::MemoryBudget",
                            "value": "9999999999",
                            "description": "The memory budget to target for the CompressionPlugin.",
                        }
                    ],
                }
            ]
        }

    def test_sets_plugin_settings(self):
        """Test set plugin settings."""
        response = self.backend.set_plugin_settings(
            "test_database1", "Plugin::Compression::MemoryBudget", "50000"
        )

        assert response.status_code == 200  # nosec
        assert response.json()["header"]["status"] == 200  # nosec

    def test_returns_new_plugin_settings(self):
        """Test new plugin settings."""
        response = self.backend.get_plugin_settings()

        assert response.status_code == 200  # nosec
        assert response.json()["header"]["status"] == 200  # nosec
        assert response.json()["body"] == {  # nosec
            "plugin_settings": [
                {
                    "id": "test_database1",
                    "plugin_settings": [
                        {
                            "name": "Plugin::Compression::MemoryBudget",
                            "value": "50000",
                            "description": "The memory budget to target for the CompressionPlugin.",
                        }
                    ],
                }
            ]
        }

    def test_returns_plugin_log(self):
        """Test plugin log."""
        sleep(1.0)
        response = self.backend.get_plugin_log()

        assert response.json()[0]["id"] == "test_database1"  # nosec
        assert response.json()[0]["plugin_log"] != []  # nosec
        assert (  # nosec
            response.json()[0]["plugin_log"][0]["reporter"] == "CompressionPlugin"
        )
        assert response.json()[0]["plugin_log"][0]["message"] == "Initialized!"  # nosec

    def test_deactivates_plugin(self):
        """Test deactivation of the plugin."""
        response = self.backend.deactivate_plugin("test_database1", "Compression")

        assert response.status_code == 200  # nosec
        assert response.json()["header"]["status"] == 200  # nosec

    def test_gets_operator_data(self):
        """Test getting of the operator data."""
        response = self.backend.get_property("monitor/operator")
        assert response.status_code == 200  # nosec
        assert len(response.json()) > 0  # nosec
        assert len(response.json()[0]["operator_data"]) > 0  # nosec

    def test_stops_workload_generator(self):
        """Test stopping of the workload generator."""
        response = self.backend.stop_workload("tpch_0_1")
        assert response.status_code == 200  # nosec

    def test_stops_worker_pool(self):
        """Test stopping of the worker pool."""
        response = self.backend.stop_workers()
        assert response.status_code == 200  # nosec

    def test_removes_database(self):
        """Test removing of the database."""
        response = self.backend.remove_database("test_database1")
        assert response.status_code == 200  # nosec

    def test_executes_workload(self):
        """Test workload execution had no errors."""
        self.check_stderr()

    def test_keeps_influx_database(self):
        """Test the corresponding influx database is kept after database removing."""
        influx_databases = self.influx_client.get_list_database()
        assert {"name": "test_database1"} in influx_databases  # nosec<|MERGE_RESOLUTION|>--- conflicted
+++ resolved
@@ -77,11 +77,7 @@
                 "region_tpch_0_1",
             ],
         }
-
-<<<<<<< HEAD
-        status = self.backend.get_property("monitor/status")
-        assert expected_status in status  # nosec
-=======
+        
         response = cls.backend.get_property("monitor/status")  # type: ignore
         assert response.status_code == 200  # nosec
         assert expected_status in response.json()  # nosec
@@ -89,7 +85,6 @@
     def test_initializes_backend(self):
         """Test backend initializes without errors."""
         self.check_stderr()
->>>>>>> 5424a6ff
 
     def test_returns_metric_values(self):
         """Test static metric endpoints return correct values."""
@@ -104,25 +99,6 @@
 
         for i in range(len(metrics)):
             response = self.backend.get_property(metrics[i])
-<<<<<<< HEAD
-            assert response["body"][metrics_attributes[i]] == {}  # nosec
-
-        available_datasets = self.backend.get_property(
-            "control/database/benchmark_tables"
-        )
-        available_databases = self.backend.get_property("control/database")
-
-        assert available_datasets == {  # nosec
-            "folder_names": ["tpch_0.1", "tpch_1", "tpcds_1", "job"]
-        }
-        assert available_databases == []  # nosec
-
-        historical_metrics = [
-            "metric/throughput",
-            "metric/latency",
-            "metric/queue_length",
-=======
-
             assert response.status_code == 200  # nosec
             assert response.json()["body"][metrics_attributes[i]] == {}  # nosec
 
@@ -132,7 +108,6 @@
             "monitor/throughput",
             "monitor/latency",
             "monitor/queue_length",
->>>>>>> 5424a6ff
             "monitor/system",
         ]
         for metric in historical_metrics:
@@ -143,9 +118,6 @@
             response = self.backend.get_historical_property(
                 metric, startts, endts, 1_000_000_000
             )
-
-<<<<<<< HEAD
-=======
             assert response.status_code == 200  # nosec
             assert response.json() == []  # nosec
 
@@ -167,7 +139,6 @@
 
     def test_initialization_calls(self):
         """Test initialization calls had no errors."""
->>>>>>> 5424a6ff
         self.check_stderr()
 
     def test_adds_database(self):
@@ -177,17 +148,12 @@
         )
         assert response.status_code == 200  # nosec
 
-<<<<<<< HEAD
-        available_databases = self.backend.get_property("control/database")
-        assert available_databases == [  # nosec
-=======
     def test_added_database_is_in_available_databases(self):
         """Test added database is in available databases."""
         response = self.backend.get_control_property("database")
 
         assert response.status_code == 200  # nosec
         assert response.json() == [  # nosec
->>>>>>> 5424a6ff
             {
                 "id": "test_database1",
                 "host": DATABASE_HOST,
@@ -222,13 +188,6 @@
         response = self.backend.start_workers()
         assert response.status_code == 200  # nosec
 
-<<<<<<< HEAD
-        sleep(6.0)  # wait for query executions
-
-        metrics = ["metric/throughput", "metric/latency", "metric/queue_length"]
-        metric_keys = ["throughput", "latency", "queue_length"]
-        for metric_key, metric in zip(metric_keys, metrics):
-=======
     def test_returns_historical_metric_values_during_workload_execution(self):
         """Test responses of the historical metrics."""
         sleep(4.0)  # wait for query executions
@@ -236,7 +195,6 @@
         metrics = ["monitor/throughput", "monitor/latency", "monitor/queue_length"]
         attributes = ["throughput", "latency", "queue_length"]
         for metric, attribute in zip(metrics, attributes):
->>>>>>> 5424a6ff
             timestamp: int = time_ns()
             offset: int = 1_000_000_000
             startts: int = timestamp - offset - 1_000_000_000
@@ -244,10 +202,6 @@
             response = self.backend.get_historical_property(
                 metric, startts, endts, 1_000_000_000
             )
-<<<<<<< HEAD
-            assert response[0][metric_key][0][metric_key] > 0  # nosec
-=======
->>>>>>> 5424a6ff
 
             assert response.status_code == 200  # nosec
             assert response.json()[0][attribute][0][attribute] > 0  # nosec
