--- conflicted
+++ resolved
@@ -59,18 +59,6 @@
             "hyrise_active": True,
             "database_blocked_status": False,
             "worker_pool_status": "closed",
-<<<<<<< HEAD
-            "loaded_benchmarks": ["tpch_0_1"],
-            "loaded_tables": [
-                {"table_name": "customer", "benchmark": "tpch_0_1"},
-                {"table_name": "lineitem", "benchmark": "tpch_0_1"},
-                {"table_name": "nation", "benchmark": "tpch_0_1"},
-                {"table_name": "orders", "benchmark": "tpch_0_1"},
-                {"table_name": "part", "benchmark": "tpch_0_1"},
-                {"table_name": "partsupp", "benchmark": "tpch_0_1"},
-                {"table_name": "region", "benchmark": "tpch_0_1"},
-                {"table_name": "supplier", "benchmark": "tpch_0_1"},
-=======
             "loaded_benchmarks": ["tpch_0_1", "no-ops_0_1", "no-ops_1"],
             "loaded_tables": [
                 "customer_tpch_0_1",
@@ -81,7 +69,6 @@
                 "partsupp_tpch_0_1",
                 "region_tpch_0_1",
                 "supplier_tpch_0_1",
->>>>>>> 3f3c66c8
             ],
         }
 
