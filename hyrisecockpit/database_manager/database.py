"""The database object represents the instance of a database."""

from multiprocessing import Manager, Process, Queue
from secrets import randbelow
from time import time
from typing import Dict, List

from apscheduler.schedulers.background import BackgroundScheduler
from pandas import DataFrame
from pandas.io.sql import read_sql_query
from psycopg2 import DatabaseError, Error, pool
from psycopg2.extensions import AsIs
from zmq import SUB, SUBSCRIBE, Context

from .driver import Driver
from .table_names import table_names as _table_names


class PoolCursor:
    """Context manager for connections from a pool."""

    def __init__(self, pool):
        """Initialize a PoolCursor."""
        self.pool = pool
        self.connection = self.pool.getconn()
        self.connection.set_session(autocommit=True)
        self.cur = self.connection.cursor()

    def __enter__(self):
        """Return self for a context manager."""
        return self

    def __exit__(self, exc_type, exc_val, exc_tb):
        """Close the cursor and connection."""
        self.cur.close()
        self.pool.putconn(self.connection)

    def execute(self, query, parameters):
        """Execute a query."""
        return self.cur.execute(query, parameters)


def fill_queue(workload_publisher_url: str, task_queue: Queue) -> None:
    """Fill the queue."""
    context = Context()
    subscriber = context.socket(SUB)
    subscriber.connect(workload_publisher_url)
    subscriber.setsockopt_string(SUBSCRIBE, "")

    while True:
        content = subscriber.recv_json()
        tasks = content["body"]["querylist"]
        for task in tasks:
            task_queue.put(task)


def execute_queries(
    worker_id: str,
    task_queue: Queue,
    query_list: List,
    connection_pool: pool,
    failed_task_queue: Queue,
) -> None:
    """Define workers work loop."""
    with PoolCursor(connection_pool) as cur:
        while True:
            # If Queue is emty go to wait status
            try:
                task = task_queue.get(block=True)
                query, parameters = task
                startts = time()
                cur.execute(query, parameters)
                endts = time()
                query_list.append((startts, endts, "none", 0))
            except (ValueError, Error) as e:
                failed_task_queue.put(
                    {"worker_id": worker_id, "task": task, "Error": str(e)}
                )


class Database(object):
    """Represents database."""

    def __init__(
        self,
        user: str,
        password: str,
        host: str,
        port: str,
        dbname: str,
        number_workers: str,
        workload_publisher_url: str,
        default_tables: str,
    ) -> None:
        """Initialize database object."""
        self._default_tables = default_tables
        self._number_workers = int(number_workers)
        self._number_additional_connections = 1
        self._driver = Driver(
            user,
            password,
            host,
            port,
            dbname,
            self._number_workers + self._number_additional_connections,
        )
        self._connection_pool = self._driver.get_connection_pool()

        self._task_queue: Queue = Queue(0)
        self._failed_task_queue: Queue = Queue(0)
        self._manager = Manager()

        self.workload_publisher_url: str = workload_publisher_url
        self._throughput: int = 0
        self._latency: float = 0.0
        self._system_data: Dict = {}
        self._chunks_data: Dict = {}
        self._query_list: List = self._manager.list()
        self._worker_pool: pool = self._init_worker_pool()

        self._start_workers()

        self.load_data(self._default_tables, sf="0.1")

        self._scheduler = BackgroundScheduler()
        self._update_query_job = self._scheduler.add_job(
            func=self._update_query_data, trigger="interval", seconds=1,
        )
        self._update_system_data_job = self._scheduler.add_job(
            func=self._update_system_data, trigger="interval", seconds=1,
        )
        self._update_chunks_data_job = self._scheduler.add_job(
            func=self._update_chunks_data, trigger="interval", seconds=5,
        )
        self._scheduler.start()

    def _init_worker_pool(self) -> pool:
        """Initialize a pool of workers."""
        worker_pool = []
        for i in range(self._number_workers):
            p = Process(
                target=execute_queries,
                args=(
                    i,
                    self._task_queue,
                    self._query_list,
                    self._connection_pool,
                    self._failed_task_queue,
                ),
            )
            worker_pool.append(p)
        subscriber_process = Process(
            target=fill_queue, args=(self.workload_publisher_url, self._task_queue),
        )
        worker_pool.append(subscriber_process)
        return worker_pool

    def _start_workers(self) -> None:
        """Start all workers in pool."""
        for i in range(len(self._worker_pool)):
            self._worker_pool[i].start()

    def load_data(self, datatype: str, sf: str) -> bool:
        """Load pregenerated tables."""
        table_names = _table_names.get(datatype)
        if not table_names:
            return False
        with PoolCursor(self._connection_pool) as cur:
            success: bool = True
            for name in table_names:
                # import pdb; pdb.set_trace()
                cur.execute(
                    "SELECT table_name FROM meta_tables WHERE table_name=%s;", (name,)
                )
                if cur.cur.fetchone():
                    continue
                try:
                    # TODO change absolute to relative path
                    cur.execute(
                        "COPY %s FROM '/usr/local/hyrise/%s_cached_tables/sf-%s/%s.bin';",
                        (AsIs(name), AsIs(datatype), AsIs(sf), AsIs(name),),
                    )
                except DatabaseError:
                    success = False  # TODO return tables that could not be imported

        return success

    def _update_query_data(self) -> None:
        """Update data calculated from queries."""
        queries = self._query_list
        self._query_list.clear()
        self._throughput = len(queries)
        self._latency = sum(
            [endtts - startts for startts, endtts, _, _ in queries]
        ) / len(queries)

    def delete_data(self, datatype: str) -> bool:
        """Delete tables."""
        table_names = _table_names.get(datatype)
        if not table_names:
            return False
        with PoolCursor(self._connection_pool) as cur:
            for name in table_names:
                try:
                    cur.execute("DROP TABLE %s;", (AsIs(name),))
                except DatabaseError:
                    continue
        return True

    def _update_system_data(self) -> None:
        """Update system data for database instance."""
        # mocking system data
        cpu_data = []
        for _ in range(16):
            cpu_data.append(randbelow(1001) / 10)
        memory_data = {
            "available": 8467795968,
            "used": 2525601792,
            "cached": 4237438976,
            "percent": 32.1,
            "free": 5536755712,
            "inactive": 2687451136,
            "active": 3657117696,
            "shared": 1149366272,
            "total": 12469334016,
            "buffers": 169537536,
        }

        self._system_data = {
            "cpu": cpu_data,
            "memory": memory_data,
            "database_threads": 8,
        }

    def _update_chunks_data(self) -> None:
        """Update chunks data for database instance."""
        # mocking chunks data

        connection = self._connection_pool.getconn()
        connection.set_session(autocommit=True)

        sql = """SELECT table_name, column_name, COUNT(chunk_id) as n_chunks FROM meta_segments GROUP BY table_name, column_name;"""

        meta_segments = read_sql_query(sql, connection)
        self._connection_pool.putconn(connection)

        if meta_segments.empty:
            self._chunks_data = {}
            return None

        chunks_data: Dict = {}
        grouped = meta_segments.reset_index().groupby("table_name")
        for column in grouped.groups:
            chunks_data[column] = {}
            for _, row in grouped.get_group(column).iterrows():
                data = []
                for _ in range(row["n_chunks"]):
                    current = randbelow(500)
                    data.append(current if (current < 100) else 0)
                chunks_data[column][row["column_name"]] = data
        self._chunks_data = chunks_data

    def get_storage_data(self) -> Dict:
        """Get storage data from the database."""
        connection = self._connection_pool.getconn()
        connection.set_session(autocommit=True)
        sql = "SELECT * FROM meta_segments;"

        meta_segments = read_sql_query(sql, connection)
        self._connection_pool.putconn(connection)

        if meta_segments.empty:
            return {}

        meta_segments.set_index(
            ["table_name", "column_name", "chunk_id"],
            inplace=True,
            verify_integrity=True,
        )
        size: DataFrame = DataFrame(
            meta_segments["estimated_size_in_bytes"]
            .groupby(level=["table_name", "column_name"])
            .sum()
        )

        encoding: DataFrame = DataFrame(
            meta_segments["encoding_type"]
            .groupby(level=["table_name", "column_name"])
            .apply(set)
        )
        encoding["encoding_type"] = encoding["encoding_type"].apply(list)
        datatype: DataFrame = meta_segments.reset_index().set_index(
            ["table_name", "column_name"]
        )[["column_data_type"]]

        result: DataFrame = size.join(encoding).join(datatype)
        return self._create_storage_data_dictionary(result)

    def _create_storage_data_dictionary(self, result: DataFrame) -> Dict:
        """Sort storage data to dictionary."""
        output: Dict = {}
        grouped = result.reset_index().groupby("table_name")
        for column in grouped.groups:
            output[column] = {"size": 0, "number_columns": 0, "data": {}}
            for _, row in grouped.get_group(column).iterrows():
                output[column]["number_columns"] = output[column]["number_columns"] + 1
                output[column]["size"] = (
                    output[column]["size"] + row["estimated_size_in_bytes"]
                )
                output[column]["data"][row["column_name"]] = {
                    "size": row["estimated_size_in_bytes"],
                    "data_type": row["column_data_type"],
                    "encoding": row["encoding_type"],
                }
        return output

    def get_throughput(self) -> int:
        """Return throughput."""
        return self._throughput

    def get_latency(self) -> float:
        """Return latency."""
        return self._latency

    def get_system_data(self) -> Dict:
        """Return system data."""
        return self._system_data

    def get_chunks_data(self) -> Dict:
        """Return chunks data."""
        return self._chunks_data

    def get_queue_length(self) -> int:
        """Return queue length."""
        return self._task_queue.qsize()

    def get_failed_tasks(self) -> List:
        """Return faild tasks."""
        failed_task = []
        while not self._failed_task_queue.empty():
            failed_task.append(self._failed_task_queue.get())
        return failed_task

    def close(self) -> None:
        """Close the database."""
        # Remove jobs
        self._update_throughput_job.remove()
        self._update_system_data_job.remove()
        self._update_chunks_data_job.remove()

        # Close the scheduler
        self._scheduler.shutdown()
        # Close worker pool
        for i in range(len(self._worker_pool)):
            self._worker_pool[i].terminate()

        # Close connections
        self._connection_pool.closeall()

        # Close queue
<<<<<<< HEAD
        self._task_queue.close()

        # Remove jobs
        self._update_query_job.remove()
        self._update_system_data_job.remove()
        self._update_chunks_data_job.remove()

        # Close the scheduler
        self._scheduler.shutdown()
=======
        self._task_queue.close()
>>>>>>> 9e0f7e9b
<|MERGE_RESOLUTION|>--- conflicted
+++ resolved
@@ -358,16 +358,4 @@
         self._connection_pool.closeall()
 
         # Close queue
-<<<<<<< HEAD
-        self._task_queue.close()
-
-        # Remove jobs
-        self._update_query_job.remove()
-        self._update_system_data_job.remove()
-        self._update_chunks_data_job.remove()
-
-        # Close the scheduler
-        self._scheduler.shutdown()
-=======
-        self._task_queue.close()
->>>>>>> 9e0f7e9b
+        self._task_queue.close()