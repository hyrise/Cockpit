"""The database object represents the instance of a database."""

from multiprocessing import Manager, Process, Queue
from secrets import randbelow
from typing import Any, Callable, Dict, List, Tuple

from apscheduler.schedulers.background import BackgroundScheduler
from pandas import DataFrame
from pandas.io.sql import read_sql_query
from psycopg2 import pool
from psycopg2.extensions import AsIs

from .cursor import PoolCursor
from .driver import Driver
from .table_names import table_names as _table_names
<<<<<<< HEAD


class StorageCursor:
    """Context Manager for a connection to log queries persistently."""

    def __init__(self, host, port, user, password, database):
        """Initialize a StorageCursor."""
        self._host = host
        self._port = port
        self._user = user
        self._password = password
        self._database = database

    def __enter__(self):
        """Establish a connection."""
        self._connection = InfluxDBClient(
            self._host, self._port, self._user, self._password
        )
        self._connection.create_database(self._database)
        return self

    def __exit__(self, exc_type, exc_val, exc_tb):
        """Close the cursor and connection."""
        self._connection.close()

    def log_queries(self, query_list) -> None:
        """Log a couple of succesfully executed queries."""
        points = [
            {
                "measurement": "successful_queries",
                "tags": {"benchmark": query[2], "query_no": query[3]},
                "fields": {"latency": query[1]},
                "time": query[0],
            }
            for query in query_list
        ]
        self._connection.write_points(points, database=self._database)


class PoolCursor:
    """Context manager for connections from a pool."""

    def __init__(self, pool):
        """Initialize a PoolCursor."""
        self.pool = pool
        self.connection = self.pool.getconn()
        self.connection.set_session(autocommit=True)
        self.cur = self.connection.cursor()

    def __enter__(self):
        """Return self for a context manager."""
        return self

    def __exit__(self, exc_type, exc_val, exc_tb):
        """Close the cursor and connection."""
        self.cur.close()
        self.pool.putconn(self.connection)

    def execute(self, query, parameters):
        """Execute a query."""
        return self.cur.execute(query, parameters)

    def fetchone(self):
        """Fetch one."""
        return self.cur.fetchone()


def fill_queue(
    workload_publisher_url: str, task_queue: Queue, processing_tables_flag: Value
) -> None:
    """Fill the queue."""
    context = Context()
    subscriber = context.socket(SUB)
    subscriber.connect(workload_publisher_url)
    subscriber.setsockopt_string(SUBSCRIBE, "")
    while True:
        content = subscriber.recv_json()
        tasks = content["body"]["querylist"]
        if not processing_tables_flag.value:
            for task in tasks:
                task_queue.put(task)


def execute_queries(
    worker_id: str,
    task_queue: Queue,
    connection_pool: pool,
    failed_task_queue: Queue,
    worker_stay_alive_flag: Value,
    database_id: str,
) -> None:
    """Define workers work loop."""
    # Allow exit without flush
    failed_task_queue.cancel_join_thread()

    with PoolCursor(connection_pool) as cur:
        with StorageCursor(
            STORAGE_HOST, STORAGE_PORT, STORAGE_USER, STORAGE_PASSWORD, database_id
        ) as log:
            succesful_queries = []
            last_batched = time_ns()
            while True:
                # If Queue is emty go to wait status
                try:
                    task = task_queue.get(block=True)
                    if not worker_stay_alive_flag.value:
                        if task == "wake_up_signal_for_worker":
                            task_queue.put("wake_up_signal_for_worker")
                        else:
                            task_queue.cancel_join_thread()
                        break
                    else:
                        query_tuple, workload_type, query_type = task
                        query, not_formatted_parameters = query_tuple
                        formatted_parameters = (
                            tuple(
                                AsIs(parameter) if protocol == "as_is" else parameter
                                for parameter, protocol in not_formatted_parameters
                            )
                            if not_formatted_parameters is not None
                            else None
                        )
                        startts = time_ns()
                        cur.execute(query, formatted_parameters)
                        endts = time_ns()
                        succesful_queries.append(
                            (endts, endts - startts, workload_type, query_type)
                        )
                        if last_batched < time_ns() - 1_000_000_000:
                            last_batched = time_ns()
                            log.log_queries(succesful_queries)
                            succesful_queries = []
                except (ValueError, Error) as e:
                    failed_task_queue.put(
                        {"worker_id": worker_id, "task": query_tuple, "Error": str(e)}
                    )
=======
from .worker import execute_queries, fill_queue
>>>>>>> 3a0376a8


class Database(object):
    """Represents database."""

    def __init__(
        self,
        id: str,
        user: str,
        password: str,
        host: str,
        port: str,
        dbname: str,
        number_workers: int,
        workload_publisher_url: str,
        default_tables: str,
    ) -> None:
        """Initialize database object."""
        self._id = id
        self._default_tables = default_tables
        self.number_workers = number_workers
        self._number_additional_connections = 1
        self.driver = Driver(
            user,
            password,
            host,
            port,
            dbname,
            self.number_workers + self._number_additional_connections,
        )

        self._connection_pool = self.driver.get_connection_pool()
        self._scheduler = BackgroundScheduler()

        self._task_queue: Queue = Queue(0)
        self._failed_task_queue: Queue = Queue(0)
        self._manager = Manager()

        self.workload_publisher_url: str = workload_publisher_url
        self._system_data: Dict = {}
        self._chunks_data: Dict = {}

        self._worker_stay_alive_flag = Value("b", True)
        self._processing_tables_flag = Value("b", False)
        self._worker_pool: pool = self._init_worker_pool()
        self._subscriber_worker = self._init_subscriber_worker()

        self._start_workers()

        self.load_data(self._default_tables)

        self._update_system_data_job = self._scheduler.add_job(
            func=self._update_system_data, trigger="interval", seconds=1,
        )
        self._update_chunks_data_job = self._scheduler.add_job(
            func=self._update_chunks_data, trigger="interval", seconds=5,
        )
        self._scheduler.start()

    def _init_subscriber_worker(self) -> Process:
        subscriber_process = Process(
            target=fill_queue,
            args=(
                self.workload_publisher_url,
                self._task_queue,
                self._processing_tables_flag,
            ),
        )
        return subscriber_process

    def _init_worker_pool(self) -> pool:
        """Initialize a pool of workers."""
        self._worker_stay_alive_flag.value = True
        worker_pool = []
        for i in range(self.number_workers):
            p = Process(
                target=execute_queries,
                args=(
                    i,
                    self._task_queue,
                    self._connection_pool,
                    self._failed_task_queue,
                    self._worker_stay_alive_flag,
                    self._id,
                ),
            )
            worker_pool.append(p)
        return worker_pool

    def disable_workload_execution(self) -> bool:
        """Disable execution of the workload."""
        if not self._processing_tables_flag.value:
            self._processing_tables_flag.value = True
            self._flush_queue()
            self._processing_tables_flag.value = False
            return True
        else:
            return False

    def _start_workers(self) -> None:
        """Start all workers in pool."""
        self._worker_stay_alive_flag.value = True
        self._subscriber_worker.start()
        for i in range(len(self._worker_pool)):
            self._worker_pool[i].start()

    def _shutdown_workers(self) -> None:
        """Shutdown all task execution workers."""
        self._worker_stay_alive_flag.value = False
        # If the queue is empty we need to wake up the workers
        self._subscriber_worker.terminate()
        self._task_queue.put("wake_up_signal_for_worker")
        for worker in self._worker_pool:
            worker.join()
            worker.terminate()
        self._worker_pool[:] = []

    def _flush_queue(self, default_init_tasks=None) -> None:
        """Flush queue."""
        self._shutdown_workers()
        self._task_queue = Queue(0)
        if default_init_tasks is not None:
            for task in default_init_tasks:
                self._task_queue.put(task)
        self._subscriber_worker = self._init_subscriber_worker()
        self._worker_pool = self._init_worker_pool()
        self._start_workers()

    def _get_existing_tables(self, table_names) -> Dict:
        """Check wich tables exists and which not."""
        existing_tables = []
        not_existing_tables = []
        with PoolCursor(self._connection_pool) as cur:
            for name in table_names:
                cur.execute(
                    "SELECT table_name FROM meta_tables WHERE table_name=%s;", (name,)
                )
                if cur.fetchone():
                    existing_tables.append(name)
                    continue
                not_existing_tables.append(name)
        return {"existing": existing_tables, "not_existing": not_existing_tables}

    def _generate_table_loading_queries(
        self, table_names, folder_name: str
    ) -> List[Tuple[Tuple[str, Any], str, str]]:
        """Generate queries in tuple form that load tables."""
        # TODO change absolute to relative path
        return [
            (
                (
                    "COPY %s FROM '/usr/local/hyrise/cached_tables/%s/%s.bin';",
                    ((name, "as_is"), (folder_name, "as_is"), (name, "as_is"),),
                ),
                "system",
                "generate table query",
            )
            for name in table_names
        ]

    def _generate_table_drop_queries(
        self, table_names, folder_name: str
    ) -> List[Tuple[Tuple[str, Any], str, str]]:
        # TODO folder_name is unused? This deletes all tables
        """Generate queries in tuple form that drop tables."""
        return [
            (("DROP TABLE %s;", ((name, "as_is"),)), "system", "drop table query")
            for name in self._get_existing_tables(table_names)["existing"]
        ]

    def _check_if_tables_processed(self, table_loading_tasks) -> None:
        """Check if all table processing task are taken from the queue and if so flushes it."""
        if not self._processing_tables_flag.value:
            self._processing_tables_flag.value = True
            self._flush_queue(table_loading_tasks)
        if self._task_queue.empty():
            self._flush_queue()
            self._processing_tables_flag.value = False
            self._check_if_tables_processed_job.remove()

    def _start_table_processing_parallel(self, table_loading_tasks) -> None:
        """Flush queue and initialize it with table processing queries."""
        self._check_if_tables_processed_job = self._scheduler.add_job(
            func=self._check_if_tables_processed,
            args=(table_loading_tasks,),
            trigger="interval",
            seconds=0.2,
        )

    def _start_table_processing_sequential(self, table_loading_tasks) -> None:
        """Flush queue and initialize it with table processing queries."""
        self._processing_tables_flag.value = True
        self._flush_queue()
        with PoolCursor(self._connection_pool) as cur:
            for task in table_loading_tasks:
                query_tuple, benchmark, query_no = task
                query, not_formatted_parameters = query_tuple
                formatted_parameters = (
                    tuple(
                        AsIs(parameter) if protocol == "as_is" else parameter
                        for parameter, protocol in not_formatted_parameters
                    )
                    if not_formatted_parameters is not None
                    else None
                )
                cur.execute(query, formatted_parameters)
        self._flush_queue()
        self._processing_tables_flag.value = False

    def _process_tables(
        self, table_action: Callable, folder_name: str, processing_action: Callable
    ) -> bool:
        """Process changes on tables by taking a generic function which creates table processing queries."""
        table_names = _table_names.get(folder_name.split("_")[0])
        if table_names is None:
            return False

        table_loading_tasks = table_action(table_names, folder_name)
        if len(table_loading_tasks) == 0:
            return True
        processing_action(table_loading_tasks)
        return True

    def load_data(self, folder_name: str) -> bool:
        """Load pregenerated tables."""
        return self._process_tables(
            self._generate_table_loading_queries,
            folder_name,
            self._start_table_processing_parallel,
        )

    def delete_data(self, folder_name: str) -> bool:
        """Delete tables."""
        return self._process_tables(
            self._generate_table_drop_queries,
            folder_name,
            self._start_table_processing_parallel,
        )

    def _update_system_data(self) -> None:
        """Update system data for database instance."""
        # mocked cpu data
        cpu_data = [randbelow(1001) / 10 for _ in range(16)]
        # mocked memory data
        total_memory = 32 * (1024 ** 3)
        used_memory = randbelow(total_memory)
        available_memory = total_memory - used_memory
        memory_data = {
            "available": available_memory,
            "used": used_memory,
            "cached": 4237438976,
            "percent": used_memory / total_memory,
            "free": 5536755712,
            "inactive": 2687451136,
            "active": 3657117696,
            "shared": 1149366272,
            "total": total_memory,
            "buffers": 169537536,
        }

        self._system_data = {
            "cpu": cpu_data,
            "memory": memory_data,
            "database_threads": 8,
        }

    def _update_chunks_data(self) -> None:
        """Update chunks data for database instance."""
        # mocking chunks data
        if self._processing_tables_flag.value:
            return

        connection = self._connection_pool.getconn()
        connection.set_session(autocommit=True)

        sql = """SELECT table_name, column_name, COUNT(chunk_id) as n_chunks FROM meta_segments GROUP BY table_name, column_name;"""

        meta_segments = read_sql_query(sql, connection)
        self._connection_pool.putconn(connection)

        if meta_segments.empty:
            self._chunks_data = {}
            return

        chunks_data: Dict = {}
        grouped = meta_segments.reset_index().groupby("table_name")
        for column in grouped.groups:
            chunks_data[column] = {}
            for _, row in grouped.get_group(column).iterrows():
                data = []
                for _ in range(row["n_chunks"]):
                    current = randbelow(500)
                    data.append(current if (current < 100) else 0)
                chunks_data[column][row["column_name"]] = data
        self._chunks_data = chunks_data

    def get_storage_data(self) -> Dict:
        """Get storage data from the database."""
        if self._processing_tables_flag.value:
            return {}

        connection = self._connection_pool.getconn()
        connection.set_session(autocommit=True)
        sql = "SELECT * FROM meta_segments;"

        meta_segments = read_sql_query(sql, connection)
        self._connection_pool.putconn(connection)

        if meta_segments.empty:
            return {}

        meta_segments.set_index(
            ["table_name", "column_name", "chunk_id"],
            inplace=True,
            verify_integrity=True,
        )
        size: DataFrame = DataFrame(
            meta_segments["estimated_size_in_bytes"]
            .groupby(level=["table_name", "column_name"])
            .sum()
        )

        encoding: DataFrame = DataFrame(
            meta_segments["encoding_type"]
            .groupby(level=["table_name", "column_name"])
            .apply(set)
        )
        encoding["encoding_type"] = encoding["encoding_type"].apply(list)
        datatype: DataFrame = meta_segments.reset_index().set_index(
            ["table_name", "column_name"]
        )[["column_data_type"]]

        result: DataFrame = size.join(encoding).join(datatype)
        return self._create_storage_data_dictionary(result)

    def _create_storage_data_dictionary(self, result: DataFrame) -> Dict:
        """Sort storage data to dictionary."""
        output: Dict = {}
        grouped = result.reset_index().groupby("table_name")
        for column in grouped.groups:
            output[column] = {"size": 0, "number_columns": 0, "data": {}}
            for _, row in grouped.get_group(column).iterrows():
                output[column]["number_columns"] = output[column]["number_columns"] + 1
                output[column]["size"] = (
                    output[column]["size"] + row["estimated_size_in_bytes"]
                )
                output[column]["data"][row["column_name"]] = {
                    "size": row["estimated_size_in_bytes"],
                    "data_type": row["column_data_type"],
                    "encoding": row["encoding_type"],
                }
        return output

    def get_system_data(self) -> Dict:
        """Return system data."""
        return self._system_data

    def get_processing_tables_flag(self) -> bool:
        """Return tables loading flag."""
        return self._processing_tables_flag.value

    def get_chunks_data(self) -> Dict:
        """Return chunks data."""
        return self._chunks_data

    def get_queue_length(self) -> int:
        """Return queue length."""
        return self._task_queue.qsize()

    def get_failed_tasks(self) -> List:
        """Return faild tasks."""
        failed_task = []
        while not self._failed_task_queue.empty():
            failed_task.append(self._failed_task_queue.get())
        return failed_task

    def close(self) -> None:
        """Close the database."""
        # Remove jobs
        self._update_system_data_job.remove()
        self._update_chunks_data_job.remove()

        # Close the scheduler
        self._scheduler.shutdown()
        # Close subscriber worker
        self._subscriber_worker.terminate()
        # Close worker pool
        for i in range(len(self._worker_pool)):
            self._worker_pool[i].terminate()

        # Close connections
        self._connection_pool.closeall()

        # Close queue
        self._task_queue.close()<|MERGE_RESOLUTION|>--- conflicted
+++ resolved
@@ -13,146 +13,8 @@
 from .cursor import PoolCursor
 from .driver import Driver
 from .table_names import table_names as _table_names
-<<<<<<< HEAD
-
-
-class StorageCursor:
-    """Context Manager for a connection to log queries persistently."""
-
-    def __init__(self, host, port, user, password, database):
-        """Initialize a StorageCursor."""
-        self._host = host
-        self._port = port
-        self._user = user
-        self._password = password
-        self._database = database
-
-    def __enter__(self):
-        """Establish a connection."""
-        self._connection = InfluxDBClient(
-            self._host, self._port, self._user, self._password
-        )
-        self._connection.create_database(self._database)
-        return self
-
-    def __exit__(self, exc_type, exc_val, exc_tb):
-        """Close the cursor and connection."""
-        self._connection.close()
-
-    def log_queries(self, query_list) -> None:
-        """Log a couple of succesfully executed queries."""
-        points = [
-            {
-                "measurement": "successful_queries",
-                "tags": {"benchmark": query[2], "query_no": query[3]},
-                "fields": {"latency": query[1]},
-                "time": query[0],
-            }
-            for query in query_list
-        ]
-        self._connection.write_points(points, database=self._database)
-
-
-class PoolCursor:
-    """Context manager for connections from a pool."""
-
-    def __init__(self, pool):
-        """Initialize a PoolCursor."""
-        self.pool = pool
-        self.connection = self.pool.getconn()
-        self.connection.set_session(autocommit=True)
-        self.cur = self.connection.cursor()
-
-    def __enter__(self):
-        """Return self for a context manager."""
-        return self
-
-    def __exit__(self, exc_type, exc_val, exc_tb):
-        """Close the cursor and connection."""
-        self.cur.close()
-        self.pool.putconn(self.connection)
-
-    def execute(self, query, parameters):
-        """Execute a query."""
-        return self.cur.execute(query, parameters)
-
-    def fetchone(self):
-        """Fetch one."""
-        return self.cur.fetchone()
-
-
-def fill_queue(
-    workload_publisher_url: str, task_queue: Queue, processing_tables_flag: Value
-) -> None:
-    """Fill the queue."""
-    context = Context()
-    subscriber = context.socket(SUB)
-    subscriber.connect(workload_publisher_url)
-    subscriber.setsockopt_string(SUBSCRIBE, "")
-    while True:
-        content = subscriber.recv_json()
-        tasks = content["body"]["querylist"]
-        if not processing_tables_flag.value:
-            for task in tasks:
-                task_queue.put(task)
-
-
-def execute_queries(
-    worker_id: str,
-    task_queue: Queue,
-    connection_pool: pool,
-    failed_task_queue: Queue,
-    worker_stay_alive_flag: Value,
-    database_id: str,
-) -> None:
-    """Define workers work loop."""
-    # Allow exit without flush
-    failed_task_queue.cancel_join_thread()
-
-    with PoolCursor(connection_pool) as cur:
-        with StorageCursor(
-            STORAGE_HOST, STORAGE_PORT, STORAGE_USER, STORAGE_PASSWORD, database_id
-        ) as log:
-            succesful_queries = []
-            last_batched = time_ns()
-            while True:
-                # If Queue is emty go to wait status
-                try:
-                    task = task_queue.get(block=True)
-                    if not worker_stay_alive_flag.value:
-                        if task == "wake_up_signal_for_worker":
-                            task_queue.put("wake_up_signal_for_worker")
-                        else:
-                            task_queue.cancel_join_thread()
-                        break
-                    else:
-                        query_tuple, workload_type, query_type = task
-                        query, not_formatted_parameters = query_tuple
-                        formatted_parameters = (
-                            tuple(
-                                AsIs(parameter) if protocol == "as_is" else parameter
-                                for parameter, protocol in not_formatted_parameters
-                            )
-                            if not_formatted_parameters is not None
-                            else None
-                        )
-                        startts = time_ns()
-                        cur.execute(query, formatted_parameters)
-                        endts = time_ns()
-                        succesful_queries.append(
-                            (endts, endts - startts, workload_type, query_type)
-                        )
-                        if last_batched < time_ns() - 1_000_000_000:
-                            last_batched = time_ns()
-                            log.log_queries(succesful_queries)
-                            succesful_queries = []
-                except (ValueError, Error) as e:
-                    failed_task_queue.put(
-                        {"worker_id": worker_id, "task": query_tuple, "Error": str(e)}
-                    )
-=======
+
 from .worker import execute_queries, fill_queue
->>>>>>> 3a0376a8
 
 
 class Database(object):
