"""The database object represents the instance of a database."""

from multiprocessing import Value
from typing import List, Optional

from psycopg2.extensions import AsIs

from .background_scheduler import BackgroundJobManager
from .cursor import PoolCursor
from .driver import Driver
from .worker_pool import WorkerPool


class Database(object):
    """Represents database."""

    def __init__(
        self,
        id: str,
        user: str,
        password: str,
        host: str,
        port: str,
        dbname: str,
        number_workers: int,
        workload_publisher_url: str,
        default_tables: str,
        storage_host: str,
        storage_password: str,
        storage_port: str,
        storage_user: str,
    ) -> None:
        """Initialize database object."""
        self._id = id
        self.number_workers = number_workers
        self._number_additional_connections = 50
        self.driver = Driver(
            user,
            password,
            host,
            port,
            dbname,
            self.number_workers + self._number_additional_connections,
        )
        self._connection_pool = self.driver.get_connection_pool()
        self._processing_tables_flag = Value("b", False)
        self._database_blocked = Value("b", False)
        self._background_scheduler = BackgroundJobManager(
            self._id,
            self._database_blocked,
            self._connection_pool,
            storage_host,
            storage_password,
            storage_port,
            storage_user,
        )
        self._worker_pool = WorkerPool(
            self._connection_pool,
            self.number_workers,
            self._id,
            workload_publisher_url,
            self._database_blocked,
        )
        self._background_scheduler.start()
        self._worker_pool.start()

<<<<<<< HEAD
    def get_queue_length(self) -> int:
        """Return queue length."""
        return self._worker_pool.get_queue_length()

    def get_failed_tasks(self):
        """Return failed tasks."""
        return self._worker_pool.get_failed_tasks()
=======
    def _process_tables(self, table_action: Callable, folder_name: str) -> bool:
        """Process changes on tables by taking a generic function which creates table processing queries."""
        table_names = _table_names.get(folder_name.split("_")[0])
        if table_names is None:
            return False

        table_loading_tasks = table_action(table_names, folder_name)
        if len(table_loading_tasks) == 0:
            self._start_table_processing_parallel(None)
            return True
        self._start_table_processing_parallel(table_loading_tasks)
        return True
>>>>>>> 137ef9d7

    def load_data(self, folder_name: str):
        """Load pregenerated tables."""
<<<<<<< HEAD
        return self._background_scheduler.load_tables(folder_name)
=======
        return self._process_tables(self._generate_table_loading_queries, folder_name,)
>>>>>>> 137ef9d7

    def delete_data(self, folder_name: str):
        """Delete tables."""
<<<<<<< HEAD
        return self._background_scheduler.delete_tables(folder_name)
=======
        return self._process_tables(self._generate_table_drop_queries, folder_name,)
>>>>>>> 137ef9d7

    def get_processing_tables_flag(self):
        """Return tables loading flag."""
        return False

    def start_worker(self):
        """Start worker."""
        return self._worker_pool.start()

    def close_worker(self):
        """Close worker."""
        return self._worker_pool.close()

    def get_plugins(self) -> Optional[List]:
        """Return all currently activated plugins."""
        if not self._processing_tables_flag.value:
            with PoolCursor(self._connection_pool) as cur:
                cur.execute(("SELECT name FROM meta_plugins;"), (None,))
<<<<<<< HEAD
                result = cur.fetchall()
=======
                rows = cur.fetchall()
                result = [row[0] for row in rows] if rows else []
>>>>>>> 137ef9d7
                return result
        else:
            return None

    def activate_plugin(self, plugin: str) -> bool:
        """Activate Plugin."""
        if not self._processing_tables_flag.value:
            with PoolCursor(self._connection_pool) as cur:
                cur.execute(
                    (
                        "INSERT INTO meta_plugins(name) VALUES ('/usr/local/hyrise/lib/lib%sPlugin.so');"
                    ),
                    (AsIs(plugin),),
                )
            return True
        else:
            return False

    def deactivate_plugin(self, plugin: str) -> bool:
        """Activate Plugin."""
        if not self._processing_tables_flag.value:
            with PoolCursor(self._connection_pool) as cur:
                cur.execute(
                    ("DELETE FROM meta_plugins WHERE name='%sPlugin';"), (AsIs(plugin),)
                )
            return True
        else:
            return False

    def set_plugin_setting(self, name: str, value: str) -> bool:
        """Adjust setting for given plugin."""
        if not self._processing_tables_flag.value:
            with PoolCursor(self._connection_pool) as cur:
                cur.execute(
                    "UPDATE meta_settings SET value=%s WHERE name=%s;", (value, name),
                )
            return True
        else:
            return False

    def get_plugin_setting(self) -> Optional[Dict]:
        """Read currently set plugin settings."""
        if not self._processing_tables_flag.value:
            with PoolCursor(self._connection_pool) as cur:
                cur.execute("SELECT * FROM meta_settings", None)
                result = cur.fetchall()
            return result
        else:
            return None

    def close(self) -> None:
        """Close the database."""
        # Remove jobs
        # Close the scheduler
        self._worker_pool.terminate()
        # Close subscriber worker
        # Close worker pool
        # Close connections
        self._connection_pool.closeall()

        # Close queue<|MERGE_RESOLUTION|>--- conflicted
+++ resolved
@@ -1,7 +1,7 @@
 """The database object represents the instance of a database."""
 
 from multiprocessing import Value
-from typing import List, Optional
+from typing import Dict, List, Optional
 
 from psycopg2.extensions import AsIs
 
@@ -64,7 +64,6 @@
         self._background_scheduler.start()
         self._worker_pool.start()
 
-<<<<<<< HEAD
     def get_queue_length(self) -> int:
         """Return queue length."""
         return self._worker_pool.get_queue_length()
@@ -72,36 +71,14 @@
     def get_failed_tasks(self):
         """Return failed tasks."""
         return self._worker_pool.get_failed_tasks()
-=======
-    def _process_tables(self, table_action: Callable, folder_name: str) -> bool:
-        """Process changes on tables by taking a generic function which creates table processing queries."""
-        table_names = _table_names.get(folder_name.split("_")[0])
-        if table_names is None:
-            return False
-
-        table_loading_tasks = table_action(table_names, folder_name)
-        if len(table_loading_tasks) == 0:
-            self._start_table_processing_parallel(None)
-            return True
-        self._start_table_processing_parallel(table_loading_tasks)
-        return True
->>>>>>> 137ef9d7
 
     def load_data(self, folder_name: str):
         """Load pregenerated tables."""
-<<<<<<< HEAD
         return self._background_scheduler.load_tables(folder_name)
-=======
-        return self._process_tables(self._generate_table_loading_queries, folder_name,)
->>>>>>> 137ef9d7
 
     def delete_data(self, folder_name: str):
         """Delete tables."""
-<<<<<<< HEAD
         return self._background_scheduler.delete_tables(folder_name)
-=======
-        return self._process_tables(self._generate_table_drop_queries, folder_name,)
->>>>>>> 137ef9d7
 
     def get_processing_tables_flag(self):
         """Return tables loading flag."""
@@ -120,12 +97,8 @@
         if not self._processing_tables_flag.value:
             with PoolCursor(self._connection_pool) as cur:
                 cur.execute(("SELECT name FROM meta_plugins;"), (None,))
-<<<<<<< HEAD
-                result = cur.fetchall()
-=======
                 rows = cur.fetchall()
                 result = [row[0] for row in rows] if rows else []
->>>>>>> 137ef9d7
                 return result
         else:
             return None
