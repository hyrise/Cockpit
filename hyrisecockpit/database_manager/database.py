--- conflicted
+++ resolved
@@ -302,21 +302,6 @@
         self, table_names, folder_name: str
     ) -> List[Tuple[str, Tuple[Any, ...]]]:
         """Generate queries in tuple form that load tables."""
-<<<<<<< HEAD
-        existing_tables = self._get_existing_tables(table_names)
-        table_loading_tasks = []
-        for name in existing_tables["not_existing"]:
-            # TODO change absolute to relative path
-            query = f"COPY %s FROM '/usr/local/hyrise/cached_tables/%s_%s/%s.bin';"
-            parameters = [
-                (name, "as_is"),
-                (datatype, "as_is"),
-                (sf, "as_is"),
-                (name, "as_is"),
-            ]
-            table_loading_tasks.append((query, parameters))
-        return table_loading_tasks
-=======
         # TODO change absolute to relative path
         return [
             (
@@ -325,7 +310,6 @@
             )
             for name in table_names
         ]
->>>>>>> d65f4ad6
 
     def _generate_table_drop_queries(
         self, table_names, folder_name: str
