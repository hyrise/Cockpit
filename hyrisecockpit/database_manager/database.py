--- conflicted
+++ resolved
@@ -1,12 +1,8 @@
 """The database object represents the instance of a database."""
 
-<<<<<<< HEAD
-import secrets
-import time
-=======
->>>>>>> cb2441d7
 from multiprocessing import Manager, Process, Queue
 from secrets import randbelow
+from time import time
 from typing import Dict, List
 
 from apscheduler.schedulers.background import BackgroundScheduler
@@ -111,9 +107,9 @@
         try:
             task = task_queue.get(block=True)
             query, parameters = task
-            startts = time.time()
+            startts = time()
             cur.execute(query, parameters)
-            endts = time.time()
+            endts = time()
             query_list.append((startts, endts, "none", 0))
         except (ValueError, Error) as e:
             failed_task_queue.put(
