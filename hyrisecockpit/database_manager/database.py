"""The database object represents the instance of a database."""

from multiprocessing import Value
from typing import Dict, List, Optional, TypedDict

from psycopg2 import DatabaseError, Error, InterfaceError

from hyrisecockpit.drivers.connector import Connector

from .asynchronous_job_handler import AsynchronousJobHandler
from .continuous_job_handler import ContinuousJobHandler
from .cursor import ConnectionFactory, StorageConnectionFactory
from .interfaces import SqlResultInterface
from .worker_pool import WorkerPool

PluginSetting = TypedDict(
    "PluginSetting",
    {"name": str, "display_name": str, "value": str, "description": str},
)
Plugins = Optional[Dict[str, List[PluginSetting]]]


class Database(object):
    """Represents database.

    The database class is a representation of a registered Hyrise instance.
    All the communication with the Hyrise is managed by this class and its API.
    A worker pool object that manages the queue and task/queue workers to put the
    Hyrise under pressure is part of this class. This class also initializes an
    influx database for this Hyrise instance.
    """

    def __init__(
        self,
        id: str,
        user: str,
        password: str,
        host: str,
        port: str,
        dbname: str,
        number_workers: int,
        workload_publisher_url: str,
        storage_host: str,
        storage_password: str,
        storage_port: str,
        storage_user: str,
    ) -> None:
        """Initialize database object.

        Args:
            id: A string identifying the Hyrise instance. For example hyrise_1.
            user: The user that connects to the Hyrise instance.
            password: The password needed to connect to the Hyrise instance.
            host: The address of the host machine where the Hyrise instance is running.
            port: The port on which the Hyrise instance is running.
            dbname: The database name of the Hyrise instance. For example psql.
            number_workers: Number of task workers to put the Hyrise instance under
                load. Every worker is running in its own process.
            workload_publisher_url: URL which is publishing the workload to the workers.
                This URL is used by the queue worker to connect to the workload
                generator via zeromq.
            storage_host: Address of the influx database instance.
            storage_password: Password to connect to the influx database.
            storage_port: Port of the influx database.
            storage_user: User of the influx database.

        Note:
            The attributes user, password, host, port and dbname are the same attributes
            that you would use to create a connection to the Hyrise instance with psql.

        Attributes:
            _connection_factory: This factory builds a Hyrise connection.
            _storage_connection_factory: This factory builds a influx connection.
        """
        self._id = id
        self.number_workers: int = number_workers

        self.connection_information: Dict[str, str] = {
            "host": host,
            "port": port,
            "user": user,
            "password": password,
            "dbname": dbname,
        }

        self._connection_factory: ConnectionFactory = ConnectionFactory(
            **self.connection_information
        )

        self._storage_connection_factory: StorageConnectionFactory = (
            StorageConnectionFactory(
                storage_user,
                storage_password,
                storage_host,
                storage_port,
                id,
            )
        )

        self._database_blocked: Value = Value("b", False)
        self._hyrise_active: Value = Value("b", True)
        self._workload_drivers: Dict = Connector.get_workload_drivers()  # type: ignore
        self._worker_pool: WorkerPool = WorkerPool(
            self._connection_factory,
            self.number_workers,
            self._id,
            workload_publisher_url,
            self._database_blocked,
            self._workload_drivers,
        )
        self._continuous_job_handler = ContinuousJobHandler(
            self._connection_factory,
            self._hyrise_active,
            self._worker_pool,
            self._storage_connection_factory,
            self._database_blocked,
        )
        self._asynchronous_job_handler = AsynchronousJobHandler(
            self._database_blocked,
            self._connection_factory,
            self._workload_drivers,
        )
        self._initialize_influx()
        self._continuous_job_handler.start()

    def _initialize_influx(self) -> None:
        """Initialize Influx database.

        We drop the database inside influx that has the same name like the
        database id (Hyrise). We do that to remove all the data from previous
        runs. Then we create a new database inside influx with the database id
        (Hyrise). After that we create a continuous query that the influx is running
        every x seconds. For example, to automatically calculate the throughput
        per second.
        """
        with self._storage_connection_factory.create_cursor() as cursor:
            cursor.drop_database()
            cursor.create_database()

            throughput_continuous_query = """SELECT count("latency") AS "throughput"
                INTO "throughput"
                FROM "successful_queries"
                WHERE commited='True'
                GROUP BY time(1s)"""
            throughput_resample_options = "EVERY 1s FOR 5s"
            cursor.create_continuous_query(
                "throughput_calculation",
                throughput_continuous_query,
                throughput_resample_options,
            )

            negative_throughput_continuous_query = """SELECT count("latency") AS "negative_throughput"
                INTO "negative_throughput"
                FROM "successful_queries"
                WHERE commited='False'
                GROUP BY time(1s)"""
            negative_throughput_resample_options = "EVERY 1s FOR 5s"
            cursor.create_continuous_query(
                "negative_throughput_calculation",
                negative_throughput_continuous_query,
                negative_throughput_resample_options,
            )

            latency_continuous_query = """SELECT mean("latency") AS "latency"
                INTO "latency"
                FROM "successful_queries"
                GROUP BY time(1s)"""
            latency_resample_options = "EVERY 1s FOR 5s"
            cursor.create_continuous_query(
                "latency_calculation",
                latency_continuous_query,
                latency_resample_options,
            )

            queue_length_continuous_query = """SELECT mean("queue_length") AS "queue_length"
                INTO "queue_length"
                FROM "raw_queue_length"
                GROUP BY time(1s)
                FILL(linear)"""
            queue_length_resample_options = "EVERY 1s FOR 5s"
            cursor.create_continuous_query(
                "queue_length_calculation",
                queue_length_continuous_query,
                queue_length_resample_options,
            )

            system_data_metrics = [
                "available_memory",
                "cpu_count",
                "cpu_process_usage",
                "cpu_system_usage",
                "database_threads",
                "free_memory",
                "total_memory",
            ]
            system_data_select_clause = ", ".join(
                [
                    f"""mean("{metric}") AS "{metric}" """
                    for metric in system_data_metrics
                ]
            )
            system_data_continuous_query = f"""SELECT {system_data_select_clause}
                INTO "system_data"
                FROM "raw_system_data"
                GROUP BY time(1s)
                FILL(linear)"""
            system_data_resample_options = "EVERY 1s FOR 5s"
            cursor.create_continuous_query(
                "system_data_calculation",
                system_data_continuous_query,
                system_data_resample_options,
            )

    def get_queue_length(self) -> int:
        """Return queue length.

        We return the number of task that still need to be send to the
        Hyrise instance.
        """
        return self._worker_pool.get_queue_length()

    def load_data(self, workload: Dict) -> bool:
        """Load pre-generated tables.

        First, we check if the workload and scale factor is valid.
        The workload needs to have an equivalent driver and the
        driver needs to support the scale factor. Moreover the worker pool
        needs to be closed. If one of this requirements is not met, the function
        will return false. Otherwise the tables will be loaded via the
        asynchronous job handler.
        """
        workload_type = workload["workload_type"]
        scale_factor = workload["scale_factor"]
        if workload_type not in self._workload_drivers:
            return False
        elif (
            scale_factor not in self._workload_drivers[workload_type].get_scalefactors()
        ):
            return False
        elif self._worker_pool.get_status() != "closed":
            return False
        else:
            return self._asynchronous_job_handler.load_tables(
                workload_type, float(scale_factor)
            )

    def delete_data(self, workload: Dict) -> bool:
        """Delete tables.

        Same procedure like in load_data.
        """
        workload_type = workload["workload_type"]
        scale_factor = workload["scale_factor"]
        if workload_type not in self._workload_drivers:
            return False
        elif (
            scale_factor not in self._workload_drivers[workload_type].get_scalefactors()
        ):
            return False
        elif self._worker_pool.get_status() != "closed":
            return False
        else:
            return self._asynchronous_job_handler.delete_tables(
                workload_type, float(scale_factor)
            )

    def activate_plugin(self, plugin: str) -> bool:
        """Activate plugin."""
        active_plugins = self._get_plugins()
        if active_plugins is None or plugin in active_plugins:
            return False
        return self._asynchronous_job_handler.activate_plugin(plugin)

    def deactivate_plugin(self, plugin: str) -> bool:
        """Deactivate plugin."""
<<<<<<< HEAD
        active_plugins = self._get_plugins()
        if active_plugins is None or plugin not in active_plugins:
            return False
        return self._background_scheduler.deactivate_plugin(plugin)
=======
        return self._asynchronous_job_handler.deactivate_plugin(plugin)
>>>>>>> 81847e3d

    def get_database_blocked(self) -> bool:
        """Return database blocked flag.

        The database is blocked if we load/delete tables.
        """
        return bool(self._database_blocked.value)

    def get_worker_pool_status(self) -> str:
        """Return worker pool status.

        A worker poll can have the status running and closed.
        """
        return self._worker_pool.get_status()

    def get_hyrise_active(self) -> bool:
        """Return status of Hyrise.

        This flag defines if the Hyrise instance is responsive or not.
        """
        return bool(self._hyrise_active.value)

    def get_loaded_tables_in_database(self) -> List[Dict[str, str]]:
        """Return already loaded tables."""
        try:
            with self._connection_factory.create_cursor() as cur:
                cur.execute("select * from meta_tables;", None)
                rows = cur.fetchall()
        except (DatabaseError, InterfaceError):
            return []
        else:
            return [row[0] for row in rows] if rows else []

    def _workload_tables_status(self, tables_in_database) -> List:
        """Get list of all benchmarks which are completely loaded."""
        workload_tables_status = []
        for workload_type, driver in self._workload_drivers.items():
            for scale_factor in driver.get_scalefactors():
                loaded_tables = []
                missing_tables = []
                workload_tables = driver.get_table_names(scale_factor)
                loaded = True
                for table_name, database_representation in workload_tables.items():
                    if database_representation not in tables_in_database:
                        loaded = False
                        missing_tables.append(table_name)
                    else:
                        loaded_tables.append(table_name)
                table = {
                    "workload_type": workload_type,
                    "scale_factor": scale_factor,
                    "loaded_tables": loaded_tables,
                    "missing_tables": missing_tables,
                    "completely_loaded": loaded,
                    "database_representation": workload_tables,
                }
                workload_tables_status.append(table)
        return workload_tables_status

    def get_workload_tables_status(self) -> List:
        """Get loaded benchmark data."""
        tables_in_database: List = self.get_loaded_tables_in_database()
        return self._workload_tables_status(tables_in_database)

    def start_worker(self) -> bool:
        """Start worker."""
        return self._worker_pool.start()

    def close_worker(self) -> bool:
        """Close worker."""
        return self._worker_pool.close()

    def _get_plugins(self) -> Optional[List[str]]:
        """Return all currently activated plugins."""
        try:
            with self._connection_factory.create_cursor() as cur:
                cur.execute(("SELECT name FROM meta_plugins;"), None)
                rows = cur.fetchall()
        except (DatabaseError, InterfaceError):
            return None
        else:
            return [row[0].split("Plugin")[0] for row in rows]

    def _get_plugin_setting(self) -> Plugins:
        """Return currently set plug-in settings.

        The plug-in settings are obtained from the meta_settings table in the hyrise instance.
        Inside the hyrise instance not just plug-ins have settings. As a result we need to differentiate
        the plug-in settings from the other settings. That's why we use the SQL Statement WHERE name LIKE 'Plugin::%';.
        To get the plug-in name with which we communicate in the cockpit we need to extract it from the name column with
        row[0].split("::")[1]. So for example from Plugin::Compression::MemorySetting we get Compression.
        """
        try:
            with self._connection_factory.create_cursor() as cur:
                cur.execute(
                    "SELECT name, value, description, display_name FROM meta_settings WHERE name LIKE 'Plugin::%';",
                    None,
                )
                rows = cur.fetchall()
        except (DatabaseError, InterfaceError):
            return None
        else:
            plugins: Dict[str, List[PluginSetting]] = {}
            for row in rows:
                plugin_name, setting_name = row[0].split("::")[1:]
                value, description, display_name = row[1:]
                if plugins.get(plugin_name) is None:
                    plugins[plugin_name] = []
                plugins[plugin_name].append(
                    PluginSetting(
                        name=setting_name,
                        display_name=display_name,
                        value=value,
                        description=description,
                    )
                )
            return plugins

    def get_detailed_plugins(self) -> Plugins:
        """Get all activated plugins with their settings."""
        if (plugins := self._get_plugins()) is None:
            return None
        if (settings := self._get_plugin_setting()) is None:
            return None
        return {
            plugin_name: (
                settings[plugin_name] if plugin_name in settings.keys() else []
            )
            for plugin_name in plugins
        }

    def set_plugin_setting(
        self, plugin_name: str, setting_name: str, setting_value: str
    ) -> bool:
        """Adjust setting for given plugin."""
        if not self._database_blocked.value:
            try:
                with self._connection_factory.create_cursor() as cur:
                    cur.execute(
                        "UPDATE meta_settings SET value=%s WHERE name=%s;",
                        (
                            setting_value,
                            "::".join(["Plugin", plugin_name, setting_name]),
                        ),
                    )
                return True
            except (DatabaseError, InterfaceError):
                return False
        return False

    def execute_sql_query(self, query) -> Optional[SqlResultInterface]:
        """Execute sql query on database."""
        if not self._database_blocked.value:
            try:
                with self._connection_factory.create_cursor() as cur:
                    cur.execute(query, None)
                    col_names = cur.fetch_column_names()
                    return SqlResultInterface(
                        id=self._id,
                        successful=True,
                        results=[[str(col) for col in row] for row in cur.fetchall()],
                        col_names=col_names,
                        error_message="",
                    )
            except Error as e:
                return SqlResultInterface(
                    id=self._id,
                    successful=False,
                    results=[],
                    col_names=[],
                    error_message=str(e),
                )
        return None

    def close(self) -> None:
        """Close the database."""
        self._worker_pool.terminate()
        self._continuous_job_handler.close()<|MERGE_RESOLUTION|>--- conflicted
+++ resolved
@@ -273,14 +273,10 @@
 
     def deactivate_plugin(self, plugin: str) -> bool:
         """Deactivate plugin."""
-<<<<<<< HEAD
         active_plugins = self._get_plugins()
         if active_plugins is None or plugin not in active_plugins:
             return False
-        return self._background_scheduler.deactivate_plugin(plugin)
-=======
         return self._asynchronous_job_handler.deactivate_plugin(plugin)
->>>>>>> 81847e3d
 
     def get_database_blocked(self) -> bool:
         """Return database blocked flag.
