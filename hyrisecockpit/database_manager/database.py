--- conflicted
+++ resolved
@@ -2,11 +2,7 @@
 
 from multiprocessing import Manager, Process, Queue, Value
 from secrets import randbelow
-<<<<<<< HEAD
-from time import time
-=======
 from time import time_ns
->>>>>>> f2f44d5d
 from typing import Any, Callable, Dict, List, Tuple
 
 from apscheduler.schedulers.background import BackgroundScheduler
@@ -51,15 +47,9 @@
         """Close the cursor and connection."""
         self._connection.close()
 
-<<<<<<< HEAD
-    def log_query(self, startts, endts, benchmark: str, query_no: int) -> None:
-        """Log a successful query to permanent in storage."""
-        point = [
-=======
     def log_queries(self, query_list) -> None:
         """Log a couple of succesfully executed queries."""
         points = [
->>>>>>> f2f44d5d
             {
                 "measurement": "successful_queries",
                 "tags": {"benchmark": query[2], "query_no": query[3]},
@@ -145,11 +135,7 @@
             STORAGE_HOST, STORAGE_PORT, STORAGE_USER, STORAGE_PASSWORD, database_id
         ) as log:
             succesful_queries = []
-<<<<<<< HEAD
-            last_batched = time()
-=======
             last_batched = time_ns()
->>>>>>> f2f44d5d
             while True:
                 # If Queue is emty go to wait status
                 try:
@@ -168,21 +154,12 @@
                             if not_formatted_parameters is not None
                             else None
                         )
-<<<<<<< HEAD
-                        startts = time()
-                        cur.execute(query, formatted_parameters)
-                        endts = time()
-                        succesful_queries.append((startts, endts, "none", 0))
-                        if last_batched < time() - 1:
-                            last_batched = time()
-=======
                         startts = time_ns()
                         cur.execute(query, formatted_parameters)
                         endts = time_ns()
                         succesful_queries.append((startts, endts, "none", 0))
                         if last_batched < time_ns() - 1_000_000_000:
                             last_batched = time_ns()
->>>>>>> f2f44d5d
                             log.log_queries(succesful_queries)
                             succesful_queries = []
                 except (ValueError, Error) as e:
@@ -338,7 +315,6 @@
             )
             for name in table_names
         ]
-<<<<<<< HEAD
 
     def _generate_table_drop_queries(
         self, table_names, folder_name: str
@@ -350,34 +326,6 @@
             for name in self._get_existing_tables(table_names)["existing"]
         ]
 
-    def _check_if_tables_processed(self) -> None:
-        """Check if all table processing task are taken from the queue and if so flushes it."""
-        if self._task_queue.empty():
-            self._flush_queue()
-            self._processing_tables_flag.value = False
-            self._check_if_tables_processed_job.remove()
-
-    def _start_table_processing_parallel(self, table_loading_tasks) -> None:
-        """Flush queue and initialize it with table processing queries."""
-        self._flush_queue(table_loading_tasks)
-        self._check_if_tables_processed_job = self._scheduler.add_job(
-            func=self._check_if_tables_processed, trigger="interval", seconds=0.2,
-        )
-
-    def _start_table_processing_sequential(self, table_loading_tasks) -> None:
-        """Flush queue and initialize it with table processing queries."""
-=======
-
-    def _generate_table_drop_queries(
-        self, table_names, folder_name: str
-    ) -> List[Tuple[str, Tuple[Any, ...]]]:
-        # TODO folder_name is unused? This deletes all tables
-        """Generate queries in tuple form that drop tables."""
-        return [
-            ("DROP TABLE %s;", ((name, "as_is"),))
-            for name in self._get_existing_tables(table_names)["existing"]
-        ]
-
     def _check_if_tables_processed(self, table_loading_tasks) -> None:
         """Check if all table processing task are taken from the queue and if so flushes it."""
         if not self._processing_tables_flag.value:
@@ -400,7 +348,6 @@
     def _start_table_processing_sequential(self, table_loading_tasks) -> None:
         """Flush queue and initialize it with table processing queries."""
         self._processing_tables_flag.value = True
->>>>>>> f2f44d5d
         self._flush_queue()
         with PoolCursor(self._connection_pool) as cur:
             for task in table_loading_tasks:
@@ -414,35 +361,19 @@
                     else None
                 )
                 cur.execute(query, formatted_parameters)
-<<<<<<< HEAD
-                self._flush_queue()
-                self._processing_tables_flag.value = False
-=======
         self._flush_queue()
         self._processing_tables_flag.value = False
->>>>>>> f2f44d5d
 
     def _process_tables(
         self, table_action: Callable, folder_name: str, processing_action: Callable
     ) -> bool:
         """Process changes on tables by taking a generic function which creates table processing queries."""
-<<<<<<< HEAD
-        self._processing_tables_flag.value = True
         table_names = _table_names.get(folder_name.split("_")[0])
         if table_names is None:
-            self._processing_tables_flag.value = False
-=======
-        table_names = _table_names.get(folder_name.split("_")[0])
-        if table_names is None:
->>>>>>> f2f44d5d
             return False
 
         table_loading_tasks = table_action(table_names, folder_name)
         if len(table_loading_tasks) == 0:
-<<<<<<< HEAD
-            self._processing_tables_flag.value = False
-=======
->>>>>>> f2f44d5d
             return True
         processing_action(table_loading_tasks)
         return True
