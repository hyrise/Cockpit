"""The database object represents the instance of a database."""

from multiprocessing import Manager, Process, Queue
from secrets import randbelow
from time import time
from typing import Dict, List

from apscheduler.schedulers.background import BackgroundScheduler
from influxdb import InfluxDBClient
from pandas import DataFrame
from pandas.io.sql import read_sql_query
from psycopg2 import DatabaseError, Error, pool
from psycopg2.extensions import AsIs
from zmq import SUB, SUBSCRIBE, Context

from hyrisecockpit.settings import (
    STORAGE_HOST,
    STORAGE_PASSWORD,
    STORAGE_PORT,
    STORAGE_USER,
)

from .driver import Driver
from .table_names import table_names as _table_names


class StorageCursor:
    """Context Manager for a connection to log queries persistently."""

    def __init__(self, host, port, user, password, database):
        """Initialize a StorageCursor."""
        self._host = host
        self._port = port
        self._user = user
        self._password = password
        self._database = database

    def __enter__(self):
        """Establish a connection."""
        self._connection = InfluxDBClient(
            self._host, self._port, self._user, self._password
        )
        self._connection.create_database(self._database)
        return self

    def __exit__(self, exc_type, exc_val, exc_tb):
        """Close the cursor and connection."""
        self._connection.close()

    def log_query(self, startts, endts, benchmark: str, query_no: int) -> None:
        """Log a successful query to permanent in storage."""
        points = [
            {
                "measurement": "successful_queries",
                "tags": {"benchmark": benchmark, "query_no": query_no},
                "fields": {"start": startts, "end": endts},
            }
        ]
        self._connection.write_points(points, database=self._database)
        pass


class PoolCursor:
    """Context manager for connections from a pool."""

    def __init__(self, pool):
        """Initialize a PoolCursor."""
        self.pool = pool
        self.connection = self.pool.getconn()
        self.connection.set_session(autocommit=True)
        self.cur = self.connection.cursor()

    def __enter__(self):
        """Return self for a context manager."""
        return self

    def __exit__(self, exc_type, exc_val, exc_tb):
        """Close the cursor and connection."""
        self.cur.close()
        self.pool.putconn(self.connection)

    def execute(self, query, parameters):
        """Execute a query."""
        return self.cur.execute(query, parameters)

    def fetchone(self):
        """Fetch one."""
        return self.cur.fetchone()


def fill_queue(workload_publisher_url: str, task_queue: Queue) -> None:
    """Fill the queue."""
    context = Context()
    subscriber = context.socket(SUB)
    subscriber.connect(workload_publisher_url)
    subscriber.setsockopt_string(SUBSCRIBE, "")

    while True:
        content = subscriber.recv_json()
        tasks = content["body"]["querylist"]
        for task in tasks:
            task_queue.put(task)


def execute_queries(
    worker_id: str,
    task_queue: Queue,
    connection_pool: pool,
    failed_task_queue: Queue,
    database_id: str,
) -> None:
    """Define workers work loop."""
    with PoolCursor(connection_pool) as cur:
        with StorageCursor(
            STORAGE_HOST, STORAGE_PORT, STORAGE_USER, STORAGE_PASSWORD, database_id
        ) as log:
            while True:
                # If Queue is emty go to wait status
                try:
                    task = task_queue.get(block=True)
                    query, parameters = task
                    startts = time()
                    cur.execute(query, parameters)
                    endts = time()
                    log.log_query(startts, endts, benchmark="none", query_no=0)
                except (ValueError, Error) as e:
                    failed_task_queue.put(
                        {"worker_id": worker_id, "task": task, "Error": str(e)}
                    )


class Database(object):
    """Represents database."""

    def __init__(
        self,
        id: str,
        user: str,
        password: str,
        host: str,
        port: str,
        dbname: str,
        number_workers: str,
        workload_publisher_url: str,
        default_tables: str,
    ) -> None:
        """Initialize database object."""
        self._id = id
        self._default_tables = default_tables
        self._number_workers = int(number_workers)
        self._number_additional_connections = 1
        self._driver = Driver(
            user,
            password,
            host,
            port,
            dbname,
            self._number_workers + self._number_additional_connections,
        )
        self._connection_pool = self._driver.get_connection_pool()

        self._task_queue: Queue = Queue(0)
        self._failed_task_queue: Queue = Queue(0)
        self._manager = Manager()

        self.workload_publisher_url: str = workload_publisher_url
        self._system_data: Dict = {}
        self._chunks_data: Dict = {}
        self._worker_pool: pool = self._init_worker_pool()

        self._start_workers()

        self.load_data(self._default_tables, sf="0.1")

        self._scheduler = BackgroundScheduler()
        self._update_system_data_job = self._scheduler.add_job(
            func=self._update_system_data, trigger="interval", seconds=1,
        )
        self._update_chunks_data_job = self._scheduler.add_job(
            func=self._update_chunks_data, trigger="interval", seconds=5,
        )
        self._scheduler.start()

    def _init_worker_pool(self) -> pool:
        """Initialize a pool of workers."""
        worker_pool = []
        for i in range(self._number_workers):
            p = Process(
                target=execute_queries,
                args=(
                    i,
                    self._task_queue,
                    self._connection_pool,
                    self._failed_task_queue,
                    self._id,
                ),
            )
            worker_pool.append(p)
        subscriber_process = Process(
            target=fill_queue, args=(self.workload_publisher_url, self._task_queue),
        )
        worker_pool.append(subscriber_process)
        return worker_pool

    def _start_workers(self) -> None:
        """Start all workers in pool."""
        for i in range(len(self._worker_pool)):
            self._worker_pool[i].start()

    def load_data(self, datatype: str, sf: str) -> bool:
        """Load pregenerated tables."""
        table_names = _table_names.get(datatype)
        if not table_names:
            return False
        with PoolCursor(self._connection_pool) as cur:
            success: bool = True
            for name in table_names:
                # import pdb; pdb.set_trace()
                cur.execute(
                    "SELECT table_name FROM meta_tables WHERE table_name=%s;", (name,)
                )
                if cur.fetchone():
                    continue
                try:
                    # TODO change absolute to relative path
                    cur.execute(
                        "COPY %s FROM '/usr/local/hyrise/%s_cached_tables/sf-%s/%s.bin';",
                        (AsIs(name), AsIs(datatype), AsIs(sf), AsIs(name),),
                    )
                except DatabaseError:
                    success = False  # TODO return tables that could not be imported

        return success

<<<<<<< HEAD
    def _update_query_data(self) -> None:
        """Update data calculated from queries."""
        queries = self._query_list
        self._query_list[:] = []
        self._throughput = len(queries)
        self._latency = 0
        if len(queries) > 0:
            self._latency = sum(
                [endtts - startts for startts, endtts, _, _ in queries]
            ) / len(queries)

=======
>>>>>>> 8594ff24
    def delete_data(self, datatype: str) -> bool:
        """Delete tables."""
        table_names = _table_names.get(datatype)
        if not table_names:
            return False
        with PoolCursor(self._connection_pool) as cur:
            for name in table_names:
                try:
                    cur.execute("DROP TABLE %s;", (AsIs(name),))
                except DatabaseError:
                    continue
        return True

    def _update_system_data(self) -> None:
        """Update system data for database instance."""
        # mocking system data
        cpu_data = []
        for _ in range(16):
            cpu_data.append(randbelow(1001) / 10)
        memory_data = {
            "available": 8467795968,
            "used": 2525601792,
            "cached": 4237438976,
            "percent": 32.1,
            "free": 5536755712,
            "inactive": 2687451136,
            "active": 3657117696,
            "shared": 1149366272,
            "total": 12469334016,
            "buffers": 169537536,
        }

        self._system_data = {
            "cpu": cpu_data,
            "memory": memory_data,
            "database_threads": 8,
        }

    def _update_chunks_data(self) -> None:
        """Update chunks data for database instance."""
        # mocking chunks data

        connection = self._connection_pool.getconn()
        connection.set_session(autocommit=True)

        sql = """SELECT table_name, column_name, COUNT(chunk_id) as n_chunks FROM meta_segments GROUP BY table_name, column_name;"""

        meta_segments = read_sql_query(sql, connection)
        self._connection_pool.putconn(connection)

        if meta_segments.empty:
            self._chunks_data = {}
            return None

        chunks_data: Dict = {}
        grouped = meta_segments.reset_index().groupby("table_name")
        for column in grouped.groups:
            chunks_data[column] = {}
            for _, row in grouped.get_group(column).iterrows():
                data = []
                for _ in range(row["n_chunks"]):
                    current = randbelow(500)
                    data.append(current if (current < 100) else 0)
                chunks_data[column][row["column_name"]] = data
        self._chunks_data = chunks_data

    def get_storage_data(self) -> Dict:
        """Get storage data from the database."""
        connection = self._connection_pool.getconn()
        connection.set_session(autocommit=True)
        sql = "SELECT * FROM meta_segments;"

        meta_segments = read_sql_query(sql, connection)
        self._connection_pool.putconn(connection)

        if meta_segments.empty:
            return {}

        meta_segments.set_index(
            ["table_name", "column_name", "chunk_id"],
            inplace=True,
            verify_integrity=True,
        )
        size: DataFrame = DataFrame(
            meta_segments["estimated_size_in_bytes"]
            .groupby(level=["table_name", "column_name"])
            .sum()
        )

        encoding: DataFrame = DataFrame(
            meta_segments["encoding_type"]
            .groupby(level=["table_name", "column_name"])
            .apply(set)
        )
        encoding["encoding_type"] = encoding["encoding_type"].apply(list)
        datatype: DataFrame = meta_segments.reset_index().set_index(
            ["table_name", "column_name"]
        )[["column_data_type"]]

        result: DataFrame = size.join(encoding).join(datatype)
        return self._create_storage_data_dictionary(result)

    def _create_storage_data_dictionary(self, result: DataFrame) -> Dict:
        """Sort storage data to dictionary."""
        output: Dict = {}
        grouped = result.reset_index().groupby("table_name")
        for column in grouped.groups:
            output[column] = {"size": 0, "number_columns": 0, "data": {}}
            for _, row in grouped.get_group(column).iterrows():
                output[column]["number_columns"] = output[column]["number_columns"] + 1
                output[column]["size"] = (
                    output[column]["size"] + row["estimated_size_in_bytes"]
                )
                output[column]["data"][row["column_name"]] = {
                    "size": row["estimated_size_in_bytes"],
                    "data_type": row["column_data_type"],
                    "encoding": row["encoding_type"],
                }
        return output

    def get_system_data(self) -> Dict:
        """Return system data."""
        return self._system_data

    def get_chunks_data(self) -> Dict:
        """Return chunks data."""
        return self._chunks_data

    def get_queue_length(self) -> int:
        """Return queue length."""
        return self._task_queue.qsize()

    def get_failed_tasks(self) -> List:
        """Return faild tasks."""
        failed_task = []
        while not self._failed_task_queue.empty():
            failed_task.append(self._failed_task_queue.get())
        return failed_task

    def close(self) -> None:
        """Close the database."""
        # Remove jobs
        self._update_system_data_job.remove()
        self._update_chunks_data_job.remove()

        # Close the scheduler
        self._scheduler.shutdown()
        # Close worker pool
        for i in range(len(self._worker_pool)):
            self._worker_pool[i].terminate()

        # Close connections
        self._connection_pool.closeall()

        # Close queue
        self._task_queue.close()<|MERGE_RESOLUTION|>--- conflicted
+++ resolved
@@ -232,20 +232,7 @@
 
         return success
 
-<<<<<<< HEAD
-    def _update_query_data(self) -> None:
-        """Update data calculated from queries."""
-        queries = self._query_list
-        self._query_list[:] = []
-        self._throughput = len(queries)
-        self._latency = 0
-        if len(queries) > 0:
-            self._latency = sum(
-                [endtts - startts for startts, endtts, _, _ in queries]
-            ) / len(queries)
-
-=======
->>>>>>> 8594ff24
+
     def delete_data(self, datatype: str) -> bool:
         """Delete tables."""
         table_names = _table_names.get(datatype)
