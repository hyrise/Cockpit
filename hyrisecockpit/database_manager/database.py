"""The database object represents the instance of a database."""

from multiprocessing import Manager, Process, Queue, Value
from secrets import randbelow
from time import time
from typing import Dict, List, Optional, Tuple

from apscheduler.schedulers.background import BackgroundScheduler
from influxdb import InfluxDBClient
from pandas import DataFrame
from pandas.io.sql import read_sql_query
from psycopg2 import Error, pool
from psycopg2.extensions import AsIs
from zmq import SUB, SUBSCRIBE, Context

from hyrisecockpit.settings import (
    STORAGE_HOST,
    STORAGE_PASSWORD,
    STORAGE_PORT,
    STORAGE_USER,
)

from .driver import Driver
from .table_names import table_names as _table_names


class StorageCursor:
    """Context Manager for a connection to log queries persistently."""

    def __init__(self, host, port, user, password, database):
        """Initialize a StorageCursor."""
        self._host = host
        self._port = port
        self._user = user
        self._password = password
        self._database = database

    def __enter__(self):
        """Establish a connection."""
        self._connection = InfluxDBClient(
            self._host, self._port, self._user, self._password
        )
        self._connection.create_database(self._database)
        return self

    def __exit__(self, exc_type, exc_val, exc_tb):
        """Close the cursor and connection."""
        self._connection.close()

    def log_query(self, startts, endts, benchmark: str, query_no: int) -> None:
        """Log a successful query to permanent in storage."""
        point = [
            {
                "measurement": "successful_queries",
                "tags": {"benchmark": benchmark, "query_no": query_no},
                "fields": {"start": float(startts), "end": float(endts)},
            }
        ]
        self._connection.write_points(point, database=self._database)

    def log_queries(self, query_list) -> None:
        """Log a couple of succesfully executed queries."""
        points = []
        for query in query_list:
            point = [
                {
                    "measurement": "successful_queries",
                    "tags": {"benchmark": query[2], "query_no": query[3]},
                    "fields": {"start": float(query[0]), "end": float(query[1])},
                }
            ]
            points.append(point)
        self._connection.write_points(points, database=self._database)


class PoolCursor:
    """Context manager for connections from a pool."""

    def __init__(self, pool):
        """Initialize a PoolCursor."""
        self.pool = pool
        self.connection = self.pool.getconn()
        self.connection.set_session(autocommit=True)
        self.cur = self.connection.cursor()

    def __enter__(self):
        """Return self for a context manager."""
        return self

    def __exit__(self, exc_type, exc_val, exc_tb):
        """Close the cursor and connection."""
        self.cur.close()
        self.pool.putconn(self.connection)

    def execute(self, query, parameters):
        """Execute a query."""
        return self.cur.execute(query, parameters)

    def fetchone(self):
        """Fetch one."""
        return self.cur.fetchone()


def fill_queue(
    workload_publisher_url: str, task_queue: Queue, processing_tables_flag: Value
) -> None:
    """Fill the queue."""
    context = Context()
    subscriber = context.socket(SUB)
    subscriber.connect(workload_publisher_url)
    subscriber.setsockopt_string(SUBSCRIBE, "")
    while True:
        content = subscriber.recv_json()
        tasks = content["body"]["querylist"]
        if not processing_tables_flag.value:
            for task in tasks:
                task_queue.put(task)


def execute_queries(
    worker_id: str,
    task_queue: Queue,
    connection_pool: pool,
    failed_task_queue: Queue,
    worker_stay_alive_flag: Value,
    database_id: str,
) -> None:
    """Define workers work loop."""
    with PoolCursor(connection_pool) as cur:
        with StorageCursor(
            STORAGE_HOST, STORAGE_PORT, STORAGE_USER, STORAGE_PASSWORD, database_id
        ) as log:
            succesful_queries = []
            last_batched = time()
            while True:
                # If Queue is emty go to wait status
                try:
                    task = task_queue.get(block=True)
                    if not worker_stay_alive_flag.value:
                        if task == "wake_up_signal_for_worker":
                            task_queue.put("wake_up_signal_for_worker")
                        break
                    else:
                        query, not_formatted_parameters = task
<<<<<<< HEAD
                        parameters = None
                        formatted_parameters: Optional[Tuple] = None

                        if not_formatted_parameters is not None:
                            parameters = []
                            for not_formated_parameter in not_formatted_parameters:
                                parameter, protocol = not_formated_parameter
                                if protocol == "as_is":
                                    parameters.append(AsIs(parameter))
                                else:
                                    parameters.append(parameter)
                            formatted_parameters = tuple(parameters)
=======
                        formatted_parameters = (
                            tuple(
                                AsIs(parameter) if protocol == "as_is" else parameter
                                for parameter, protocol in not_formatted_parameters
                            )
                            if not_formatted_parameters is not None
                            else None
                        )
>>>>>>> 1e3f4a89
                        startts = time()
                        cur.execute(query, formatted_parameters)
                        endts = time()
                        succesful_queries.append((startts, endts, "none", 0))
                        if last_batched < time() - 1:
                            last_batched = time()
                            log.log_queries(succesful_queries)
                            succesful_queries = []
                except (ValueError, Error) as e:
                    failed_task_queue.put(
                        {"worker_id": worker_id, "task": task, "Error": str(e)}
                    )


class Database(object):
    """Represents database."""

    def __init__(
        self,
        id: str,
        user: str,
        password: str,
        host: str,
        port: str,
        dbname: str,
        number_workers: int,
        workload_publisher_url: str,
        default_tables: str,
    ) -> None:
        """Initialize database object."""
        self._id = id
        self._default_tables = default_tables
        self._number_workers = number_workers
        self._number_additional_connections = 1
        self._driver = Driver(
            user,
            password,
            host,
            port,
            dbname,
            self._number_workers + self._number_additional_connections,
        )

        self._connection_pool = self._driver.get_connection_pool()
        self._scheduler = BackgroundScheduler()

        self._task_queue: Queue = Queue(0)
        self._failed_task_queue: Queue = Queue(0)
        self._manager = Manager()

        self.workload_publisher_url: str = workload_publisher_url
        self._system_data: Dict = {}
        self._chunks_data: Dict = {}

        self._worker_stay_alive_flag = self._manager.Value("b", True)
        self._processing_tables_flag = self._manager.Value("b", False)
        self._worker_pool: pool = self._init_worker_pool()
        self._subscriber_worker = self._init_subscriber_worker()

        self._start_workers()

        self.load_data(self._default_tables, sf="0.1")

        self._update_system_data_job = self._scheduler.add_job(
            func=self._update_system_data, trigger="interval", seconds=1,
        )
        self._update_chunks_data_job = self._scheduler.add_job(
            func=self._update_chunks_data, trigger="interval", seconds=5,
        )
        self._scheduler.start()

    def _init_subscriber_worker(self) -> Process:
        subscriber_process = Process(
            target=fill_queue,
            args=(
                self.workload_publisher_url,
                self._task_queue,
                self._processing_tables_flag,
            ),
        )
        return subscriber_process

    def _init_worker_pool(self) -> pool:
        """Initialize a pool of workers."""
        self._worker_stay_alive_flag.value = True
        worker_pool = []
        for i in range(self._number_workers):
            p = Process(
                target=execute_queries,
                args=(
                    i,
                    self._task_queue,
                    self._connection_pool,
                    self._failed_task_queue,
                    self._worker_stay_alive_flag,
                    self._id,
                ),
            )
            worker_pool.append(p)
        return worker_pool

    def disable_workload_execution(self) -> None:
        """Disable execution of the workload."""
        self._flush_queue()

    def _start_workers(self) -> None:
        """Start all workers in pool."""
        self._worker_stay_alive_flag.value = True
        self._subscriber_worker.start()
        for i in range(len(self._worker_pool)):
            self._worker_pool[i].start()

    def _shutdown_workers(self) -> None:
        """Shutdown all task execution workers."""
        self._worker_stay_alive_flag.value = False
        # If the queue is empty we need to wake up the workers
        self._subscriber_worker.terminate()
        self._task_queue.put("wake_up_signal_for_worker")
        for worker in self._worker_pool:
            worker.join()
            worker.terminate()
        self._worker_pool[:] = []

    def _flush_queue(self, default_init_tasks=None) -> None:
        """Flush queue."""
        self._shutdown_workers()
        self._task_queue = Queue(0)
        if default_init_tasks is not None:
            for task in default_init_tasks:
                self._task_queue.put(task)
        self._subscriber_worker = self._init_subscriber_worker()
        self._worker_pool = self._init_worker_pool()
        self._start_workers()

    def _get_tables_to_process(self, datatype):
        """Check for tablenames to process."""
        table_names = _table_names.get(datatype)
        return table_names

    def _get_existing_tables(self, table_names) -> Dict:
        """Check wich tables exists and which not."""
        existing_tables = []
        not_existing_tables = []
        with PoolCursor(self._connection_pool) as cur:
            for name in table_names:
                cur.execute(
                    "SELECT table_name FROM meta_tables WHERE table_name=%s;", (name,)
                )
                if cur.fetchone():
                    existing_tables.append(name)
                    continue
                not_existing_tables.append(name)

        return {"existing": existing_tables, "not_existing": not_existing_tables}

    def _generate_table_loading_queries(self, table_names, datatype, sf) -> List:
        """Generate queries in tuple form that load tables."""
        existing_tables = self._get_existing_tables(table_names)
        table_loading_tasks = []
        for name in existing_tables["not_existing"]:
            # TODO change absolute to relative path
            query = f"COPY %s FROM '/usr/local/hyrise/cached_tables/%s_%s/%s.bin';"
            parameters = [
                (name, "as_is"),
                (datatype, "as_is"),
                (sf, "as_is"),
                (name, "as_is"),
            ]
            table_loading_tasks.append((query, parameters))
        return table_loading_tasks

    def _generate_table_drop_queries(self, table_names, datatype, sf=None) -> List:
        """Generate queries in tuple form that drop tables."""
        existing_tables = self._get_existing_tables(table_names)
        table_drop_tasks = []
        for name in existing_tables["existing"]:
            query = f"DROP TABLE %s;"
            parameters = [(name, "as_is")]
            table_drop_tasks.append((query, parameters))
        return table_drop_tasks

    def _check_if_tables_processed(self) -> None:
        """Check if all table processing task are taken from the queue an if so flushes it."""
        if self._task_queue.empty():
            self._flush_queue()
            self._processing_tables_flag.value = False
            self._check_if_tables_processed_job.remove()

    def _start_table_processing(self, table_loading_tasks) -> None:
        """Flush queue and initialise it with table processing queries."""
        self._flush_queue(table_loading_tasks)
        self._check_if_tables_processed_job = self._scheduler.add_job(
            func=self._check_if_tables_processed, trigger="interval", seconds=0.2,
        )

    def _process_tables(self, table_action, datatype, sf=None) -> bool:
        """Process changes on tables by taking a generig function which creates table processing queries."""
        self._processing_tables_flag.value = True
        table_names = self._get_tables_to_process(datatype)
        if table_names is None:
            self._processing_tables_flag.value = False
            return False

        table_loading_tasks = table_action(table_names, datatype, sf)
        if len(table_loading_tasks) == 0:
            self._processing_tables_flag.value = False
            return True

        self._start_table_processing(table_loading_tasks)
        return True

    def load_data(self, datatype: str, sf: str) -> bool:
        """Load pregenerated tables."""
        return self._process_tables(self._generate_table_loading_queries, datatype, sf)

    def delete_data(self, datatype: str) -> bool:
        """Delete tables."""
        return self._process_tables(self._generate_table_drop_queries, datatype)

    def _update_system_data(self) -> None:
        """Update system data for database instance."""
        # mocking system data
        cpu_data = []
        for _ in range(16):
            cpu_data.append(randbelow(1001) / 10)
        memory_data = {
            "available": 8467795968,
            "used": 2525601792,
            "cached": 4237438976,
            "percent": 32.1,
            "free": 5536755712,
            "inactive": 2687451136,
            "active": 3657117696,
            "shared": 1149366272,
            "total": 12469334016,
            "buffers": 169537536,
        }

        self._system_data = {
            "cpu": cpu_data,
            "memory": memory_data,
            "database_threads": 8,
        }

    def _update_chunks_data(self) -> None:
        """Update chunks data for database instance."""
        # mocking chunks data
        if self._processing_tables_flag.value:
            return

        connection = self._connection_pool.getconn()
        connection.set_session(autocommit=True)

        sql = """SELECT table_name, column_name, COUNT(chunk_id) as n_chunks FROM meta_segments GROUP BY table_name, column_name;"""

        meta_segments = read_sql_query(sql, connection)
        self._connection_pool.putconn(connection)

        if meta_segments.empty:
            self._chunks_data = {}
            return

        chunks_data: Dict = {}
        grouped = meta_segments.reset_index().groupby("table_name")
        for column in grouped.groups:
            chunks_data[column] = {}
            for _, row in grouped.get_group(column).iterrows():
                data = []
                for _ in range(row["n_chunks"]):
                    current = randbelow(500)
                    data.append(current if (current < 100) else 0)
                chunks_data[column][row["column_name"]] = data
        self._chunks_data = chunks_data

    def get_storage_data(self) -> Dict:
        """Get storage data from the database."""
        if self._processing_tables_flag.value:
            return {}

        connection = self._connection_pool.getconn()
        connection.set_session(autocommit=True)
        sql = "SELECT * FROM meta_segments;"

        meta_segments = read_sql_query(sql, connection)
        self._connection_pool.putconn(connection)

        if meta_segments.empty:
            return {}

        meta_segments.set_index(
            ["table_name", "column_name", "chunk_id"],
            inplace=True,
            verify_integrity=True,
        )
        size: DataFrame = DataFrame(
            meta_segments["estimated_size_in_bytes"]
            .groupby(level=["table_name", "column_name"])
            .sum()
        )

        encoding: DataFrame = DataFrame(
            meta_segments["encoding_type"]
            .groupby(level=["table_name", "column_name"])
            .apply(set)
        )
        encoding["encoding_type"] = encoding["encoding_type"].apply(list)
        datatype: DataFrame = meta_segments.reset_index().set_index(
            ["table_name", "column_name"]
        )[["column_data_type"]]

        result: DataFrame = size.join(encoding).join(datatype)
        return self._create_storage_data_dictionary(result)

    def _create_storage_data_dictionary(self, result: DataFrame) -> Dict:
        """Sort storage data to dictionary."""
        output: Dict = {}
        grouped = result.reset_index().groupby("table_name")
        for column in grouped.groups:
            output[column] = {"size": 0, "number_columns": 0, "data": {}}
            for _, row in grouped.get_group(column).iterrows():
                output[column]["number_columns"] = output[column]["number_columns"] + 1
                output[column]["size"] = (
                    output[column]["size"] + row["estimated_size_in_bytes"]
                )
                output[column]["data"][row["column_name"]] = {
                    "size": row["estimated_size_in_bytes"],
                    "data_type": row["column_data_type"],
                    "encoding": row["encoding_type"],
                }
        return output

    def get_system_data(self) -> Dict:
        """Return system data."""
        return self._system_data

    def get_processing_tables_flag(self) -> bool:
        """Return tables loading flag."""
        return self._processing_tables_flag.value

    def get_chunks_data(self) -> Dict:
        """Return chunks data."""
        return self._chunks_data

    def get_queue_length(self) -> int:
        """Return queue length."""
        return self._task_queue.qsize()

    def get_failed_tasks(self) -> List:
        """Return faild tasks."""
        failed_task = []
        while not self._failed_task_queue.empty():
            failed_task.append(self._failed_task_queue.get())
        return failed_task

    def close(self) -> None:
        """Close the database."""
        # Remove jobs
        self._update_system_data_job.remove()
        self._update_chunks_data_job.remove()

        # Close the scheduler
        self._scheduler.shutdown()
        # Close subscriber worker
        self._subscriber_worker.terminate()
        # Close worker pool
        for i in range(len(self._worker_pool)):
            self._worker_pool[i].terminate()

        # Close connections
        self._connection_pool.closeall()

        # Close queue
        self._task_queue.close()<|MERGE_RESOLUTION|>--- conflicted
+++ resolved
@@ -142,20 +142,6 @@
                         break
                     else:
                         query, not_formatted_parameters = task
-<<<<<<< HEAD
-                        parameters = None
-                        formatted_parameters: Optional[Tuple] = None
-
-                        if not_formatted_parameters is not None:
-                            parameters = []
-                            for not_formated_parameter in not_formatted_parameters:
-                                parameter, protocol = not_formated_parameter
-                                if protocol == "as_is":
-                                    parameters.append(AsIs(parameter))
-                                else:
-                                    parameters.append(parameter)
-                            formatted_parameters = tuple(parameters)
-=======
                         formatted_parameters = (
                             tuple(
                                 AsIs(parameter) if protocol == "as_is" else parameter
@@ -164,7 +150,6 @@
                             if not_formatted_parameters is not None
                             else None
                         )
->>>>>>> 1e3f4a89
                         startts = time()
                         cur.execute(query, formatted_parameters)
                         endts = time()
