--- conflicted
+++ resolved
@@ -67,11 +67,8 @@
             self._database_blocked,
             self._connection_pool,
             self._loaded_tables,
-<<<<<<< HEAD
             self._hyrise_active,
-=======
             self._worker_pool,
->>>>>>> f44c6152
             storage_host,
             storage_password,
             storage_port,
