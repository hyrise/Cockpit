"""The database object represents the instance of a database."""

import secrets
import time
from multiprocessing import Manager, Process, Queue
from typing import Dict, List

import pandas.io.sql as sqlio
import zmq
from apscheduler.schedulers.background import BackgroundScheduler
from pandas import DataFrame
from psycopg2 import DatabaseError, Error, pool

from .driver import Driver

__table_names: Dict[str, List[str]] = {
    "tpch": [
        "customer",
        "lineitem",
        "nation",
        "orders",
        "part",
        "partsupp",
        "region",
        "supplier",
    ],
    "tpcds": [
        "call_center",
        "catalog_sales",
        "customer_demographics",
        "income_band",
        "promotion",
        "store",
        "time_dim",
        "web_returns",
        "catalog_page",
        "customer_address",
        "date_dim",
        "inventory",
        "reason",
        "store_returns",
        "warehouse",
        "web_sales",
        "catalog_returns",
        "customer",
        "household_demographics",
        "item",
        "ship_mode",
        "store_sales",
        "web_page",
        "web_site",
    ],
    "job": [
        "aka_name",
        "char_name",
        "comp_cast_type",
        "keyword.bin",
        "movie_companies",
        "movie_keyword",
        "person_info",
        "aka_title",
        "company_name",
        "complete_cast",
        "kind_type",
        "movie_info",
        "movie_link",
        "role_type",
        "cast_info",
        "company_type",
        "info_type",
        "link_type",
        "movie_info_idx",
        "name",
        "title",
    ],
}


def fill_queue(workload_publisher_url: str, task_queue: Queue) -> None:
    """Fill the queue."""
    context = zmq.Context()
    subscriber = context.socket(zmq.SUB)
    subscriber.connect(workload_publisher_url)
    subscriber.setsockopt_string(zmq.SUBSCRIBE, "")

    while True:
        content = subscriber.recv_json()
        tasks = content["body"]["querylist"]
        for task in tasks:
            task_queue.put(task)


def execute_queries(
    worker_id: str,
    task_queue: Queue,
    throughput_data_container: Dict,
    query_list: List,
    connection_pool: pool,
    failed_task_queue: Queue,
) -> None:
    """Define workers work loop."""
    connection = connection_pool.getconn()
    connection.set_session(autocommit=True)
    cur = connection.cursor()

    while True:
        # If Queue is emty go to wait status
        query, parameters = task_queue.get(block=True)
        try:
            startts = time.time()
            cur.execute(query, parameters)
            endts = time.time()
            query_list.append((startts, endts, "none"))
            throughput_data_container[str(worker_id)] = (
                throughput_data_container[str(worker_id)] + 1
            )
        except Error as e:
            failed_task_queue.put(
                {"worker_id": worker_id, "task": (query, parameters), "Error": str(e)}
            )


class Database(object):
    """Represents database."""

    def __init__(
        self, access_data: Dict[str, str], workload_publisher_url: str
    ) -> None:
        """Initialize database object."""
        self._number_workers = int(access_data["number_workers"])
        self._number_additional_connections = 1
        self._driver = Driver(
            access_data, self._number_workers + self._number_additional_connections
        )
        self._connection_pool = self._driver.get_connection_pool()

        self._task_queue: Queue = Queue(0)
        self._failed_task_queue: Queue = Queue(0)
        self._manager = Manager()

        self.workload_publisher_url: str = workload_publisher_url
        self._throughput_counter: int = 0
        self._system_data: Dict = {}
        self._chunks_data: Dict = {}
        self._throughput_data_container: Dict = self._init_throughput_data_container()
<<<<<<< HEAD
        self._query_list: List = self._manager.list()
=======
>>>>>>> 29205db3
        self._worker_pool: pool = self._init_worker_pool()

        self._start_workers()

        self._scheduler = BackgroundScheduler()
        self._update_throughput_job = self._scheduler.add_job(
            func=self._update_throughput_data, trigger="interval", seconds=1,
        )
        self._update_system_data_job = self._scheduler.add_job(
            func=self._update_system_data, trigger="interval", seconds=1,
        )
        self._update_chunks_data_job = self._scheduler.add_job(
            func=self._update_chunks_data, trigger="interval", seconds=5,
        )
        self._scheduler.start()

    def _init_throughput_data_container(self) -> Dict:
        """Initialize meta data container."""
        throughput_data_container = self._manager.dict()
        for i in range(self._number_workers):
            throughput_data_container[str(i)] = 0
        return throughput_data_container

    def _init_worker_pool(self) -> pool:
        """Initialize a pool of workers."""
        worker_pool = []
        for i in range(self._number_workers):
            p = Process(
                target=execute_queries,
                args=(
                    i,
                    self._task_queue,
                    self._throughput_data_container,
                    self._query_list,
                    self._connection_pool,
                    self._failed_task_queue,
                ),
            )
            worker_pool.append(p)
        subscriber_process = Process(
            target=fill_queue, args=(self.workload_publisher_url, self._task_queue),
        )
        worker_pool.append(subscriber_process)
        return worker_pool

    def _start_workers(self) -> None:
        """Start all workers in pool."""
        for i in range(len(self._worker_pool)):
            self._worker_pool[i].start()

    def load_data(self, datatype: str) -> bool:
        """Load pregenerated tables."""
        table_names = __table_names.get(datatype)
        if not table_names:
            return False
        connection = self._connection_pool.getconn()
        connection.set_session(autocommit=True)
        cur = connection.cursor()
        success: bool = True
        try:
            for name in table_names:
                cur.execute(f"COPY {name} FROM '{datatype}_cached_tables/{name}.bin';")
        except DatabaseError:
            success = False

        self._connection_pool.putconn(connection)
        return success

    def get_throughput_counter(self) -> int:
        """Return throughput."""
        return self._throughput_counter

    def get_system_data(self) -> Dict:
        """Return system data."""
        return self._system_data

    def get_chunks_data(self) -> Dict:
        """Return chunks data."""
        return self._chunks_data

    def get_queue_length(self) -> int:
        """Return queue length."""
        return self._task_queue.qsize()

    def get_failed_tasks(self) -> List:
        """Return faild tasks."""
        failed_task = []
        while not self._failed_task_queue.empty():
            failed_task.append(self._failed_task_queue.get())
        return failed_task

    def _update_throughput_data(self) -> None:
        """Put meta data from all workers together."""
        throughput_data = 0
        for i in range(self._number_workers):
            throughput_data = throughput_data + self._throughput_data_container[str(i)]
            self._throughput_data_container[str(i)] = 0
        self._throughput_counter = throughput_data

    def _update_system_data(self) -> None:
        """Update system data for database instance."""
        # mocking system data
        cpu_data = []
        for _ in range(16):
            cpu_data.append(secrets.randbelow(1001) / 10)
        memory_data = {
            "available": 8467795968,
            "used": 2525601792,
            "cached": 4237438976,
            "percent": 32.1,
            "free": 5536755712,
            "inactive": 2687451136,
            "active": 3657117696,
            "shared": 1149366272,
            "total": 12469334016,
            "buffers": 169537536,
        }

        self._system_data = {
            "cpu": cpu_data,
            "memory": memory_data,
            "database_threads": 8,
        }

    def _update_chunks_data(self) -> None:
        """Update chunks data for database instance."""
        # mocking chunks data

        connection = self._connection_pool.getconn()
        connection.set_session(autocommit=True)

        sql = """SELECT "table", column_name, COUNT(chunk_id) as n_chunks FROM meta_segments GROUP BY "table", column_name;"""
        meta_segments = sqlio.read_sql_query(sql, connection)

        self._connection_pool.putconn(connection)

        chunks_data: Dict = {}
        grouped = meta_segments.reset_index().groupby("table")
        for column in grouped.groups:
            chunks_data[column] = {}
            for _, row in grouped.get_group(column).iterrows():
                data = []
                for _ in range(row["n_chunks"]):
                    current = secrets.randbelow(500)
                    data.append(current if (current < 100) else 0)
                chunks_data[column][row["column_name"]] = data
        self._chunks_data = chunks_data

    def get_storage_data(self) -> Dict:
        """Get storage data from the database."""
        connection = self._connection_pool.getconn()
        connection.set_session(autocommit=True)
        sql = "SELECT * FROM meta_segments;"

        meta_segments = sqlio.read_sql_query(sql, connection)

        meta_segments.set_index(
            ["table", "column_name", "chunk_id"], inplace=True, verify_integrity=True
        )
        size: DataFrame = DataFrame(
            meta_segments["estimated_size_in_bytes"]
            .groupby(level=["table", "column_name"])
            .sum()
        )

        encoding: DataFrame = DataFrame(
            meta_segments["encoding"].groupby(level=["table", "column_name"]).apply(set)
        )
        encoding["encoding"] = encoding["encoding"].apply(list)
        datatype: DataFrame = meta_segments.reset_index().set_index(
            ["table", "column_name"]
        )[["column_data_type"]]

        result: DataFrame = size.join(encoding).join(datatype)
        self._connection_pool.putconn(connection)
        return self._create_storage_data_dictionary(result)

    def _create_storage_data_dictionary(self, result: DataFrame) -> Dict:
        """Sort storage data to dictionary."""
        output: Dict = {}
        grouped = result.reset_index().groupby("table")
        for column in grouped.groups:
            output[column] = {"size": 0, "number_columns": 0, "data": {}}
            for _, row in grouped.get_group(column).iterrows():
                output[column]["number_columns"] = output[column]["number_columns"] + 1
                output[column]["size"] = (
                    output[column]["size"] + row["estimated_size_in_bytes"]
                )
                output[column]["data"][row["column_name"]] = {
                    "size": row["estimated_size_in_bytes"],
                    "data_type": row["column_data_type"],
                    "encoding": row["encoding"],
                }
        return output

    def _close_pool(self) -> None:
        """Close worker pool."""
        for i in range(len(self._worker_pool)):
            self._worker_pool[i].terminate()

    def _close_connections(self) -> None:
        """Close connections."""
        self._connection_pool.closeall()

    def _close_queue(self) -> None:
        """Close queue."""
        self._task_queue.close()

    def exit(self) -> None:
        """Clean exit."""
        self._close_pool()
        self._close_connections()
        self._close_queue()
        self._update_throughput_job.remove()
        self._update_system_data_job.remove()
        self._update_chunks_data_job.remove()
        self._scheduler.shutdown()
        # super().__exit__()<|MERGE_RESOLUTION|>--- conflicted
+++ resolved
@@ -143,10 +143,7 @@
         self._system_data: Dict = {}
         self._chunks_data: Dict = {}
         self._throughput_data_container: Dict = self._init_throughput_data_container()
-<<<<<<< HEAD
         self._query_list: List = self._manager.list()
-=======
->>>>>>> 29205db3
         self._worker_pool: pool = self._init_worker_pool()
 
         self._start_workers()
