"""The database object represents the instance of a database."""

import secrets
import time
from multiprocessing import Manager, Process, Queue
from typing import Dict, List

import pandas.io.sql as sqlio
import zmq
from apscheduler.schedulers.background import BackgroundScheduler
from pandas import DataFrame
from psycopg2 import DatabaseError, Error, pool

from .driver import Driver

_table_names: Dict[str, List[str]] = {
    "tpch": [
        "customer",
        "lineitem",
        "nation",
        "orders",
        "part",
        "partsupp",
        "region",
        "supplier",
    ],
    "tpcds": [
        "call_center",
        "catalog_sales",
        "customer_demographics",
        "income_band",
        "promotion",
        "store",
        "time_dim",
        "web_returns",
        "catalog_page",
        "customer_address",
        "date_dim",
        "inventory",
        "reason",
        "store_returns",
        "warehouse",
        "web_sales",
        "catalog_returns",
        "customer",
        "household_demographics",
        "item",
        "ship_mode",
        "store_sales",
        "web_page",
        "web_site",
    ],
    "job": [
        "aka_name",
        "char_name",
        "comp_cast_type",
        "keyword.bin",
        "movie_companies",
        "movie_keyword",
        "person_info",
        "aka_title",
        "company_name",
        "complete_cast",
        "kind_type",
        "movie_info",
        "movie_link",
        "role_type",
        "cast_info",
        "company_type",
        "info_type",
        "link_type",
        "movie_info_idx",
        "name",
        "title",
    ],
}


def fill_queue(workload_publisher_url: str, task_queue: Queue) -> None:
    """Fill the queue."""
    context = zmq.Context()
    subscriber = context.socket(zmq.SUB)
    subscriber.connect(workload_publisher_url)
    subscriber.setsockopt_string(zmq.SUBSCRIBE, "")

    while True:
        content = subscriber.recv_json()
        tasks = content["body"]["querylist"]
        for task in tasks:
            task_queue.put(task)


def execute_queries(
    worker_id: str,
    task_queue: Queue,
    throughput_data_container: Dict,
    query_list: List,
    connection_pool: pool,
    failed_task_queue: Queue,
) -> None:
    """Define workers work loop."""
    connection = connection_pool.getconn()
    connection.set_session(autocommit=True)
    cur = connection.cursor()

    while True:
        # If Queue is emty go to wait status
        try:
            startts = time.time()
            task = task_queue.get(block=True)
            query, parameters = task
            cur.execute(query, parameters)
            endts = time.time()
            query_list.append((startts, endts, "none", 0))
            throughput_data_container[str(worker_id)] = (
                throughput_data_container[str(worker_id)] + 1
            )
        except (ValueError, Error) as e:
            failed_task_queue.put(
                {"worker_id": worker_id, "task": task, "Error": str(e)}
            )


class Database(object):
    """Represents database."""

    def __init__(
        self,
        user: str,
        password: str,
        host: str,
        port: str,
        dbname: str,
        number_workers: str,
        workload_publisher_url: str,
    ) -> None:
        """Initialize database object."""
        self._number_workers = int(number_workers)
        self._number_additional_connections = 1
        self._driver = Driver(
            user,
            password,
            host,
            port,
            dbname,
            self._number_workers + self._number_additional_connections,
        )
        self._connection_pool = self._driver.get_connection_pool()

        self._task_queue: Queue = Queue(0)
        self._failed_task_queue: Queue = Queue(0)
        self._manager = Manager()

        self.workload_publisher_url: str = workload_publisher_url
        self._throughput: int = 0
        self._system_data: Dict = {}
        self._chunks_data: Dict = {}
        self._throughput_data_container: Dict = self._init_throughput_data_container()
        self._query_list: List = self._manager.list()
        self._worker_pool: pool = self._init_worker_pool()

        self._start_workers()

        self._scheduler = BackgroundScheduler()
        self._update_throughput_job = self._scheduler.add_job(
            func=self._update_throughput_data, trigger="interval", seconds=1,
        )
        self._update_system_data_job = self._scheduler.add_job(
            func=self._update_system_data, trigger="interval", seconds=1,
        )
        self._update_chunks_data_job = self._scheduler.add_job(
            func=self._update_chunks_data, trigger="interval", seconds=5,
        )
        self._scheduler.start()

    def _init_throughput_data_container(self) -> Dict:
        """Initialize meta data container."""
        throughput_data_container = self._manager.dict()
        for i in range(self._number_workers):
            throughput_data_container[str(i)] = 0
        return throughput_data_container

    def _init_worker_pool(self) -> pool:
        """Initialize a pool of workers."""
        worker_pool = []
        for i in range(self._number_workers):
            p = Process(
                target=execute_queries,
                args=(
                    i,
                    self._task_queue,
                    self._throughput_data_container,
                    self._query_list,
                    self._connection_pool,
                    self._failed_task_queue,
                ),
            )
            worker_pool.append(p)
        subscriber_process = Process(
            target=fill_queue, args=(self.workload_publisher_url, self._task_queue),
        )
        worker_pool.append(subscriber_process)
        return worker_pool

    def _start_workers(self) -> None:
        """Start all workers in pool."""
        for i in range(len(self._worker_pool)):
            self._worker_pool[i].start()

    def load_data(self, datatype: str) -> bool:
        """Load pregenerated tables."""
        table_names = _table_names.get(datatype)
        if not table_names:
            return False
        connection = self._connection_pool.getconn()
        connection.set_session(autocommit=True)
        cur = connection.cursor()
        success: bool = True
        try:
            for name in table_names:
                cur.execute(f"COPY {name} FROM '{datatype}_cached_tables/{name}.bin';")
        except DatabaseError:
            success = False

        self._connection_pool.putconn(connection)
        return success

<<<<<<< HEAD
    def get_throughput_counter(self) -> int:
        """Return throughput."""
        return self._throughput_counter

    def get_system_data(self) -> Dict:
        """Return system data."""
        return self._system_data

    def get_chunks_data(self) -> Dict:
        """Return chunks data."""
        return self._chunks_data

    def get_queue_length(self) -> int:
        """Return queue length."""
        return self._task_queue.qsize()

    def get_failed_tasks(self) -> List:
        """Return faild tasks."""
        failed_task = []
        while not self._failed_task_queue.empty():
            failed_task.append(self._failed_task_queue.get())
        return failed_task

    def move_query_log(self) -> List:
        """Return all logged queries, clear the log."""
        queries = self._query_list
        self._query_list.clear()
        return queries

=======
>>>>>>> d5b72169
    def _update_throughput_data(self) -> None:
        """Put meta data from all workers together."""
        throughput_data = 0
        for i in range(self._number_workers):
            throughput_data = throughput_data + self._throughput_data_container[str(i)]
            self._throughput_data_container[str(i)] = 0
        self._throughput = throughput_data

    def _update_system_data(self) -> None:
        """Update system data for database instance."""
        # mocking system data
        cpu_data = []
        for _ in range(16):
            cpu_data.append(secrets.randbelow(1001) / 10)
        memory_data = {
            "available": 8467795968,
            "used": 2525601792,
            "cached": 4237438976,
            "percent": 32.1,
            "free": 5536755712,
            "inactive": 2687451136,
            "active": 3657117696,
            "shared": 1149366272,
            "total": 12469334016,
            "buffers": 169537536,
        }

        self._system_data = {
            "cpu": cpu_data,
            "memory": memory_data,
            "database_threads": 8,
        }

    def _update_chunks_data(self) -> None:
        """Update chunks data for database instance."""
        # mocking chunks data

        connection = self._connection_pool.getconn()
        connection.set_session(autocommit=True)

        sql = """SELECT table_name, column_name, COUNT(chunk_id) as n_chunks FROM meta_segments GROUP BY table_name, column_name;"""
        meta_segments = sqlio.read_sql_query(sql, connection)

        self._connection_pool.putconn(connection)

        chunks_data: Dict = {}
        grouped = meta_segments.reset_index().groupby("table_name")
        for column in grouped.groups:
            chunks_data[column] = {}
            for _, row in grouped.get_group(column).iterrows():
                data = []
                for _ in range(row["n_chunks"]):
                    current = secrets.randbelow(500)
                    data.append(current if (current < 100) else 0)
                chunks_data[column][row["column_name"]] = data
        self._chunks_data = chunks_data

    def get_storage_data(self) -> Dict:
        """Get storage data from the database."""
        connection = self._connection_pool.getconn()
        connection.set_session(autocommit=True)
        sql = "SELECT * FROM meta_segments;"

        meta_segments = sqlio.read_sql_query(sql, connection)

        meta_segments.set_index(
            ["table_name", "column_name", "chunk_id"],
            inplace=True,
            verify_integrity=True,
        )
        size: DataFrame = DataFrame(
            meta_segments["estimated_size_in_bytes"]
            .groupby(level=["table_name", "column_name"])
            .sum()
        )

        encoding: DataFrame = DataFrame(
            meta_segments["encoding_type"]
            .groupby(level=["table_name", "column_name"])
            .apply(set)
        )
        encoding["encoding_type"] = encoding["encoding_type"].apply(list)
        datatype: DataFrame = meta_segments.reset_index().set_index(
            ["table_name", "column_name"]
        )[["column_data_type"]]

        result: DataFrame = size.join(encoding).join(datatype)
        self._connection_pool.putconn(connection)
        return self._create_storage_data_dictionary(result)

    def _create_storage_data_dictionary(self, result: DataFrame) -> Dict:
        """Sort storage data to dictionary."""
        output: Dict = {}
        grouped = result.reset_index().groupby("table_name")
        for column in grouped.groups:
            output[column] = {"size": 0, "number_columns": 0, "data": {}}
            for _, row in grouped.get_group(column).iterrows():
                output[column]["number_columns"] = output[column]["number_columns"] + 1
                output[column]["size"] = (
                    output[column]["size"] + row["estimated_size_in_bytes"]
                )
                output[column]["data"][row["column_name"]] = {
                    "size": row["estimated_size_in_bytes"],
                    "data_type": row["column_data_type"],
                    "encoding": row["encoding_type"],
                }
        return output

    def get_throughput(self) -> int:
        """Return throughput."""
        return self._throughput

    def get_system_data(self) -> Dict:
        """Return system data."""
        return self._system_data

    def get_chunks_data(self) -> Dict:
        """Return chunks data."""
        return self._chunks_data

    def get_queue_length(self) -> int:
        """Return queue length."""
        return self._task_queue.qsize()

    def get_failed_tasks(self) -> List:
        """Return faild tasks."""
        failed_task = []
        while not self._failed_task_queue.empty():
            failed_task.append(self._failed_task_queue.get())
        return failed_task

    def close(self) -> None:
        """Close the database."""
        # Close worker pool
        for i in range(len(self._worker_pool)):
            self._worker_pool[i].terminate()

        # Close connections
        self._connection_pool.closeall()

        # Close queue
        self._task_queue.close()

        # Remove jobs
        self._update_throughput_job.remove()
        self._update_system_data_job.remove()
        self._update_chunks_data_job.remove()

        # Close the scheduler
        self._scheduler.shutdown()<|MERGE_RESOLUTION|>--- conflicted
+++ resolved
@@ -225,38 +225,6 @@
         self._connection_pool.putconn(connection)
         return success
 
-<<<<<<< HEAD
-    def get_throughput_counter(self) -> int:
-        """Return throughput."""
-        return self._throughput_counter
-
-    def get_system_data(self) -> Dict:
-        """Return system data."""
-        return self._system_data
-
-    def get_chunks_data(self) -> Dict:
-        """Return chunks data."""
-        return self._chunks_data
-
-    def get_queue_length(self) -> int:
-        """Return queue length."""
-        return self._task_queue.qsize()
-
-    def get_failed_tasks(self) -> List:
-        """Return faild tasks."""
-        failed_task = []
-        while not self._failed_task_queue.empty():
-            failed_task.append(self._failed_task_queue.get())
-        return failed_task
-
-    def move_query_log(self) -> List:
-        """Return all logged queries, clear the log."""
-        queries = self._query_list
-        self._query_list.clear()
-        return queries
-
-=======
->>>>>>> d5b72169
     def _update_throughput_data(self) -> None:
         """Put meta data from all workers together."""
         throughput_data = 0
