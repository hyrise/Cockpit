"""The database object represents the instance of a database."""

from multiprocessing import Manager, Process, Queue, Value
from secrets import randbelow
from time import time
from typing import Any, Dict, List

from apscheduler.schedulers.background import BackgroundScheduler
from influxdb import InfluxDBClient
from pandas import DataFrame
from pandas.io.sql import read_sql_query
from psycopg2 import DatabaseError, Error, pool
from psycopg2.extensions import AsIs
from zmq import SUB, SUBSCRIBE, Context

from hyrisecockpit.settings import (
    STORAGE_HOST,
    STORAGE_PASSWORD,
    STORAGE_PORT,
    STORAGE_USER,
)

from .driver import Driver
from .table_names import table_names as _table_names


class StorageCursor:
    """Context Manager for a connection to log queries persistently."""

    def __init__(self, host, port, user, password, database):
        """Initialize a StorageCursor."""
        self._host = host
        self._port = port
        self._user = user
        self._password = password
        self._database = database

    def __enter__(self):
        """Establish a connection."""
        self._connection = InfluxDBClient(
            self._host, self._port, self._user, self._password
        )
        self._connection.create_database(self._database)
        return self

    def __exit__(self, exc_type, exc_val, exc_tb):
        """Close the cursor and connection."""
        self._connection.close()

    def log_query(self, startts, endts, benchmark: str, query_no: int) -> None:
        """Log a successful query to permanent in storage."""
        points = [
            {
                "measurement": "successful_queries",
                "tags": {"benchmark": benchmark, "query_no": query_no},
                "fields": {"start": float(startts), "end": float(endts)},
            }
        ]
        self._connection.write_points(points, database=self._database)
        pass


class PoolCursor:
    """Context manager for connections from a pool."""

    def __init__(self, pool):
        """Initialize a PoolCursor."""
        self.pool = pool
        self.connection = self.pool.getconn()
        self.connection.set_session(autocommit=True)
        self.cur = self.connection.cursor()

    def __enter__(self):
        """Return self for a context manager."""
        return self

    def __exit__(self, exc_type, exc_val, exc_tb):
        """Close the cursor and connection."""
        self.cur.close()
        self.pool.putconn(self.connection)

    def execute(self, query, parameters):
        """Execute a query."""
        return self.cur.execute(query, parameters)

    def fetchone(self):
        """Fetch one."""
        return self.cur.fetchone()


def fill_queue(workload_publisher_url: str, task_queue: Queue) -> None:
    """Fill the queue."""
    context = Context()
    subscriber = context.socket(SUB)
    subscriber.connect(workload_publisher_url)
    subscriber.setsockopt_string(SUBSCRIBE, "")

    while True:
        content = subscriber.recv_json()
        tasks = content["body"]["querylist"]
        for task in tasks:
            task_queue.put(task)


def execute_queries(
    worker_id: str,
    task_queue: Queue,
    connection_pool: pool,
    failed_task_queue: Queue,
<<<<<<< HEAD
    workload_proceed_flag: Any,
=======
    workload_proceed_flag: Value,
>>>>>>> 22694915
    database_id: str,
) -> None:
    """Define workers work loop."""
    with PoolCursor(connection_pool) as cur:
        with StorageCursor(
            STORAGE_HOST, STORAGE_PORT, STORAGE_USER, STORAGE_PASSWORD, database_id
        ) as log:
            while True:
                # If Queue is emty go to wait status
                try:
                    task = task_queue.get(block=True)
                    if workload_proceed_flag.value:
                        query, parameters = task
                        startts = time()
                        cur.execute(query, parameters)
                        endts = time()
                        log.log_query(startts, endts, benchmark="none", query_no=0)
                except (ValueError, Error) as e:
                    failed_task_queue.put(
                        {"worker_id": worker_id, "task": task, "Error": str(e)}
                    )


class Database(object):
    """Represents database."""

    def __init__(
        self,
        id: str,
        user: str,
        password: str,
        host: str,
        port: str,
        dbname: str,
        number_workers: str,
        workload_publisher_url: str,
        default_tables: str,
    ) -> None:
        """Initialize database object."""
        self._id = id
        self._default_tables = default_tables
        self._number_workers = int(number_workers)
        self._number_additional_connections = 1
        self._driver = Driver(
            user,
            password,
            host,
            port,
            dbname,
            self._number_workers + self._number_additional_connections,
        )

        self._connection_pool = self._driver.get_connection_pool()

        self._task_queue: Queue = Queue(0)
        self._failed_task_queue: Queue = Queue(0)
        self._manager = Manager()

        self.workload_publisher_url: str = workload_publisher_url
        self._system_data: Dict = {}
        self._chunks_data: Dict = {}

        self._workload_proceed_flag = self._manager.Value("b", True)
        self._worker_pool: pool = self._init_worker_pool()

        self._start_workers()

        # self.load_data(self._default_tables, sf="0.1")

        self._scheduler = BackgroundScheduler()
        self._update_system_data_job = self._scheduler.add_job(
            func=self._update_system_data, trigger="interval", seconds=1,
        )
        self._update_chunks_data_job = self._scheduler.add_job(
            func=self._update_chunks_data, trigger="interval", seconds=5,
        )
        self._scheduler.start()

    def _init_worker_pool(self) -> pool:
        """Initialize a pool of workers."""
        worker_pool = []
        for i in range(self._number_workers):
            p = Process(
                target=execute_queries,
                args=(
                    i,
                    self._task_queue,
                    self._connection_pool,
                    self._failed_task_queue,
                    self._workload_proceed_flag,
                    self._id,
                ),
            )
            worker_pool.append(p)
        subscriber_process = Process(
            target=fill_queue, args=(self.workload_publisher_url, self._task_queue),
        )
        worker_pool.append(subscriber_process)
        return worker_pool

    def enable_workload_execution(self) -> None:
        """Enable execution of the workload."""
        self._workload_proceed_flag.value = True

    def disable_workload_execution(self) -> None:
        """Disable execution of the workload."""
        self._workload_proceed_flag.value = False

    def _start_workers(self) -> None:
        """Start all workers in pool."""
        for i in range(len(self._worker_pool)):
            self._worker_pool[i].start()

    def load_data(self, datatype: str, sf: str) -> bool:
        """Load pregenerated tables."""
        table_names = _table_names.get(datatype)
        if table_names is None:
            return False
        with PoolCursor(self._connection_pool) as cur:
            success: bool = True
            for name in table_names:
                cur.execute(
                    "SELECT table_name FROM meta_tables WHERE table_name=%s;", (name,)
                )
                if cur.fetchone():
                    continue
                try:
                    # TODO change absolute to relative path
                    cur.execute(
                        "COPY %s FROM '/usr/local/hyrise/%s_cached_tables/sf-%s/%s.bin';",
                        (AsIs(name), AsIs(datatype), AsIs(sf), AsIs(name),),
                    )
                except DatabaseError:
                    success = False  # TODO return tables that could not be imported

        return success

    def delete_data(self, datatype: str) -> bool:
        """Delete tables."""
        table_names = _table_names.get(datatype)
        if not table_names:
            return False
        with PoolCursor(self._connection_pool) as cur:
            for name in table_names:
                try:
                    cur.execute("DROP TABLE %s;", (AsIs(name),))
                except DatabaseError:
                    continue
        return True

    def _update_system_data(self) -> None:
        """Update system data for database instance."""
        # mocking system data
        cpu_data = []
        for _ in range(16):
            cpu_data.append(randbelow(1001) / 10)
        memory_data = {
            "available": 8467795968,
            "used": 2525601792,
            "cached": 4237438976,
            "percent": 32.1,
            "free": 5536755712,
            "inactive": 2687451136,
            "active": 3657117696,
            "shared": 1149366272,
            "total": 12469334016,
            "buffers": 169537536,
        }

        self._system_data = {
            "cpu": cpu_data,
            "memory": memory_data,
            "database_threads": 8,
        }

    def _update_chunks_data(self) -> None:
        """Update chunks data for database instance."""
        # mocking chunks data

        connection = self._connection_pool.getconn()
        connection.set_session(autocommit=True)

        sql = """SELECT table_name, column_name, COUNT(chunk_id) as n_chunks FROM meta_segments GROUP BY table_name, column_name;"""

        meta_segments = read_sql_query(sql, connection)
        self._connection_pool.putconn(connection)

        if meta_segments.empty:
            self._chunks_data = {}
            return None

        chunks_data: Dict = {}
        grouped = meta_segments.reset_index().groupby("table_name")
        for column in grouped.groups:
            chunks_data[column] = {}
            for _, row in grouped.get_group(column).iterrows():
                data = []
                for _ in range(row["n_chunks"]):
                    current = randbelow(500)
                    data.append(current if (current < 100) else 0)
                chunks_data[column][row["column_name"]] = data
        self._chunks_data = chunks_data

    def get_storage_data(self) -> Dict:
        """Get storage data from the database."""
        connection = self._connection_pool.getconn()
        connection.set_session(autocommit=True)
        sql = "SELECT * FROM meta_segments;"

        meta_segments = read_sql_query(sql, connection)
        self._connection_pool.putconn(connection)

        if meta_segments.empty:
            return {}

        meta_segments.set_index(
            ["table_name", "column_name", "chunk_id"],
            inplace=True,
            verify_integrity=True,
        )
        size: DataFrame = DataFrame(
            meta_segments["estimated_size_in_bytes"]
            .groupby(level=["table_name", "column_name"])
            .sum()
        )

        encoding: DataFrame = DataFrame(
            meta_segments["encoding_type"]
            .groupby(level=["table_name", "column_name"])
            .apply(set)
        )
        encoding["encoding_type"] = encoding["encoding_type"].apply(list)
        datatype: DataFrame = meta_segments.reset_index().set_index(
            ["table_name", "column_name"]
        )[["column_data_type"]]

        result: DataFrame = size.join(encoding).join(datatype)
        return self._create_storage_data_dictionary(result)

    def _create_storage_data_dictionary(self, result: DataFrame) -> Dict:
        """Sort storage data to dictionary."""
        output: Dict = {}
        grouped = result.reset_index().groupby("table_name")
        for column in grouped.groups:
            output[column] = {"size": 0, "number_columns": 0, "data": {}}
            for _, row in grouped.get_group(column).iterrows():
                output[column]["number_columns"] = output[column]["number_columns"] + 1
                output[column]["size"] = (
                    output[column]["size"] + row["estimated_size_in_bytes"]
                )
                output[column]["data"][row["column_name"]] = {
                    "size": row["estimated_size_in_bytes"],
                    "data_type": row["column_data_type"],
                    "encoding": row["encoding_type"],
                }
        return output

    def get_system_data(self) -> Dict:
        """Return system data."""
        return self._system_data

    def get_chunks_data(self) -> Dict:
        """Return chunks data."""
        return self._chunks_data

    def get_queue_length(self) -> int:
        """Return queue length."""
        return self._task_queue.qsize()

    def get_failed_tasks(self) -> List:
        """Return faild tasks."""
        failed_task = []
        while not self._failed_task_queue.empty():
            failed_task.append(self._failed_task_queue.get())
        return failed_task

    def close(self) -> None:
        """Close the database."""
        # Remove jobs
        self._update_system_data_job.remove()
        self._update_chunks_data_job.remove()

        # Close the scheduler
        self._scheduler.shutdown()
        # Close worker pool
        for i in range(len(self._worker_pool)):
            self._worker_pool[i].terminate()

        # Close connections
        self._connection_pool.closeall()

        # Close queue
        self._task_queue.close()<|MERGE_RESOLUTION|>--- conflicted
+++ resolved
@@ -107,11 +107,7 @@
     task_queue: Queue,
     connection_pool: pool,
     failed_task_queue: Queue,
-<<<<<<< HEAD
-    workload_proceed_flag: Any,
-=======
     workload_proceed_flag: Value,
->>>>>>> 22694915
     database_id: str,
 ) -> None:
     """Define workers work loop."""
