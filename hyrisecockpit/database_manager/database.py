--- conflicted
+++ resolved
@@ -2,11 +2,7 @@
 
 from multiprocessing import Manager, Process, Queue
 from secrets import randbelow
-<<<<<<< HEAD
-from typing import Any, Callable, Dict, List, Optional, Tuple
-=======
 from typing import Callable, Dict, List, Optional, Tuple
->>>>>>> 91bed9de
 
 from apscheduler.schedulers.background import BackgroundScheduler
 from pandas import DataFrame
