"""Module for managing databases."""

from typing import Any, Callable, Dict, Optional

<<<<<<< HEAD
from zmq import REP, Context
=======
from apscheduler.schedulers.background import BackgroundScheduler
from jsonschema import ValidationError, validate
from zmq import REP, REQ, Context
>>>>>>> 924d8542

from hyrisecockpit.message import (
    add_database_request_schema,
    delete_data_request_schema,
    delete_database_request_schema,
    load_data_request_schema,
    request_schema,
)
from hyrisecockpit.response import get_error_response, get_response

from .database import Database
from .driver import Driver


class DatabaseManager(object):
    """A manager for database drivers."""

    def __init__(
        self,
        db_manager_listening: str,
        db_manager_port: str,
        workload_sub_host: str,
        workload_pubsub_port: str,
        default_tables: str,
    ) -> None:
        """Initialize a DatabaseManager."""
        self._db_manager_port = db_manager_port
        self._db_manager_listening = db_manager_listening
        self._workload_sub_host = workload_sub_host
        self._workload_pubsub_port = workload_pubsub_port
        self._default_tables = default_tables

        self._databases: Dict[str, Database] = {}

        self._server_calls: Dict[str, Callable[[Dict[str, Any]], Dict[str, Any]]] = {
            "add database": self._call_add_database,
            "storage": self._call_storage,
            "system data": self._call_system_data,
            "delete database": self._call_delete_database,
            "queue length": self._call_queue_length,
            "chunks data": self._call_chunks_data,
            "failed tasks": self._call_failed_tasks,
            "get databases": self._call_get_databases,
            "load data": self._call_load_data,
            "delete data": self._call_delete_data,
        }
        self._context = Context(io_threads=1)
        self._socket = self._context.socket(REP)
        self._socket.bind(
            "tcp://{:s}:{:s}".format(self._db_manager_listening, self._db_manager_port)
        )

    def __enter__(self):
        """Return self for a context manager."""
        return self

    def __exit__(self, exc_type, exc_val, exc_tb) -> None:
        """Call close with a context manager."""
        self.close()

    def _call_add_database(self, body: Dict) -> Dict:
        """Add database and initialize driver for it."""
        validate(instance=body, schema=add_database_request_schema)
        # validating connection data
        user = body["user"], password = body["password"], host = body["host"], port = (
            body["port"],
            dbname,
        ) = (body["dbname"], number_workers) = body["number_workers"]
        if not Driver.validate_connection(
            user, password, host, port, dbname
        ):  # TODO move to Database
            return get_response(400)
        if body["id"] in self._databases:
            return get_response(400)

        db_instance = Database(
            body["id"],
            user,
            password,
            host,
            port,
            dbname,
            number_workers,
            "tcp://{:s}:{:s}".format(
                self._workload_sub_host, self._workload_pubsub_port,
            ),
            self._default_tables,
        )
        self._databases[body["id"]] = db_instance
        return get_response(200)

    def _call_get_databases(self, body: Dict) -> Dict:
        """Get list of all databases."""
        databases = list(self._databases.keys())
        response = get_response(200)
        response["body"]["databases"] = databases
        return response

    def _call_storage(self, body: Dict) -> Dict:
        storage = {}
        for id, database in self._databases.items():
            storage[id] = database.get_storage_data()
        response = get_response(200)
        response["body"]["storage"] = storage
        return response

    def _call_system_data(self, body: Dict) -> Dict:
        system_data = {}
        for id, database in self._databases.items():
            system_data[id] = database.get_system_data()
        response = get_response(200)
        response["body"]["system_data"] = system_data
        return response

    def _call_queue_length(self, body: Dict) -> Dict:
        queue_length = {}
        for id, database in self._databases.items():
            queue_length[id] = database.get_queue_length()
        response = get_response(200)
        response["body"]["queue_length"] = queue_length
        return response

    def _call_chunks_data(self, body: Dict) -> Dict:
        """Get chunks data of all databases."""
        chunks_data = {}
        for id, database in self._databases.items():
            chunks_data[id] = database.get_chunks_data()
        response = get_response(200)
        response["body"]["chunks_data"] = chunks_data
        return response

    def _call_delete_database(self, body: Dict) -> Dict:
        validate(instance=body, schema=delete_database_request_schema)
        id: str = body["id"]
        database: Optional[Database] = self._databases.pop(id, None)
        if database:
            database.close()
            del database
            return get_response(200)
        else:
            return get_response(404)

    def _call_failed_tasks(self, body: Dict) -> Dict:
        failed_tasks = {}
        for id, database in self._databases.items():
            failed_tasks[id] = database.get_failed_tasks()
        response = get_response(200)
        response["body"]["failed_tasks"] = failed_tasks
        return response

    def _call_load_data(self, body: Dict) -> Dict:
        validate(instance=body, schema=load_data_request_schema)
        datatype: str = body["datatype"].lower()
        sf: str = body["sf"]
        if self._check_if_processing_table():
            return get_error_response(400, "Already loading data")
        for database in list(self._databases.values()):
            if not database.load_data(datatype, sf):
                return get_response(400)  # TODO return which DB couldn't import
        return get_response(200)

    def _call_delete_data(self, body: Dict) -> Dict:
        validate(instance=body, schema=delete_data_request_schema)
        datatype: str = body["datatype"]
        if self._check_if_processing_table():
            return get_error_response(400, "Already loading data")
<<<<<<< HEAD
        datatype = body.get("datatype")
        if not datatype:
            return get_response(400)
=======
        self._workload_proceed_flag = False
>>>>>>> 924d8542
        for database in list(self._databases.values()):
            if not database.delete_data(datatype):
                return get_response(400)
        return get_response(200)

    def _check_if_processing_table(self) -> bool:
        processing_table_data = False
        for database in list(self._databases.values()):
            processing_table_data = (
                processing_table_data or database.get_processing_tables_flag()
            )
        return processing_table_data

    def start(self) -> None:
        """Start the manager by enabling IPC."""
        while True:
            # Get the message
            request = self._socket.recv_json()

            # Validate the message
            try:
                validate(instance=request, schema=request_schema)
            except ValidationError:
                self._socket.send_json(get_response(400))
                continue

            # Look for the call
            call = self._server_calls.get(request["header"]["message"])
            if not call:
                self._socket.send_json(get_response(404))
            else:
                # Handle the call
                try:
                    response = call(request["body"])
                except ValidationError:
                    response = get_response(400)
                finally:  # Send the reply
                    self._socket.send_json(response)

    def close(self) -> None:
        """Close the socket and context, exit all databases."""
        for database in self._databases.values():
            database.close()
        self._socket.close()
        self._context.term()<|MERGE_RESOLUTION|>--- conflicted
+++ resolved
@@ -2,13 +2,8 @@
 
 from typing import Any, Callable, Dict, Optional
 
-<<<<<<< HEAD
+from jsonschema import ValidationError, validate
 from zmq import REP, Context
-=======
-from apscheduler.schedulers.background import BackgroundScheduler
-from jsonschema import ValidationError, validate
-from zmq import REP, REQ, Context
->>>>>>> 924d8542
 
 from hyrisecockpit.message import (
     add_database_request_schema,
@@ -175,13 +170,6 @@
         datatype: str = body["datatype"]
         if self._check_if_processing_table():
             return get_error_response(400, "Already loading data")
-<<<<<<< HEAD
-        datatype = body.get("datatype")
-        if not datatype:
-            return get_response(400)
-=======
-        self._workload_proceed_flag = False
->>>>>>> 924d8542
         for database in list(self._databases.values()):
             if not database.delete_data(datatype):
                 return get_response(400)
