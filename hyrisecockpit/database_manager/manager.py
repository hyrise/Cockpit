--- conflicted
+++ resolved
@@ -39,10 +39,7 @@
             "failed tasks": self._call_failed_tasks,
             "get databases": self._call_get_databases,
             "load data": self._call_load_data,
-<<<<<<< HEAD
             "delete data": self._call_delete_data,
-=======
->>>>>>> d5b72169
         }
         self._context = Context(io_threads=1)
         self._socket = self._context.socket(REP)
@@ -166,9 +163,8 @@
         sf = body.get("sf", "1.000000")
         if not datatype:
             return get_response(400)
-<<<<<<< HEAD
-        for database_object in list(self._databases.values()):
-            if not database_object.load_data(datatype, sf):
+        for database in list(self._databases.values()):
+            if not database.load_data(datatype, sf):
                 return get_response(400)  # TODO return which DB couldn't import
         return get_response(200)
 
@@ -176,12 +172,8 @@
         datatype = body.get("datatype")
         if not datatype:
             return get_response(400)
-        for database_object in list(self._databases.values()):
-            if not database_object.delete_data(datatype):
-=======
-        for database in self._databases.values():
-            if not database.load_data(datatype):
->>>>>>> d5b72169
+        for database in list(self._databases.values()):
+            if not database.delete_data(datatype):
                 return get_response(400)
         return get_response(200)
 
