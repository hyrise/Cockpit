--- conflicted
+++ resolved
@@ -248,17 +248,13 @@
             )
         return processing_table_data
 
-<<<<<<< HEAD
-    def _call_start_worker(self, body: Dict) -> Dict:
-=======
-    def _call_purge_queue(self, body: Body) -> Response:
->>>>>>> 137ef9d7
+    def _call_start_worker(self, body: Dict):
         for database in self._databases.values():
             if not database.start_worker():
                 return get_response(400)
         return get_response(200)
 
-    def _call_close_worker(self, body: Dict) -> Dict:
+    def _call_close_worker(self, body: Dict):
         for database in self._databases.values():
             if not database.close_worker():
                 return get_response(400)
