"""Module for managing databases."""

from types import TracebackType
from typing import Callable, Dict, Optional, Tuple, Type

from hyrisecockpit.message import (
    add_database_request_schema,
    delete_data_request_schema,
    delete_database_request_schema,
    load_data_request_schema,
    set_plugin_request_schema,
)
from hyrisecockpit.request import Body
from hyrisecockpit.response import Response, get_error_response, get_response
from hyrisecockpit.server import Server

from .cursor import PoolCursor
from .database import Database


class DatabaseManager(object):
    """A manager for database drivers."""

    def __init__(
        self,
        db_manager_listening: str,
        db_manager_port: str,
        workload_sub_host: str,
        workload_pubsub_port: str,
        default_tables: str,
        storage_host: str,
        storage_password: str,
        storage_port: str,
        storage_user: str,
    ) -> None:
        """Initialize a DatabaseManager."""
        self._workload_sub_host = workload_sub_host
        self._workload_pubsub_port = workload_pubsub_port
        self._default_tables = default_tables
        self._storage_host = storage_host
        self._storage_password = storage_password
        self._storage_port = storage_port
        self._storage_user = storage_user

        self._databases: Dict[str, Database] = {}
        server_calls: Dict[
            str, Tuple[Callable[[Body], Response], Optional[Dict]]
        ] = self._get_server_calls()
        self._server = Server(db_manager_listening, db_manager_port, server_calls)

    def __enter__(self) -> "DatabaseManager":
        """Return self for a context manager."""
        return self

    def __exit__(
        self,
        exc_type: Optional[Type[BaseException]],
        exc_value: Optional[BaseException],
        traceback: Optional[TracebackType],
    ) -> Optional[bool]:
        """Call close with a context manager."""
        self.close()
        return None

    def _get_server_calls(
        self,
    ) -> Dict[str, Tuple[Callable[[Body], Response], Optional[Dict]]]:
        return {
            "add database": (self._call_add_database, add_database_request_schema),
            "delete database": (
                self._call_delete_database,
                delete_database_request_schema,
            ),
            "start worker": (self._call_start_worker, None),
            "close worker": (self._call_close_worker, None),
            "queue length": (self._call_queue_length, None),
            "get databases": (self._call_get_databases, None),
            "load data": (self._call_load_data, load_data_request_schema),
            "delete data": (self._call_delete_data, delete_data_request_schema),
            "status": (self._call_status, None),
            "get plugins": (self._call_get_plugins, None),
            "activate plugin": (
                self._call_activate_plugin,
                None,
            ),  # TODO add validation schema
            "deactivate plugin": (self._call_deactivate_plugin, None,),
            "set plugin setting": (
                self._call_plugin_setting,
                set_plugin_request_schema,
            ),
            "get plugin setting": (self._call_get_plugin_setting, None),
            "execute sql query": (self._call_execute_sql_query, None),
        }

    def _call_add_database(self, body: Body) -> Response:
        """Add database and initialize driver for it."""
        user = body["user"]
        password = body["password"]
        host = body["host"]
        port = body["port"]
        dbname = body["dbname"]
        number_workers = body["number_workers"]
        if not PoolCursor.validate_connection(
            user, password, host, port, dbname
        ):  # TODO move to Database
            return get_response(400)
        if body["id"] in self._databases:
            return get_response(400)

        db_instance = Database(
            body["id"],
            user,
            password,
            host,
            port,
            dbname,
            number_workers,
            "tcp://{:s}:{:s}".format(
                self._workload_sub_host, self._workload_pubsub_port,
            ),
            self._default_tables,
            self._storage_host,
            self._storage_password,
            self._storage_port,
            self._storage_user,
        )
        self._databases[body["id"]] = db_instance
        return get_response(200)

    def _call_get_databases(self, body: Body) -> Response:
        """Get list of all databases."""
        databases = [
            {
                "id": id,
                "host": database.connection_information["host"],
                "port": database.connection_information["port"],
                "number_workers": database.number_workers,
<<<<<<< HEAD
                "dbname": database.driver.dbname,
                "user": database.driver.user(),
                "password": database.driver.password(),
=======
                "dbname": database.connection_information["dbname"],
>>>>>>> 8fddfd10
            }
            for id, database in self._databases.items()
        ]
        response = get_response(200)
        response["body"]["databases"] = databases
        return response

    def _call_queue_length(self, body: Body) -> Response:
        queue_length = {}
        for id, database in self._databases.items():
            queue_length[id] = database.get_queue_length()
        response = get_response(200)
        response["body"]["queue_length"] = queue_length
        return response

    def _call_delete_database(self, body: Body) -> Response:
        id: str = body["id"]
        database: Optional[Database] = self._databases.pop(id, None)
        if database:
            database.close()
            del database
            return get_response(200)
        else:
            return get_response(404)

    def _call_load_data(self, body: Body) -> Response:
        folder_name: str = body["folder_name"]
        if self._check_if_database_blocked():
            return get_error_response(400, "Already loading data")
        for database in list(self._databases.values()):
            if not database.load_data(folder_name):
                return get_response(400)  # TODO return which DB couldn't import
        return get_response(200)

    def _call_delete_data(self, body: Body) -> Response:
        folder_name: str = body["folder_name"]
        if self._check_if_database_blocked():
            return get_error_response(400, "Already loading data")
        for database in list(self._databases.values()):
            if not database.delete_data(folder_name):
                return get_response(400)
        return get_response(200)

    def _call_status(self, body: Body) -> Response:
        status = [
            {
                "id": database_id,
                "hyrise_active": database.get_hyrise_active(),
                "database_blocked_status": database.get_database_blocked(),
                "worker_pool_status": database.get_worker_pool_status(),
                "loaded_benchmarks": database.get_loaded_benchmarks(),
                "loaded_tables": database.get_loaded_tables(),
            }
            for database_id, database in self._databases.items()
        ]
        response = get_response(200)
        response["body"]["status"] = status
        return response

    def _call_get_plugins(self, body: Body) -> Response:
        activated_plugins = [
            {"id": id, "plugins": database.get_plugins()}
            for id, database in self._databases.items()
        ]
        response = get_response(200)
        response["body"]["plugins"] = activated_plugins
        return response

    def _call_activate_plugin(self, body: Body) -> Response:
        id: str = body["id"]
        plugin: str = body["plugin"]
        if id not in self._databases.keys():
            response = get_response(400)
        elif self._databases[id].activate_plugin(plugin):
            response = get_response(200)
        else:
            response = get_response(423)
        return response

    def _call_deactivate_plugin(self, body: Body) -> Response:
        id: str = body["id"]
        plugin: str = body["plugin"]
        if id not in self._databases.keys():
            response = get_response(400)
        elif self._databases[id].deactivate_plugin(plugin):
            response = get_response(200)
        else:
            response = get_response(423)
        return response

    def _call_plugin_setting(self, body: Body) -> Response:
        id: str = body["id"]
        name: str = body["name"]
        value: str = body["value"]
        if id not in self._databases.keys():
            response = get_response(400)
        elif self._databases[id].set_plugin_setting(name, value):
            response = get_response(200)
        else:
            response = get_response(423)
        return response

    def _call_get_plugin_setting(self, body: Body) -> Response:
        plugin_settings = [
            {"id": id, "plugin_settings": database.get_plugin_setting()}
            for id, database in self._databases.items()
        ]
        response = get_response(200)
        response["body"]["plugin_settings"] = plugin_settings
        return response

    def _check_if_database_blocked(self) -> bool:
        database_blocked_status = False
        for database in list(self._databases.values()):
            database_blocked_status = (
                database_blocked_status or database.get_database_blocked()
            )
        return database_blocked_status

    def _call_start_worker(self, body: Body) -> Response:
        for database in self._databases.values():
            if not database.start_worker():
                return get_response(400)
        return get_response(200)

    def _call_close_worker(self, body: Body) -> Response:
        for database in self._databases.values():
            if not database.close_worker():
                return get_response(400)
        return get_response(200)

    def _call_execute_sql_query(self, body: Body) -> Response:
        database_id: str = body["id"]
        query: str = body["query"]
        if database_id not in self._databases.keys():
            return get_response(404)
        results = self._databases[database_id].execute_sql_query(query)
        response = get_response(200)
        response["body"]["results"] = results
        return response

    def start(self) -> None:
        """Start the manager by starting the server."""
        self._server.start()

    def close(self) -> None:
        """Close the socket and context, exit all databases."""
        for database in self._databases.values():
            database.close()
        self._server.close()<|MERGE_RESOLUTION|>--- conflicted
+++ resolved
@@ -135,13 +135,9 @@
                 "host": database.connection_information["host"],
                 "port": database.connection_information["port"],
                 "number_workers": database.number_workers,
-<<<<<<< HEAD
-                "dbname": database.driver.dbname,
-                "user": database.driver.user(),
-                "password": database.driver.password(),
-=======
                 "dbname": database.connection_information["dbname"],
->>>>>>> 8fddfd10
+                "user": database.connection_information["user"],
+                "password": database.connection_information["password"],
             }
             for id, database in self._databases.items()
         ]
