"""Module for managing databases."""

import sys

from zmq import REP, Context

<<<<<<< HEAD
from db_object import DbObject
from driver import Driver
from hyrisecockpit import settings as s


def create_response(code):
    """Create new response dictionary."""
    if code == 200:
        return {"header": {"status": 200, "message": "OK"}, "body": {}}
    elif code == 400:
        return {"header": {"status": 400, "message": "BAD REQUEST"}, "body": {}}
    else:
        return {
            "header": {"status": 500, "message": "INTERNAL SERVER ERROR"},
            "body": {},
        }
=======
from hyrisecockpit import settings as s

from .db_object import DbObject
from .driver import Driver

NUMBER_THREADS = 8
SUB_URL = getenv("WORKER_SUB_URL")
REP_URL = getenv("MANAGER_REP_URL")

responses = {
    200: {"header": {"status": 200, "message": "OK"}, "body": {}},
    400: {"header": {"status": 400, "message": "BAD REQUEST"}, "body": {}},
}
>>>>>>> 1424506e


class DatabaseManager(object):
    """A manager for database drivers."""

    def __init__(self):
        """Initialize a DatabaseManager."""
        self._databases = dict()
        self._server_calls = {
            "add database": self._call_add_database,
            "throughput": self._call_throughput,
            "storage": self._call_storage,
            "system data": self._call_system_data,
            "delete database": self._call_delete_database,
            "queue length": self._call_queue_length,
        }
        self._init_server()

    def _init_server(self):
        self._context = Context(io_threads=1)
        self._socket = self._context.socket(REP)
        self._socket.bind(
            "tcp://{:s}:{:s}".format(s.DB_MANAGER_HOST, s.DB_MANAGER_PORT)
        )

    def _call_add_database(self, body):
        """Add database and initialize driver for it."""
        valid, error = Driver.validate_connection(body)
        if not valid:
            response = create_response(400)
            response["body"] = error
            return response
        db_instance = DbObject(
            body, "tcp://{:s}:{:s}".format(s.WORKLOAD_SUB_HOST, s.WORKLOAD_PUBSUB_PORT),
        )
<<<<<<< HEAD
        self._databases[body["id"]] = db_instance
        return create_response(200)

    def _call_throughput(self, body):
        """Get the throughput of all databases."""
        throughput = {}
        for database, database_object in self._databases.items():
            throughput[database] = database_object.get_throughput_counter()
        response = create_response(200)
        response["body"]["throughput"] = throughput
        return response

    def _call_storage(self, body):
        storage = {}
        for database, database_object in self._databases.items():
            storage[database] = database_object.get_storage_data()
        response = create_response(200)
        response["body"]["storage"] = storage
        return response

    def _call_system_data(self, body):
        system_data = {}
        for database, database_object in self._databases.items():
            system_data[database] = database_object.get_system_data()
        response = create_response(200)
        response["body"]["system_data"] = system_data
        return response

    def _call_queue_length(self, body):
        queue_length = {}
        for database, database_object in self._databases.items():
            queue_length[database] = database_object.get_queue_length()
        response = create_response(200)
        response["body"]["queue_length"] = queue_length
=======
        db_instance = DbObject(NUMBER_THREADS, driver, SUB_URL)
        self._databases[body["id"]] = db_instance
        self._throughput[body["id"]] = 0
        return responses[200]

    def _call_throughput(self, body):
        """Get the throughput of all databases."""
        for database, database_object in self._databases.items():
            self._throughput[database] = database_object.get_throughput_counter()
        response = responses[200]
        response["body"]["throughput"] = self._throughput
>>>>>>> 1424506e
        return response

    def _call_delete_database(self, body):
        database = self._databases.pop(body["id"], None)
        if not database:
            return create_response(400)
        database.clean_exit()
        del database
        return create_response(200)

    def _call_not_found(self, body):
        return create_response(400)

    def _clean_exit(self):
        """Perform clean exit on all databases."""
        for database_object in self._databases.values():
            database_object.clean_exit()

    def start(self):
        """Start and run the manager by enabling IPC."""
        print(
            "Database manager running on {:s}:{:s}. Press CTRL+C to quit.".format(
                s.DB_MANAGER_HOST, s.DB_MANAGER_PORT
            )
        )
        while True:
            try:
                # Get the message
                request = self._socket.recv_json()

                # Handle the call
                response = self._server_calls.get(
                    request["header"]["message"], self._call_not_found
                )(request["body"])

                # Send the reply
                self._socket.send_json(response)

            except KeyboardInterrupt:
                print("interrupt recived")
                if len(self._databases) > 0:
                    self._clean_exit()
                    sys.exit()
                sys.exit()


def main():
    """Run a database manager."""
    DatabaseManager().start()


if __name__ == "__main__":
    main()<|MERGE_RESOLUTION|>--- conflicted
+++ resolved
@@ -4,10 +4,10 @@
 
 from zmq import REP, Context
 
-<<<<<<< HEAD
-from db_object import DbObject
-from driver import Driver
 from hyrisecockpit import settings as s
+
+from .db_object import DbObject
+from .driver import Driver
 
 
 def create_response(code):
@@ -21,21 +21,6 @@
             "header": {"status": 500, "message": "INTERNAL SERVER ERROR"},
             "body": {},
         }
-=======
-from hyrisecockpit import settings as s
-
-from .db_object import DbObject
-from .driver import Driver
-
-NUMBER_THREADS = 8
-SUB_URL = getenv("WORKER_SUB_URL")
-REP_URL = getenv("MANAGER_REP_URL")
-
-responses = {
-    200: {"header": {"status": 200, "message": "OK"}, "body": {}},
-    400: {"header": {"status": 400, "message": "BAD REQUEST"}, "body": {}},
-}
->>>>>>> 1424506e
 
 
 class DatabaseManager(object):
@@ -71,7 +56,6 @@
         db_instance = DbObject(
             body, "tcp://{:s}:{:s}".format(s.WORKLOAD_SUB_HOST, s.WORKLOAD_PUBSUB_PORT),
         )
-<<<<<<< HEAD
         self._databases[body["id"]] = db_instance
         return create_response(200)
 
@@ -106,19 +90,6 @@
             queue_length[database] = database_object.get_queue_length()
         response = create_response(200)
         response["body"]["queue_length"] = queue_length
-=======
-        db_instance = DbObject(NUMBER_THREADS, driver, SUB_URL)
-        self._databases[body["id"]] = db_instance
-        self._throughput[body["id"]] = 0
-        return responses[200]
-
-    def _call_throughput(self, body):
-        """Get the throughput of all databases."""
-        for database, database_object in self._databases.items():
-            self._throughput[database] = database_object.get_throughput_counter()
-        response = responses[200]
-        response["body"]["throughput"] = self._throughput
->>>>>>> 1424506e
         return response
 
     def _call_delete_database(self, body):
