"""Module for managing databases."""

from typing import Any, Callable, Dict, Optional

from apscheduler.schedulers.background import BackgroundScheduler
<<<<<<< HEAD
from jsonschema import ValidationError, validate
from zmq import REP, Context

from hyrisecockpit.message import (
    add_database_request_schema,
    delete_data_request_schema,
    delete_database_request_schema,
    load_data_request_schema,
    request_schema,
)
from hyrisecockpit.response import get_response
=======
from zmq import REP, REQ, Context

from hyrisecockpit.response import get_error_response, get_response
>>>>>>> 14b2d595

from .database import Database
from .driver import Driver


class DatabaseManager(object):
    """A manager for database drivers."""

    def __init__(
        self,
        db_manager_host: str,
        db_manager_port: str,
        generator_host: str,
        generator_port: str,
        workload_sub_host: str,
        workload_pubsub_port: str,
        default_tables: str,
    ) -> None:
        """Initialize a DatabaseManager."""
        self._db_manager_host = db_manager_host
        self._db_manager_port = db_manager_port
        self._generator_host = generator_host
        self._generator_port = generator_port
        self._workload_sub_host = workload_sub_host
        self._workload_pubsub_port = workload_pubsub_port
        self._default_tables = default_tables

        self._workload_proceed_flag: bool = False
        self._auto_reload_flag: bool = False

        self._databases: Dict[str, Database] = dict()
        self._scheduler = BackgroundScheduler()
        self._reload_workload_job = self._scheduler.add_job(
            func=self._reload_workload, trigger="interval", seconds=1, max_instances=1
        )
        self._server_calls: Dict[str, Callable[[Dict[str, Any]], Dict[str, Any]]] = {
            "add database": self._call_add_database,
            "storage": self._call_storage,
            "system data": self._call_system_data,
            "delete database": self._call_delete_database,
            "queue length": self._call_queue_length,
            "chunks data": self._call_chunks_data,
            "failed tasks": self._call_failed_tasks,
            "get databases": self._call_get_databases,
            "load data": self._call_load_data,
            "delete data": self._call_delete_data,
            "register workload": self._call_register_workload,
            "start workload": self._call_start_workload,
            "stop workload": self._call_stop_workload,
        }
        self._context = Context(io_threads=1)
        self._socket = self._context.socket(REP)
        self._socket.bind(
            "tcp://{:s}:{:s}".format(self._db_manager_host, self._db_manager_port)
        )
        self._generator_socket = self._context.socket(REQ)
        self._generator_socket.connect(
            "tcp://{:s}:{:s}".format(self._generator_host, self._generator_port)
        )
        self._scheduler.start()

    def _reload_workload(self):
        limit = 10000
        auto_reload_factor = 10000
        if self._workload_proceed_flag:
            queue_length = [
                database.get_queue_length() for _, database in self._databases.items()
            ]
            if len(queue_length) == 0:
                return

            if min(queue_length) < limit:
                if self._auto_reload_flag:
                    request = {
                        "header": {"message": "generate registered workload"},
                        "body": {"factor": auto_reload_factor},
                    }
                else:
                    self._workload_proceed_flag = False
                    request = {
                        "header": {"message": "generate registered workload"},
                        "body": {},
                    }
                self._generator_socket.send_json(request)
                self._generator_socket.recv_json()

    def __enter__(self):
        """Return self for a context manager."""
        return self

    def __exit__(self, exc_type, exc_val, exc_tb) -> None:
        """Call close with a context manager."""
        self.close()

    def _call_add_database(self, body: Dict) -> Dict:
        """Add database and initialize driver for it."""
        validate(instance=body, schema=add_database_request_schema)
        # validating connection data
        user = body["user"], password = body["password"], host = body["host"], port = (
            body["port"],
            dbname,
        ) = (body["dbname"], number_workers) = body["number_workers"]
        if not Driver.validate_connection(
            user, password, host, port, dbname
        ):  # TODO move to Database
            return get_response(400)
        if body["id"] in self._databases:
            return get_response(400)

        db_instance = Database(
            body["id"],
            user,
            password,
            host,
            port,
            dbname,
            number_workers,
            "tcp://{:s}:{:s}".format(
                self._workload_sub_host, self._workload_pubsub_port,
            ),
            self._default_tables,
        )
        self._databases[body["id"]] = db_instance
        return get_response(200)

    def _call_get_databases(self, body: Dict) -> Dict:
        """Get list of all databases."""
        databases = list(self._databases.keys())
        response = get_response(200)
        response["body"]["databases"] = databases
        return response

    def _call_storage(self, body: Dict) -> Dict:
        storage = {}
        for id, database in self._databases.items():
            storage[id] = database.get_storage_data()
        response = get_response(200)
        response["body"]["storage"] = storage
        return response

    def _call_system_data(self, body: Dict) -> Dict:
        system_data = {}
        for id, database in self._databases.items():
            system_data[id] = database.get_system_data()
        response = get_response(200)
        response["body"]["system_data"] = system_data
        return response

    def _call_queue_length(self, body: Dict) -> Dict:
        queue_length = {}
        for id, database in self._databases.items():
            queue_length[id] = database.get_queue_length()
        response = get_response(200)
        response["body"]["queue_length"] = queue_length
        return response

    def _call_chunks_data(self, body: Dict) -> Dict:
        """Get chunks data of all databases."""
        chunks_data = {}
        for id, database in self._databases.items():
            chunks_data[id] = database.get_chunks_data()
        response = get_response(200)
        response["body"]["chunks_data"] = chunks_data
        return response

    def _call_delete_database(self, body: Dict) -> Dict:
        validate(instance=body, schema=delete_database_request_schema)
        id: str = body["id"]
        database: Optional[Database] = self._databases.pop(id, None)
        if database:
            database.close()
            del database
            return get_response(200)
        else:
            return get_response(404)

    def _call_failed_tasks(self, body: Dict) -> Dict:
        failed_tasks = {}
        for id, database in self._databases.items():
            failed_tasks[id] = database.get_failed_tasks()
        response = get_response(200)
        response["body"]["failed_tasks"] = failed_tasks
        return response

<<<<<<< HEAD
    def _call_load_data(self, body: Dict) -> Dict:
        validate(instance=body, schema=load_data_request_schema)
        datatype: str = body["datatype"]
        sf: str = body["sf"]
=======
    def _call_not_found(self, body: Dict) -> Dict:
        return get_error_response(400, "Call not found")

    def _call_load_data(self, body: Dict) -> Dict:
        if self._check_if_processing_table():
            return get_error_response(400, "Already loading data")
        datatype = str(body.get("datatype")).lower()
        sf = body.get("sf", "1")
        if not datatype:
            return get_response(400)
>>>>>>> 14b2d595
        for database in list(self._databases.values()):
            if not database.load_data(datatype, sf):
                return get_response(400)  # TODO return which DB couldn't import
        return get_response(200)

    def _call_register_workload(self, body: Dict) -> Dict:
        if self._check_if_processing_table():
            return get_error_response(400, "Already loading data")
        workload: Any = body.get("workload")
        request = {
            "header": {"message": "register workload"},
            "body": workload,
        }
        self._generator_socket.send_json(request)
        response = self._generator_socket.recv_json()

        if response["header"]["status"] != 200:
            return get_error_response(
                400, response["body"].get("error", "Invalid workload")
            )
        required_tables = response["body"]["required_tables"]
        sf = workload.get("sf", "0.1")  # TODO: Choose appropriate scale factor
        for table in required_tables:
            for database in list(self._databases.values()):
                # TODO Check load flag
                if not database.load_data(table, sf):
                    return get_error_response(
                        400, f"Database {database._id} could not load {table}"
                    )
        self._auto_reload_flag = workload.get("auto-reload", True)

        return get_response(200)

    def _call_start_workload(self, body: Dict) -> Dict:
        if self._check_if_processing_table():
            return get_error_response(400, "Already loading data")
        self._workload_proceed_flag = True
        return get_response(200)

    def _call_stop_workload(self, body: Dict) -> Dict:
        if self._check_if_processing_table():
            return get_error_response(400, "Already loading data")
        self._workload_proceed_flag = False
        for database in list(self._databases.values()):
            database.disable_workload_execution()
        return get_response(200)

    def _call_delete_data(self, body: Dict) -> Dict:
<<<<<<< HEAD
        validate(instance=body, schema=delete_data_request_schema)
        datatype: str = body["datatype"]
=======
        if self._check_if_processing_table():
            return get_error_response(400, "Already loading data")
        self._workload_proceed_flag = False
        datatype = body.get("datatype")
        if not datatype:
            return get_response(400)
>>>>>>> 14b2d595
        for database in list(self._databases.values()):
            if not database.delete_data(datatype):
                return get_response(400)
        return get_response(200)

    def _check_if_processing_table(self) -> bool:
        processing_table_data = False
        for database in list(self._databases.values()):
            processing_table_data = (
                processing_table_data or database.get_processing_tables_flag()
            )
        return processing_table_data

    def start(self) -> None:
        """Start the manager by enabling IPC."""
        print(
            "Database manager running on {:s}:{:s}. Press CTRL+C to quit.".format(
                self._db_manager_host, self._db_manager_port
            )
        )
        while True:
            # Get the message
            request = self._socket.recv_json()
<<<<<<< HEAD

            # Validate the message
            try:
                validate(instance=request, schema=request_schema)
            except ValidationError:
                self._socket.send_json(get_response(400))
                continue

            # Look for the call
            call = self._server_calls.get(request["header"]["message"])
            if not call:
                self._socket.send_json(get_response(404))
                continue

=======
>>>>>>> 14b2d595
            # Handle the call
            try:
                response = call(request["body"])
            except ValidationError:
                self._socket.send_json(get_response(400))
                continue

            # Send the reply
            self._socket.send_json(response)

    def close(self) -> None:
        """Close the socket and context, exit all databases."""
        for database in self._databases.values():
            database.close()
        self._reload_workload_job.remove()
        self._scheduler.shutdown()
        self._socket.close()
        self._generator_socket.close()
        self._context.term()<|MERGE_RESOLUTION|>--- conflicted
+++ resolved
@@ -3,9 +3,8 @@
 from typing import Any, Callable, Dict, Optional
 
 from apscheduler.schedulers.background import BackgroundScheduler
-<<<<<<< HEAD
 from jsonschema import ValidationError, validate
-from zmq import REP, Context
+from zmq import REP, REQ, Context
 
 from hyrisecockpit.message import (
     add_database_request_schema,
@@ -14,12 +13,7 @@
     load_data_request_schema,
     request_schema,
 )
-from hyrisecockpit.response import get_response
-=======
-from zmq import REP, REQ, Context
-
 from hyrisecockpit.response import get_error_response, get_response
->>>>>>> 14b2d595
 
 from .database import Database
 from .driver import Driver
@@ -50,7 +44,7 @@
         self._workload_proceed_flag: bool = False
         self._auto_reload_flag: bool = False
 
-        self._databases: Dict[str, Database] = dict()
+        self._databases: Dict[str, Database] = {}
         self._scheduler = BackgroundScheduler()
         self._reload_workload_job = self._scheduler.add_job(
             func=self._reload_workload, trigger="interval", seconds=1, max_instances=1
@@ -204,23 +198,17 @@
         response["body"]["failed_tasks"] = failed_tasks
         return response
 
-<<<<<<< HEAD
+    def _call_not_found(self, body: Dict) -> Dict:
+        return get_error_response(400, "Call not found")
+
     def _call_load_data(self, body: Dict) -> Dict:
         validate(instance=body, schema=load_data_request_schema)
-        datatype: str = body["datatype"]
+        if self._check_if_processing_table():
+            return get_error_response(400, "Already loading data")
+        datatype: str = body["datatype"].lower()
         sf: str = body["sf"]
-=======
-    def _call_not_found(self, body: Dict) -> Dict:
-        return get_error_response(400, "Call not found")
-
-    def _call_load_data(self, body: Dict) -> Dict:
-        if self._check_if_processing_table():
-            return get_error_response(400, "Already loading data")
-        datatype = str(body.get("datatype")).lower()
-        sf = body.get("sf", "1")
         if not datatype:
             return get_response(400)
->>>>>>> 14b2d595
         for database in list(self._databases.values()):
             if not database.load_data(datatype, sf):
                 return get_response(400)  # TODO return which DB couldn't import
@@ -269,17 +257,11 @@
         return get_response(200)
 
     def _call_delete_data(self, body: Dict) -> Dict:
-<<<<<<< HEAD
         validate(instance=body, schema=delete_data_request_schema)
         datatype: str = body["datatype"]
-=======
         if self._check_if_processing_table():
             return get_error_response(400, "Already loading data")
         self._workload_proceed_flag = False
-        datatype = body.get("datatype")
-        if not datatype:
-            return get_response(400)
->>>>>>> 14b2d595
         for database in list(self._databases.values()):
             if not database.delete_data(datatype):
                 return get_response(400)
@@ -303,7 +285,6 @@
         while True:
             # Get the message
             request = self._socket.recv_json()
-<<<<<<< HEAD
 
             # Validate the message
             try:
@@ -316,19 +297,14 @@
             call = self._server_calls.get(request["header"]["message"])
             if not call:
                 self._socket.send_json(get_response(404))
-                continue
-
-=======
->>>>>>> 14b2d595
-            # Handle the call
-            try:
-                response = call(request["body"])
-            except ValidationError:
-                self._socket.send_json(get_response(400))
-                continue
-
-            # Send the reply
-            self._socket.send_json(response)
+            else:
+                # Handle the call
+                try:
+                    response = call(request["body"])
+                except ValidationError:
+                    response = get_response(400)
+                finally:  # Send the reply
+                    self._socket.send_json(response)
 
     def close(self) -> None:
         """Close the socket and context, exit all databases."""
