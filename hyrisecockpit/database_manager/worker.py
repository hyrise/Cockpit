--- conflicted
+++ resolved
@@ -34,15 +34,10 @@
     sub_socket.setsockopt_string(SUBSCRIBE, "")
 
     while True:
-<<<<<<< HEAD
         published_data = sub_socket.recv_json()
         if not continue_execution_flag.value:
             continue_event.wait()
         else:
-=======
-        published_data: Dict = sub_socket.recv_json()
-        if not processing_tables_flag.value:
->>>>>>> 1dd0f283
             handle_published_data(published_data, task_queue)
 
 
@@ -76,13 +71,11 @@
                     continue_event.wait()
 
                 try:
-<<<<<<< HEAD
                     task = task_queue.get(block=False)
                     (query, not_formatted_parameters, workload_type, query_type,) = task
                     formatted_parameters = get_formatted_parameters(
                         not_formatted_parameters
                     )
-
                     endts, latency = execute_task(cur, query, formatted_parameters)
                     succesful_queries.append(
                         (endts, latency, workload_type, query_type, worker_id)
@@ -94,37 +87,6 @@
                         succesful_queries = []
                 except Empty:
                     pass
-=======
-                    task = task_queue.get(block=True)
-                    if not worker_stay_alive_flag.value:
-                        if task == "wake_up_signal_for_worker":
-                            task_queue.put("wake_up_signal_for_worker")
-                        else:
-                            task_queue.cancel_join_thread()
-                        break
-                    else:
-                        (
-                            query,
-                            not_formatted_parameters,
-                            workload_type,
-                            query_type,
-                        ) = task
-                        formatted_parameters = (
-                            get_formatted_parameters(not_formatted_parameters)
-                            if not_formatted_parameters is not None
-                            else None
-                        )
-
-                        endts, latency = execute_task(cur, query, formatted_parameters)
-                        succesful_queries.append(
-                            (endts, latency, workload_type, query_type, worker_id)
-                        )
-
-                        if last_batched < time_ns() - 1_000_000_000:
-                            last_batched = time_ns()
-                            log.log_queries(succesful_queries)
-                            succesful_queries = []
->>>>>>> 1dd0f283
                 except (ValueError, Error) as e:
                     failed_task_queue.put(
                         {"worker_id": worker_id, "task": task, "Error": str(e)}
@@ -144,9 +106,11 @@
 
 def get_formatted_parameters(
     not_formatted_parameters: Tuple[Tuple[Union[str, int], Optional[str]], ...],
-) -> Tuple[Union[AsIs, str], ...]:
+) -> Union[Tuple[Union[AsIs, str], ...], None]:
     """Create formatted parameters."""
-    return tuple(
-        AsIs(parameter) if protocol == "as_is" else parameter
-        for parameter, protocol in not_formatted_parameters
-    )+    if not_formatted_parameters:
+        return tuple(
+            AsIs(parameter) if protocol == "as_is" else parameter
+            for parameter, protocol in not_formatted_parameters
+        )
+    return None