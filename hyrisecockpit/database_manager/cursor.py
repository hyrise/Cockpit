"""Utility custom cursors."""
<<<<<<< HEAD
from typing import List, Tuple
=======

from typing import Any, Dict, List, Tuple
>>>>>>> e3ce746d

from influxdb import InfluxDBClient
from psycopg2 import pool


class PoolCursor:
    """Context manager for connections from a pool."""

    def __init__(self, connection_pool: pool):
        """Initialize a PoolCursor."""
        self.pool: pool = connection_pool
        self.connection = self.pool.getconn()
        self.connection.set_session(autocommit=True)
        self.cur = self.connection.cursor()

    def __enter__(self):
        """Return self for a context manager."""
        return self

    def __exit__(self, exc_type, exc_val, exc_tb):
        """Close the cursor and connection."""
        self.cur.close()
        self.pool.putconn(self.connection)

    def execute(self, query, parameters):
        """Execute a query."""
        return self.cur.execute(query, parameters)

    def fetchone(self):
        """Fetch one."""
        return self.cur.fetchone()


class StorageCursor:
    """Context Manager for a connection to log queries persistently."""

    def __init__(self, host, port, user, password, database):
        """Initialize a StorageCursor."""
        self._host = host
        self._port = port
        self._user = user
        self._password = password
        self._database = database

    def __enter__(self):
        """Establish a connection."""
        self._connection: InfluxDBClient = InfluxDBClient(
            self._host, self._port, self._user, self._password
        )
        self._connection.create_database(self._database)
        return self

    def __exit__(self, exc_type, exc_val, exc_tb):
        """Close the cursor and connection."""
        self._connection.close()

<<<<<<< HEAD
    def log_queries(self, query_list: List[Tuple[int, int, str, str]]) -> None:
=======
    def log_meta_information(
        self, measurement: str, fields: Dict[str, Any], time_stamp: int
    ):
        """Log meta information in table."""
        points = [{"measurement": measurement, "fields": fields, "time": time_stamp}]
        self._connection.write_points(points, database=self._database)

    def log_queries(self, query_list: List[Tuple[int, int, str, str, str]]) -> None:
>>>>>>> e3ce746d
        """Log a couple of succesfully executed queries."""
        points = [
            {
                "measurement": "successful_queries",
                "tags": {
                    "benchmark": query[2],
                    "query_no": query[3],
                    "worker_id": query[4],
                },
                "fields": {"latency": query[1]},
                "time": query[0],
            }
            for query in query_list
        ]
        self._connection.write_points(points, database=self._database)

    def log_access_data(
        self, access_counter_list: List[Tuple[str, str, int, int]]
    ) -> None:
        """Log access data per column."""
        points = [
            {
                "measurement": "access_data",
                "tags": {
                    "table": access_counter_list[0],
                    "column": access_counter_list[1],
                },
                "fields": {"access_counter": access_counter_list[2]},
                "time": access_counter_list[3],
            }
            for access_point in access_counter_list
        ]
        self._connection.write_points(points, database=self._database)<|MERGE_RESOLUTION|>--- conflicted
+++ resolved
@@ -1,10 +1,5 @@
 """Utility custom cursors."""
-<<<<<<< HEAD
-from typing import List, Tuple
-=======
-
 from typing import Any, Dict, List, Tuple
->>>>>>> e3ce746d
 
 from influxdb import InfluxDBClient
 from psycopg2 import pool
@@ -61,9 +56,6 @@
         """Close the cursor and connection."""
         self._connection.close()
 
-<<<<<<< HEAD
-    def log_queries(self, query_list: List[Tuple[int, int, str, str]]) -> None:
-=======
     def log_meta_information(
         self, measurement: str, fields: Dict[str, Any], time_stamp: int
     ):
@@ -72,7 +64,6 @@
         self._connection.write_points(points, database=self._database)
 
     def log_queries(self, query_list: List[Tuple[int, int, str, str, str]]) -> None:
->>>>>>> e3ce746d
         """Log a couple of succesfully executed queries."""
         points = [
             {
