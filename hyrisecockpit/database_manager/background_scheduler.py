"""The BackgroundJobManager is managing the background jobs for the apscheduler."""

from multiprocessing import Value

from apscheduler.schedulers.background import BackgroundScheduler

<<<<<<< HEAD
from .continuous_job_handler import ContinuousJobHandler
from .cursor import ConnectionFactory, StorageConnectionFactory
from .job.activate_plugin import activate_plugin as activate_plugin_job
from .job.deactivate_plugin import deactivate_plugin as deactivate_plugin_job
from .job.delete_tables import delete_tables as delete_tables_job
from .job.load_tables import load_tables as load_tables_job
=======
from .asynchronous_job_handler import AsynchronousJobHandler
from .cursor import ConnectionFactory, StorageConnectionFactory
from .job.ping_hyrise import ping_hyrise
from .job.update_chunks_data import update_chunks_data
from .job.update_plugin_log import update_plugin_log
from .job.update_queue_length import update_queue_length
from .job.update_segment_configuration import update_segment_configuration
from .job.update_storage_data import update_storage_data
from .job.update_system_data import update_system_data
from .job.update_workload_operator_information import (
    update_workload_operator_information,
)
from .job.update_workload_statement_information import (
    update_workload_statement_information,
)
>>>>>>> 5a5b213e
from .worker_pool import WorkerPool


class BackgroundJobManager(object):
    """Manage background scheduling jobs."""

    def __init__(
        self,
        database_id: str,
        database_blocked: Value,
        connection_factory: ConnectionFactory,
        hyrise_active: Value,
        worker_pool: WorkerPool,
        storage_connection_factory: StorageConnectionFactory,
        workload_drivers,
    ):
        """Initialize BackgroundJobManager object."""
        self._database_id: str = database_id
        self._database_blocked: Value = database_blocked
        self._connection_factory: ConnectionFactory = connection_factory
        self._storage_connection_factory: StorageConnectionFactory = storage_connection_factory
        self._worker_pool: WorkerPool = worker_pool
        self._workload_drivers = workload_drivers
        self._scheduler: BackgroundScheduler = BackgroundScheduler()
        self._hyrise_active: Value = hyrise_active
<<<<<<< HEAD
        self._continuous_job_handler = ContinuousJobHandler(
            self._connection_factory,
            self._hyrise_active,
            self._worker_pool,
            self._storage_connection_factory,
            self._database_blocked,
=======
        self._previous_system_data = {
            "previous_system_usage": None,
            "previous_process_usage": None,
        }
        self._previous_chunk_data = {
            "value": None,
        }
        self._asynchronous_job_handler = AsynchronousJobHandler(
            self._database_blocked, self._connection_factory, self._workload_drivers,
        )

        self._init_jobs()

    def _init_jobs(self) -> None:
        """Initialize basic background jobs."""
        self._ping_hyrise_job = self._scheduler.add_job(
            func=ping_hyrise,
            trigger="interval",
            seconds=0.5,
            args=(self._connection_factory, self._hyrise_active),
        )
        self._update_queue_length_job = self._scheduler.add_job(
            func=update_queue_length,
            trigger="interval",
            seconds=1,
            args=(self._worker_pool, self._storage_connection_factory),
        )
        self._update_system_data_job = self._scheduler.add_job(
            func=update_system_data,
            trigger="interval",
            seconds=1,
            args=(
                self._database_blocked,
                self._connection_factory,
                self._storage_connection_factory,
                self._previous_system_data,
            ),
        )
        self._update_storage_data_job = self._scheduler.add_job(
            func=update_storage_data,
            trigger="interval",
            seconds=5,
            args=(
                self._database_blocked,
                self._connection_factory,
                self._storage_connection_factory,
            ),
        )
        self._update_plugin_log_job = self._scheduler.add_job(
            func=update_plugin_log,
            trigger="interval",
            seconds=1,
            args=(
                self._database_blocked,
                self._connection_factory,
                self._storage_connection_factory,
            ),
        )
        self._update_chunks_data_job = self._scheduler.add_job(
            func=update_chunks_data,
            trigger="interval",
            seconds=5,
            args=(
                self._database_blocked,
                self._connection_factory,
                self._storage_connection_factory,
                self._previous_chunk_data,
            ),
        )
        self._update_workload_statement_information_job = self._scheduler.add_job(
            func=update_workload_statement_information,
            trigger="interval",
            seconds=5,
            args=(
                self._database_blocked,
                self._connection_factory,
                self._storage_connection_factory,
            ),
        )
        self._update_workload_operator_information_job = self._scheduler.add_job(
            func=update_workload_operator_information,
            trigger="interval",
            seconds=5,
            args=(
                self._database_blocked,
                self._connection_factory,
                self._storage_connection_factory,
            ),
        )
        self._update_segment_configuration_job = self._scheduler.add_job(
            func=update_segment_configuration,
            trigger="interval",
            seconds=5,
            args=(
                self._database_blocked,
                self._connection_factory,
                self._storage_connection_factory,
            ),
>>>>>>> 5a5b213e
        )
        self._continuous_job_handler.start()

    def start(self) -> None:
        """Start background scheduler."""
        # Todo replace   self._scheduler with python threads
        self._scheduler.start()
        self._continuous_job_handler.start()

    def close(self) -> None:
        """Close background scheduler."""
        self._scheduler.shutdown()
        self._continuous_job_handler.close()

    def load_tables(self, workload_type: str, scalefactor: float) -> bool:
        """Load tables."""
        return self._asynchronous_job_handler.load_tables(workload_type, scalefactor)

    def delete_tables(self, workload_type: str, scalefactor: float) -> bool:
        """Delete tables."""
        return self._asynchronous_job_handler.delete_tables(workload_type, scalefactor)

    def activate_plugin(self, plugin: str) -> bool:
        """Activate plugin."""
        return self._asynchronous_job_handler.activate_plugin(plugin)

    def deactivate_plugin(self, plugin: str) -> bool:
        """Dectivate plugin."""
        return self._asynchronous_job_handler.deactivate_plugin(plugin)<|MERGE_RESOLUTION|>--- conflicted
+++ resolved
@@ -2,32 +2,9 @@
 
 from multiprocessing import Value
 
-from apscheduler.schedulers.background import BackgroundScheduler
-
-<<<<<<< HEAD
+from .asynchronous_job_handler import AsynchronousJobHandler
 from .continuous_job_handler import ContinuousJobHandler
 from .cursor import ConnectionFactory, StorageConnectionFactory
-from .job.activate_plugin import activate_plugin as activate_plugin_job
-from .job.deactivate_plugin import deactivate_plugin as deactivate_plugin_job
-from .job.delete_tables import delete_tables as delete_tables_job
-from .job.load_tables import load_tables as load_tables_job
-=======
-from .asynchronous_job_handler import AsynchronousJobHandler
-from .cursor import ConnectionFactory, StorageConnectionFactory
-from .job.ping_hyrise import ping_hyrise
-from .job.update_chunks_data import update_chunks_data
-from .job.update_plugin_log import update_plugin_log
-from .job.update_queue_length import update_queue_length
-from .job.update_segment_configuration import update_segment_configuration
-from .job.update_storage_data import update_storage_data
-from .job.update_system_data import update_system_data
-from .job.update_workload_operator_information import (
-    update_workload_operator_information,
-)
-from .job.update_workload_statement_information import (
-    update_workload_statement_information,
-)
->>>>>>> 5a5b213e
 from .worker_pool import WorkerPool
 
 
@@ -51,127 +28,25 @@
         self._storage_connection_factory: StorageConnectionFactory = storage_connection_factory
         self._worker_pool: WorkerPool = worker_pool
         self._workload_drivers = workload_drivers
-        self._scheduler: BackgroundScheduler = BackgroundScheduler()
         self._hyrise_active: Value = hyrise_active
-<<<<<<< HEAD
         self._continuous_job_handler = ContinuousJobHandler(
             self._connection_factory,
             self._hyrise_active,
             self._worker_pool,
             self._storage_connection_factory,
             self._database_blocked,
-=======
-        self._previous_system_data = {
-            "previous_system_usage": None,
-            "previous_process_usage": None,
-        }
-        self._previous_chunk_data = {
-            "value": None,
-        }
+        )
         self._asynchronous_job_handler = AsynchronousJobHandler(
             self._database_blocked, self._connection_factory, self._workload_drivers,
-        )
-
-        self._init_jobs()
-
-    def _init_jobs(self) -> None:
-        """Initialize basic background jobs."""
-        self._ping_hyrise_job = self._scheduler.add_job(
-            func=ping_hyrise,
-            trigger="interval",
-            seconds=0.5,
-            args=(self._connection_factory, self._hyrise_active),
-        )
-        self._update_queue_length_job = self._scheduler.add_job(
-            func=update_queue_length,
-            trigger="interval",
-            seconds=1,
-            args=(self._worker_pool, self._storage_connection_factory),
-        )
-        self._update_system_data_job = self._scheduler.add_job(
-            func=update_system_data,
-            trigger="interval",
-            seconds=1,
-            args=(
-                self._database_blocked,
-                self._connection_factory,
-                self._storage_connection_factory,
-                self._previous_system_data,
-            ),
-        )
-        self._update_storage_data_job = self._scheduler.add_job(
-            func=update_storage_data,
-            trigger="interval",
-            seconds=5,
-            args=(
-                self._database_blocked,
-                self._connection_factory,
-                self._storage_connection_factory,
-            ),
-        )
-        self._update_plugin_log_job = self._scheduler.add_job(
-            func=update_plugin_log,
-            trigger="interval",
-            seconds=1,
-            args=(
-                self._database_blocked,
-                self._connection_factory,
-                self._storage_connection_factory,
-            ),
-        )
-        self._update_chunks_data_job = self._scheduler.add_job(
-            func=update_chunks_data,
-            trigger="interval",
-            seconds=5,
-            args=(
-                self._database_blocked,
-                self._connection_factory,
-                self._storage_connection_factory,
-                self._previous_chunk_data,
-            ),
-        )
-        self._update_workload_statement_information_job = self._scheduler.add_job(
-            func=update_workload_statement_information,
-            trigger="interval",
-            seconds=5,
-            args=(
-                self._database_blocked,
-                self._connection_factory,
-                self._storage_connection_factory,
-            ),
-        )
-        self._update_workload_operator_information_job = self._scheduler.add_job(
-            func=update_workload_operator_information,
-            trigger="interval",
-            seconds=5,
-            args=(
-                self._database_blocked,
-                self._connection_factory,
-                self._storage_connection_factory,
-            ),
-        )
-        self._update_segment_configuration_job = self._scheduler.add_job(
-            func=update_segment_configuration,
-            trigger="interval",
-            seconds=5,
-            args=(
-                self._database_blocked,
-                self._connection_factory,
-                self._storage_connection_factory,
-            ),
->>>>>>> 5a5b213e
         )
         self._continuous_job_handler.start()
 
     def start(self) -> None:
         """Start background scheduler."""
-        # Todo replace   self._scheduler with python threads
-        self._scheduler.start()
         self._continuous_job_handler.start()
 
     def close(self) -> None:
         """Close background scheduler."""
-        self._scheduler.shutdown()
         self._continuous_job_handler.close()
 
     def load_tables(self, workload_type: str, scalefactor: float) -> bool:
