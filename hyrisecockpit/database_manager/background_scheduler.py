"""The BackgroundJobManager is managing the background jobs for the apscheduler."""

from copy import deepcopy
from json import dumps
<<<<<<< HEAD
from multiprocessing import Process, Value
from secrets import randbelow
=======
from multiprocessing import Value
>>>>>>> 137ef9d7
from time import time_ns
from typing import Dict, Union

from apscheduler.schedulers.background import BackgroundScheduler
from pandas import DataFrame
from pandas.io.sql import read_sql_query
from psycopg2 import pool
from psycopg2.extensions import AsIs

from .cursor import PoolCursor, StorageCursor
from .table_names import table_names as _table_names


class BackgroundJobManager(object):
    """Manage background scheduling jobs."""

    def __init__(
        self,
        database_id: str,
        database_blocked: Value,
        connection_pool: pool,
        storage_host: str,
        storage_password: str,
        storage_port: str,
        storage_user: str,
    ):
        """Initialize BackgroundJobManager object."""
        self._database_id = database_id
        self._database_blocked = database_blocked
        self._connection_pool = connection_pool
        self._storage_host = storage_host
        self._storage_password = storage_password
        self._storage_port = storage_port
        self._storage_user = storage_user
        self._scheduler = BackgroundScheduler()
        self._previous_chunks_data: Dict = {}
        self._init_jobs()

    def _init_jobs(self):
        """Initialize basic background jobs."""
        self._update_krueger_data_job = self._scheduler.add_job(
            func=self._update_krueger_data, trigger="interval", seconds=5,
        )
        self._update_chunks_data_job = self._scheduler.add_job(
            func=self._update_chunks_data, trigger="interval", seconds=5,
        )
        self._update_system_data_job = self._scheduler.add_job(
            func=self._update_system_data, trigger="interval", seconds=1,
        )
        self._update_storage_data_job = self._scheduler.add_job(
            func=self._update_storage_data, trigger="interval", seconds=5,
        )

    def start(self):
        """Start background scheduler."""
        self._scheduler.start()

    def close(self):
        """Close background scheduler."""
        self._update_krueger_data_job.remove()
        self._update_system_data_job.remove()
        self._update_chunks_data_job.remove()
        self._update_storage_data_job.remove()
        self._scheduler.shutdown()

    def _update_krueger_data(self):
        time_stamp = time_ns()
        executed_mocked_data = {
            "SELECT": 100,
            "INSERT": 0,
            "UPDATE": 0,
            "DELETE": 0,
        }
        generated_mocked_data = {
            "SELECT": 100,
            "INSERT": 0,
            "UPDATE": 0,
            "DELETE": 0,
        }
        with StorageCursor(
            self._storage_host,
            self._storage_port,
            self._storage_user,
            self._storage_password,
            self._database_id,
        ) as log:
            log.log_meta_information(
                "krueger_data",
                {
                    "executed": dumps(executed_mocked_data),
                    "generated": dumps(generated_mocked_data),
                },
                time_stamp,
            )

    def _read_meta_segments(self, sql) -> DataFrame:
        if self._database_blocked.value:
            return DataFrame({"foo": []})  # TODO remove foo
        else:
            with PoolCursor(self._connection_pool) as cur:
                meta_segments = read_sql_query(sql, cur.connection)
            return meta_segments

    def _update_chunks_data(self) -> None:
        """Update chunks data for database instance."""
        time_stamp = time_ns()
        sql = """SELECT table_name, column_name, chunk_id, (point_accesses + sequential_accesses + monotonic_accesses + random_accesses) as access_count
            FROM meta_segments;"""

        meta_segments = self._read_meta_segments(sql)

        chunks_data = {}
        if not meta_segments.empty:
            new_chunks_data = self._create_chunks_dictionary(meta_segments)
            chunks_data = self._calculate_chunks_difference(
                deepcopy(new_chunks_data), self._previous_chunks_data
            )
            self._previous_chunks_data = new_chunks_data

        with StorageCursor(
            self._storage_host,
            self._storage_port,
            self._storage_user,
            self._storage_password,
            self._database_id,
        ) as log:
            log.log_meta_information(
                "chunks_data",
                {"chunks_data_meta_information": dumps(chunks_data)},
                time_stamp,
            )

    def _calculate_chunks_difference(self, base: Dict, substractor: Dict) -> Dict:
        """Calculate difference base - substractor."""
        for table_name in base.keys():
            if table_name in substractor.keys():
                for column_name in base[table_name].keys():
                    if column_name in substractor[table_name].keys():
                        base[table_name][column_name] = [
                            base[table_name][column_name][i]
                            - substractor[table_name][column_name][i]
                            for i in range(len(base[table_name][column_name]))
                        ]
        return base

    def _create_chunks_dictionary(self, meta_segments) -> Dict:
        chunks_data: Dict = {}
        grouped_tables = meta_segments.reset_index().groupby("table_name")

        for table_name in grouped_tables.groups:
            chunks_data[table_name] = {}
            table = grouped_tables.get_group(table_name)
            grouped_columns = table.reset_index().groupby("column_name")

            for column_name in grouped_columns.groups:
                column = grouped_columns.get_group(column_name)
                access_data = []
                for _, row in column.iterrows():
                    access_data.append(row["access_count"])
                chunks_data[table_name][column_name] = access_data
        return chunks_data

    def _update_system_data(self) -> None:
        """Update system data for database instance."""
        time_stamp = time_ns()

        system_utilization_sql = "SELECT * FROM meta_system_utilization;"
        utilization_segments = self._read_meta_segments(system_utilization_sql)

        system_information_sql = "SELECT * FROM meta_system_information;"
        system_segments = self._read_meta_segments(system_information_sql)

        if utilization_segments.empty or system_segments.empty:
            return

        cpu_data = {
            "cpu_system_usage": float(utilization_segments["cpu_system_usage"][0]),
            "cpu_process_usage": float(utilization_segments["cpu_process_usage"][0]),
            "cpu_count": int(system_segments["cpu_count"][0]),
            "cpu_clock_speed": int(system_segments["cpu_clock_speed"][0]),
        }
        memory_data: Dict[str, Union[int, float]] = {
            "free": int(utilization_segments["system_memory_free_bytes"][0]),
            "used": int(utilization_segments["process_physical_memory_bytes"][0]),
            "total": int(system_segments["system_memory_total_bytes"][0]),
        }

        memory_data["percent"] = memory_data["used"] / memory_data["total"]

        database_threads = "8"

        with StorageCursor(
            self._storage_host,
            self._storage_port,
            self._storage_user,
            self._storage_password,
            self._database_id,
        ) as log:
            system_data = {
                "cpu": dumps(cpu_data),
                "memory": dumps(memory_data),
                "database_threads": database_threads,
            }
            log.log_meta_information("system_data", system_data, time_stamp)

    def _create_storage_data_dataframe(self, meta_segments) -> DataFrame:
        meta_segments.set_index(
            ["table_name", "column_name", "chunk_id"],
            inplace=True,
            verify_integrity=True,
        )
        size: DataFrame = DataFrame(
            meta_segments["estimated_size_in_bytes"]
            .groupby(level=["table_name", "column_name"])
            .sum()
        )

        encoding: DataFrame = DataFrame(
            meta_segments["encoding_type"]
            .groupby(level=["table_name", "column_name"])
            .apply(set)
        )
        encoding["encoding_type"] = encoding["encoding_type"].apply(list)
        datatype: DataFrame = meta_segments.reset_index().set_index(
            ["table_name", "column_name"]
        )[["column_data_type"]]

        result: DataFrame = size.join(encoding).join(datatype)
        return result

    def _create_storage_data_dictionary(self, result: DataFrame) -> Dict:
        """Sort storage data to dictionary."""
        output: Dict = {}
        grouped = result.reset_index().groupby("table_name")
        for column in grouped.groups:
            output[column] = {"size": 0, "number_columns": 0, "data": {}}
            for _, row in grouped.get_group(column).iterrows():
                output[column]["number_columns"] = output[column]["number_columns"] + 1
                output[column]["size"] = (
                    output[column]["size"] + row["estimated_size_in_bytes"]
                )
                output[column]["data"][row["column_name"]] = {
                    "size": row["estimated_size_in_bytes"],
                    "data_type": row["column_data_type"],
                    "encoding": row["encoding_type"],
                }
        return output

    def _update_storage_data(self) -> None:
        """Get storage data from the database."""
        time_stamp = time_ns()
        meta_segments = self._read_meta_segments("SELECT * FROM meta_segments;")

        with StorageCursor(
            self._storage_host,
            self._storage_port,
            self._storage_user,
            self._storage_password,
            self._database_id,
        ) as log:
            output = {}
            if not meta_segments.empty:
                result = self._create_storage_data_dataframe(meta_segments)
                output = self._create_storage_data_dictionary(result)
            log.log_meta_information(
                "storage", {"storage_meta_information": dumps(output)}, time_stamp
            )

    def _generate_table_loading_queries(self, table_names, folder_name: str):
        """Generate queries in tuple form that load tables."""
        # TODO change absolute to relative path
        return [
            (
                "COPY %s FROM '/usr/local/hyrise/cached_tables/%s/%s.bin';",
                ((name, "as_is"), (folder_name, "as_is"), (name, "as_is"),),
            )
            for name in table_names
        ]

    def _execute_queries(self, queries):
        with PoolCursor(self._connection_pool) as cur:
            for query in queries:
                query, not_formatted_parameters = query
                formatted_parameters = (
                    tuple(
                        AsIs(parameter) if protocol == "as_is" else parameter
                        for parameter, protocol in not_formatted_parameters
                    )
                    if not_formatted_parameters is not None
                    else None
                )
                cur.execute(query, formatted_parameters)

    def _load_tables_job(self, table_names, folder_name):
        self._database_blocked.value = True
        table_loading_queries = self._generate_table_loading_queries(
            table_names, folder_name
        )
        processes = []
        for i in range(len(table_loading_queries)):
            p = Process(
                target=self._execute_queries, args=([table_loading_queries[i]],)
            )
            processes.append(p)
            p.start()
        for process in processes:
            process.join()
            process.terminate()
        self._database_blocked.value = False

    def load_tables(self, folder_name) -> bool:
        """Load tables."""
        table_names = _table_names.get(folder_name.split("_")[0])

        if not self._database_blocked.value:
            self._scheduler.add_job(
                func=self._load_tables_job, args=(table_names, folder_name)
            )
            return True
        else:
            return False

    def _get_existing_tables(self, table_names) -> Dict:
        """Check wich tables exists and which not."""
        existing_tables = []
        not_existing_tables = []
        with PoolCursor(self._connection_pool) as cur:
            for name in table_names:
                cur.execute(
                    "SELECT table_name FROM meta_tables WHERE table_name=%s;", (name,)
                )
                if cur.fetchone():
                    existing_tables.append(name)
                    continue
                not_existing_tables.append(name)
        return {"existing": existing_tables, "not_existing": not_existing_tables}

    def _generate_table_drop_queries(self, table_names, folder_name: str):
        # TODO folder_name is unused? This deletes all tables
        """Generate queries in tuple form that drop tables."""
        return [
            ("DROP TABLE %s;", ((name, "as_is"),),)
            for name in self._get_existing_tables(table_names)["existing"]
        ]

    def _delete_tables_job(self, table_names, folder_name):
        self._database_blocked.value = True
        table_drop_queries = self._generate_table_drop_queries(table_names, folder_name)
        processes = []
        for i in range(len(table_drop_queries)):
            p = Process(target=self._execute_queries, args=([table_drop_queries[i]],))
            processes.append(p)
            p.start()
        for process in processes:
            process.join()
            process.terminate()
        self._database_blocked.value = False

    def delete_tables(self, folder_name) -> bool:
        """Load tables."""
        table_names = _table_names.get(folder_name.split("_")[0])
        if not self._database_blocked.value:
            self._scheduler.add_job(
                func=self._delete_tables_job, args=(table_names, folder_name)
            )
            return True
        else:
            return False<|MERGE_RESOLUTION|>--- conflicted
+++ resolved
@@ -2,12 +2,7 @@
 
 from copy import deepcopy
 from json import dumps
-<<<<<<< HEAD
 from multiprocessing import Process, Value
-from secrets import randbelow
-=======
-from multiprocessing import Value
->>>>>>> 137ef9d7
 from time import time_ns
 from typing import Dict, Union
 
