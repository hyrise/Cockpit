"""The BackgroundJobManager is managing the background jobs for the apscheduler."""

from copy import deepcopy
from json import dumps
from multiprocessing import Process, Value
<<<<<<< HEAD
from time import time_ns
from typing import Any, Dict, List, Optional, Tuple, TypedDict, Union
=======
from time import time, time_ns
from typing import Any, Dict, List, Optional, Tuple, Union
>>>>>>> f44c6152

from apscheduler.schedulers.background import BackgroundScheduler
from pandas import DataFrame
from pandas.io.sql import read_sql_query
from psycopg2 import ProgrammingError, pool
from psycopg2.extensions import AsIs

from .cursor import PoolCursor, StorageCursor
from .table_names import table_names as _table_names
from .worker_pool import WorkerPool


class Encoding(TypedDict):
    """Type of an encoding in a storage dictionary."""

    name: str
    amount: int
    compression: List[str]


class ColumnData(TypedDict):
    """Type of column data in a storage dictionary."""

    size: int
    data_type: str
    encoding: List[Encoding]


class TableData(TypedDict):
    """Type of table data in a storage dictionary."""

    size: int
    number_columns: int
    data: Dict[str, ColumnData]


StorageDataType = Dict[str, TableData]


class BackgroundJobManager(object):
    """Manage background scheduling jobs."""

    def __init__(
        self,
        database_id: str,
        database_blocked: Value,
        connection_pool: pool,
        loaded_tables: Dict[str, Optional[str]],
        worker_pool: WorkerPool,
        storage_host: str,
        storage_password: str,
        storage_port: str,
        storage_user: str,
    ):
        """Initialize BackgroundJobManager object."""
        self._database_id: str = database_id
        self._database_blocked: Value = database_blocked
        self._connection_pool: pool = connection_pool
        self._worker_pool: WorkerPool = worker_pool
        self._storage_host: str = storage_host
        self._storage_password: str = storage_password
        self._storage_port: str = storage_port
        self._storage_user: str = storage_user
        self._scheduler: BackgroundScheduler = BackgroundScheduler()
        self._previous_chunks_data: Dict = {}
        self._loaded_tables: Dict[str, Optional[str]] = loaded_tables
        self._init_jobs()

    def _init_jobs(self) -> None:
        """Initialize basic background jobs."""
        self._update_krueger_data_job = self._scheduler.add_job(
            func=self._update_krueger_data, trigger="interval", seconds=5,
        )
        self._update_chunks_data_job = self._scheduler.add_job(
            func=self._update_chunks_data, trigger="interval", seconds=5,
        )
        self._update_system_data_job = self._scheduler.add_job(
            func=self._update_system_data, trigger="interval", seconds=1,
        )
        self._update_storage_data_job = self._scheduler.add_job(
            func=self._update_storage_data, trigger="interval", seconds=5,
        )
        self._update_plugin_log_job = self._scheduler.add_job(
            func=self._update_plugin_log, trigger="interval", seconds=1,
        )
        self._update_queue_length_job = self._scheduler.add_job(
            func=self._update_queue_length, trigger="interval", seconds=1,
        )

    def start(self) -> None:
        """Start background scheduler."""
        self._scheduler.start()

    def close(self) -> None:
        """Close background scheduler."""
        self._update_krueger_data_job.remove()
        self._update_system_data_job.remove()
        self._update_chunks_data_job.remove()
        self._update_storage_data_job.remove()
        self._update_plugin_log_job.remove()
        self._update_queue_length_job.remove()
        self._scheduler.shutdown()

    def _update_queue_length(self) -> None:
        queue_length: int = self._worker_pool.get_queue_length()
        time_stamp: int = int(time()) * 1_000_000_000
        with StorageCursor(
            self._storage_host,
            self._storage_port,
            self._storage_user,
            self._storage_password,
            self._database_id,
        ) as log:
            log.log_meta_information(
                "queue_length", {"queue_length": queue_length}, time_stamp,
            )

    def _update_krueger_data(self) -> None:
        time_stamp = time_ns()
        executed_mocked_data = {
            "SELECT": 100,
            "INSERT": 0,
            "UPDATE": 0,
            "DELETE": 0,
        }
        generated_mocked_data = {
            "SELECT": 100,
            "INSERT": 0,
            "UPDATE": 0,
            "DELETE": 0,
        }
        with StorageCursor(
            self._storage_host,
            self._storage_port,
            self._storage_user,
            self._storage_password,
            self._database_id,
        ) as log:
            log.log_meta_information(
                "krueger_data",
                {
                    "executed": dumps(executed_mocked_data),
                    "generated": dumps(generated_mocked_data),
                },
                time_stamp,
            )

    def _sql_to_data_frame(self, sql: str) -> DataFrame:
        if self._database_blocked.value:
            return DataFrame()
        else:
            with PoolCursor(self._connection_pool) as cur:
                return read_sql_query(sql, cur.connection)

    def _calculate_chunks_difference(self, base: Dict, substractor: Dict) -> Dict:
        """Calculate difference base - substractor."""
        for table_name in base.keys():
            if table_name in substractor.keys():
                for column_name in base[table_name].keys():
                    if column_name in substractor[table_name].keys():
                        if len(base[table_name][column_name]) == len(
                            substractor[table_name][column_name]
                        ):
                            base[table_name][column_name] = [
                                base[table_name][column_name][i]
                                - substractor[table_name][column_name][i]
                                for i in range(len(base[table_name][column_name]))
                            ]
        return base

    def _create_chunks_dictionary(
        self, meta_segments: DataFrame
    ) -> Dict:  # TODO refactoring
        chunks_data: Dict = {}
        grouped_tables = meta_segments.reset_index().groupby("table_name")

        for table_name in grouped_tables.groups:
            chunks_data[table_name] = {}
            table = grouped_tables.get_group(table_name)
            grouped_columns = table.reset_index().groupby("column_name")

            for column_name in grouped_columns.groups:
                column = grouped_columns.get_group(column_name)
                access_data = []
                for _, row in column.iterrows():
                    access_data.append(row["access_count"])
                chunks_data[table_name][column_name] = access_data
        return chunks_data

    def _update_chunks_data(self) -> None:
        """Update chunks data for database instance."""
        time_stamp = time_ns()
        sql = """SELECT table_name, column_name, chunk_id, (point_accesses + sequential_accesses + monotonic_accesses + random_accesses) as access_count
            FROM meta_segments;"""

        meta_segments = self._sql_to_data_frame(sql)

        chunks_data = {}
        if not meta_segments.empty:
            new_chunks_data = self._create_chunks_dictionary(meta_segments)
            chunks_data = self._calculate_chunks_difference(
                deepcopy(new_chunks_data), self._previous_chunks_data
            )
            self._previous_chunks_data = new_chunks_data

        with StorageCursor(
            self._storage_host,
            self._storage_port,
            self._storage_user,
            self._storage_password,
            self._database_id,
        ) as log:
            log.log_meta_information(
                "chunks_data",
                {"chunks_data_meta_information": dumps(chunks_data)},
                time_stamp,
            )

    def _update_plugin_log(self) -> None:
        """Update plugin log."""
        log_df = self._sql_to_data_frame("SELECT * FROM meta_log;")

        if log_df.empty:
            return

        plugin_log = [
            (row["timestamp"], row["reporter"], row["message"])
            for row in log_df.to_dict("index").values()
        ]

        with StorageCursor(
            self._storage_host,
            self._storage_port,
            self._storage_user,
            self._storage_password,
            self._database_id,
        ) as log:
            log.log_plugin_log(plugin_log)

    def _create_cpu_data_dict(
        self, utilization_df, system_df
    ) -> Dict[str, Union[int, float]]:
        return {
            "cpu_system_usage": float(utilization_df["cpu_system_usage"][0]),
            "cpu_process_usage": float(utilization_df["cpu_process_usage"][0]),
            "cpu_count": int(system_df["cpu_count"][0]),
            "cpu_clock_speed": int(system_df["cpu_clock_speed"][0]),
        }

    def _create_memory_data_dict(
        self, utilization_df, system_df
    ) -> Dict[str, Union[int, float]]:
        memory_data: Dict[str, Union[int, float]] = {
            "free": int(utilization_df["system_memory_free_bytes"][0]),
            "used": int(utilization_df["process_physical_memory_bytes"][0]),
            "total": int(system_df["system_memory_total_bytes"][0]),
        }

        memory_data["percent"] = memory_data["used"] / memory_data["total"]
        return memory_data

    def _update_system_data(self) -> None:
        """Update system data for database instance."""
        time_stamp = time_ns()

        utilization_df = self._sql_to_data_frame(
            "SELECT * FROM meta_system_utilization;"
        )
        system_df = self._sql_to_data_frame("SELECT * FROM meta_system_information;")

        if utilization_df.empty or system_df.empty:
            return

        cpu_data: Dict[str, Union[int, float]] = self._create_cpu_data_dict(
            utilization_df, system_df
        )
        memory_data: Dict[str, Union[int, float]] = self._create_memory_data_dict(
            utilization_df, system_df
        )
        mocked_database_threads = "16"

        with StorageCursor(
            self._storage_host,
            self._storage_port,
            self._storage_user,
            self._storage_password,
            self._database_id,
        ) as log:
            system_data = {
                "cpu": dumps(cpu_data),
                "memory": dumps(memory_data),
                "database_threads": mocked_database_threads,
            }
            log.log_meta_information("system_data", system_data, time_stamp)

    def _create_storage_data_dataframe(self, meta_segments: DataFrame) -> DataFrame:
        meta_segments.set_index(
            ["table_name", "column_name", "chunk_id"],
            inplace=True,
            verify_integrity=True,
        )
        size: DataFrame = DataFrame(
            meta_segments["estimated_size_in_bytes"]
            .groupby(level=["table_name", "column_name"])
            .sum()
        )

        vector_compression_type = DataFrame(
            meta_segments["vector_compression_type"]
            .groupby(level=["table_name", "column_name"])
            .apply(set)
            .apply(list)
        )

        encoding: DataFrame = DataFrame(
            meta_segments["encoding_type"]
            .groupby(level=["table_name", "column_name"])
            .apply(list)
        )

        combined_encoding = encoding.join(vector_compression_type)

        for _, row in combined_encoding.iterrows():
            row["encoding_type"] = [
                {
                    "name": encoding,
                    "amount": row["encoding_type"].count(encoding),
                    "compression": row["vector_compression_type"],
                }
                for encoding in set(row["encoding_type"])
            ]

        datatype: DataFrame = meta_segments.reset_index().set_index(
            ["table_name", "column_name"]
        )[["column_data_type"]]

        result: DataFrame = size.join(combined_encoding).join(datatype)
        return result

    def _create_storage_data_dictionary(self, result: DataFrame) -> StorageDataType:
        """Sort storage data to dictionary."""
        output: StorageDataType = {}
        grouped = result.reset_index().groupby("table_name")
        for column in grouped.groups:
            output[column] = {"size": 0, "number_columns": 0, "data": {}}
            for _, row in grouped.get_group(column).iterrows():
                output[column]["number_columns"] += 1
                output[column]["size"] += row["estimated_size_in_bytes"]
                output[column]["data"][row["column_name"]] = {
                    "size": row["estimated_size_in_bytes"],
                    "data_type": row["column_data_type"],
                    "encoding": row["encoding_type"],
                }
        return output

    def _update_storage_data(self) -> None:
        """Get storage data from the database."""
        time_stamp = time_ns()
        meta_segments = self._sql_to_data_frame("SELECT * FROM meta_segments;")

        with StorageCursor(
            self._storage_host,
            self._storage_port,
            self._storage_user,
            self._storage_password,
            self._database_id,
        ) as log:
            output = {}
            if not meta_segments.empty:
                result = self._create_storage_data_dataframe(meta_segments)
                output = self._create_storage_data_dictionary(result)
            log.log_meta_information(
                "storage", {"storage_meta_information": dumps(output)}, time_stamp
            )

    def _generate_table_loading_queries(
        self, table_names: List[str], folder_name: str
    ) -> List[Tuple[str, Tuple[Tuple[Union[str, int], Optional[str]], ...]]]:
        """Generate queries in tuple form that load tables."""
        # TODO change absolute to relative path
        return [
            (
                "COPY %s FROM '/usr/local/hyrise/cached_tables/%s/%s.bin';",
                ((name, "as_is"), (folder_name, "as_is"), (name, "as_is"),),
            )
            for name in table_names
        ]

    def _format_query_parameters(self, parameters) -> Optional[Tuple[Any, ...]]:
        formatted_parameters = (
            tuple(
                AsIs(parameter) if protocol == "as_is" else parameter
                for parameter, protocol in parameters
            )
            if parameters is not None
            else None
        )
        return formatted_parameters

    def _execute_table_query(self, query_tuple: Tuple, success_flag: Value,) -> None:
        query, parameters = query_tuple
        formatted_parameters = self._format_query_parameters(parameters)
        with PoolCursor(self._connection_pool) as cur:
            try:
                cur.execute(query, formatted_parameters)
                success_flag.value = True
            except ProgrammingError:
                pass  # TODO: log error

    def _execute_queries_parallel(self, table_names, queries, folder_name) -> None:
        success_flags: List[Value] = [Value("b", False) for _ in queries]
        processes: List[Process] = [
            Process(target=self._execute_table_query, args=(query, success_flag),)
            for query, success_flag in zip(queries, success_flags)
        ]
        for process in processes:
            process.start()
        for process in processes:
            process.join()
            process.terminate()

        for success_flag, table_name in zip(success_flags, table_names):
            if success_flag.value:
                self._loaded_tables[table_name] = folder_name

    def _load_tables_job(self, table_names: List[str], folder_name: str) -> None:
        table_loading_queries = self._generate_table_loading_queries(
            table_names, folder_name
        )
        self._execute_queries_parallel(table_names, table_loading_queries, folder_name)
        self._database_blocked.value = False

    def _get_load_table_names(self, workload_type: str):
        """Get table names to load."""
        table_names = []
        full_table_names = _table_names.get(workload_type.split("_")[0])
        if full_table_names is not None:
            table_names = [
                table_name
                for table_name in full_table_names
                if self._loaded_tables[table_name] != workload_type
            ]
        return table_names

    def load_tables(self, folder_name: str) -> bool:
        """Load tables."""
        if self._database_blocked.value:
            return False

        table_names = self._get_load_table_names(workload_type=folder_name)
        if not table_names:
            return True

        self._database_blocked.value = True
        self._scheduler.add_job(
            func=self._load_tables_job, args=(table_names, folder_name,)
        )
        return True

    def _activate_plugin_job(self, plugin: str) -> None:
        with PoolCursor(self._connection_pool) as cur:
            cur.execute(
                (
                    "INSERT INTO meta_plugins(name) VALUES ('/usr/local/hyrise/lib/lib%sPlugin.so');"
                ),
                (AsIs(plugin),),
            )

    def activate_plugin(self, plugin: str) -> bool:
        """Activate plugin."""
        if not self._database_blocked.value:
            self._scheduler.add_job(func=self._activate_plugin_job, args=(plugin,))
            return True
        else:
            return False

    def _deactivate_plugin_job(self, plugin: str) -> None:
        with PoolCursor(self._connection_pool) as cur:
            cur.execute(
                ("DELETE FROM meta_plugins WHERE name='%sPlugin';"), (AsIs(plugin),)
            )

    def deactivate_plugin(self, plugin: str) -> bool:
        """Dectivate plugin."""
        if not self._database_blocked.value:
            self._scheduler.add_job(func=self._deactivate_plugin_job, args=(plugin,))
            return True
        else:
            return False

    def _get_existing_tables(self, table_names: List[str]) -> Dict:
        """Check which tables exists and which not."""
        existing_tables: List = []
        not_existing_tables: List = []
        with PoolCursor(self._connection_pool) as cur:
            cur.execute("SELECT table_name FROM meta_tables;", None)
            results = cur.fetchall()
            loaded_tables = [row[0] for row in results]
            for name in table_names:
                if name in loaded_tables:
                    existing_tables.append(name)
                    continue
                not_existing_tables.append(name)
        return {"existing": existing_tables, "not_existing": not_existing_tables}

    def _generate_table_drop_queries(self, table_names: List[str]) -> List[Tuple]:
        # TODO folder_name is unused? This deletes all tables
        """Generate queries in tuple form that drop tables."""
        return [
            ("DROP TABLE %s;", ((name, "as_is"),),)
            for name in self._get_existing_tables(table_names)["existing"]
        ]

    def _delete_tables_job(self, table_names: List[str]) -> None:
        """Delete tables."""
        table_drop_queries = self._generate_table_drop_queries(table_names)
        self._execute_queries_parallel(table_names, table_drop_queries, None)
        self._database_blocked.value = False

    def _get_delete_table_names(self, folder_name: str):
        """Get table names to delete."""
        table_names = _table_names.get(folder_name.split("_")[0])
        if table_names is None:
            return []
        else:
            return table_names

    def delete_tables(self, folder_name: str) -> bool:
        """Delete tables."""
        if self._database_blocked.value:
            return False

        table_names = self._get_delete_table_names(folder_name)
        if not table_names:
            return True

        self._database_blocked.value = True
        self._scheduler.add_job(func=self._delete_tables_job, args=(table_names,))
        return True<|MERGE_RESOLUTION|>--- conflicted
+++ resolved
@@ -3,13 +3,8 @@
 from copy import deepcopy
 from json import dumps
 from multiprocessing import Process, Value
-<<<<<<< HEAD
-from time import time_ns
+from time import time, time_ns
 from typing import Any, Dict, List, Optional, Tuple, TypedDict, Union
-=======
-from time import time, time_ns
-from typing import Any, Dict, List, Optional, Tuple, Union
->>>>>>> f44c6152
 
 from apscheduler.schedulers.background import BackgroundScheduler
 from pandas import DataFrame
