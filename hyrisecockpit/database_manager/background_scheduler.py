"""The BackgroundJobManager is managing the background jobs for the apscheduler."""

from copy import deepcopy
from json import dumps
from multiprocessing import Process, Value
from time import time_ns
from typing import Any, Dict, List, Optional, Tuple, TypedDict, Union

from apscheduler.schedulers.background import BackgroundScheduler
from pandas import DataFrame
from psycopg2 import DatabaseError, InterfaceError, ProgrammingError
from psycopg2.extensions import AsIs

from .cursor import ConnectionFactory, StorageCursor
from .table_names import table_names as _table_names
from .worker_pool import WorkerPool


class Encoding(TypedDict):
    """Type of an encoding in a storage dictionary."""

    name: str
    amount: int
    compression: List[str]


class ColumnData(TypedDict):
    """Type of column data in a storage dictionary."""

    size: int
    data_type: str
    encoding: List[Encoding]


class TableData(TypedDict):
    """Type of table data in a storage dictionary."""

    size: int
    number_columns: int
    data: Dict[str, ColumnData]


StorageDataType = Dict[str, TableData]


class BackgroundJobManager(object):
    """Manage background scheduling jobs."""

    def __init__(
        self,
        database_id: str,
        database_blocked: Value,
        connection_factory: ConnectionFactory,
        loaded_tables: Dict[str, Optional[str]],
        hyrise_active: Value,
        worker_pool: WorkerPool,
        storage_host: str,
        storage_password: str,
        storage_port: str,
        storage_user: str,
    ):
        """Initialize BackgroundJobManager object."""
        self._database_id: str = database_id
        self._database_blocked: Value = database_blocked
        self._connection_factory: ConnectionFactory = connection_factory
        self._worker_pool: WorkerPool = worker_pool
        self._storage_host: str = storage_host
        self._storage_password: str = storage_password
        self._storage_port: str = storage_port
        self._storage_user: str = storage_user
        self._scheduler: BackgroundScheduler = BackgroundScheduler()
        self._previous_chunks_data: Dict = {}
        self._loaded_tables: Dict[str, Optional[str]] = loaded_tables
        self._hyrise_active: Value = hyrise_active
        self._init_jobs()

    def _init_jobs(self) -> None:
        """Initialize basic background jobs."""
        self._update_krueger_data_job = self._scheduler.add_job(
            func=self._update_krueger_data, trigger="interval", seconds=5,
        )
        self._update_chunks_data_job = self._scheduler.add_job(
            func=self._update_chunks_data, trigger="interval", seconds=5,
        )
        self._update_system_data_job = self._scheduler.add_job(
            func=self._update_system_data, trigger="interval", seconds=1,
        )
        self._update_storage_data_job = self._scheduler.add_job(
            func=self._update_storage_data, trigger="interval", seconds=5,
        )
        self._update_plugin_log_job = self._scheduler.add_job(
            func=self._update_plugin_log, trigger="interval", seconds=1,
        )
        self._ping_hyrise_job = self._scheduler.add_job(
            func=self._ping_hyrise, trigger="interval", seconds=0.5,
        )
        self._update_queue_length_job = self._scheduler.add_job(
            func=self._update_queue_length, trigger="interval", seconds=1,
        )

    def start(self) -> None:
        """Start background scheduler."""
        self._scheduler.start()

    def close(self) -> None:
        """Close background scheduler."""
        self._update_krueger_data_job.remove()
        self._update_system_data_job.remove()
        self._update_chunks_data_job.remove()
        self._update_storage_data_job.remove()
        self._update_plugin_log_job.remove()
        self._update_queue_length_job.remove()
        self._ping_hyrise_job.remove()
        self._scheduler.shutdown()

    def _ping_hyrise(self) -> None:
        """Check in interval if hyrise is still alive."""
        try:
            with self._connection_factory.create_cursor() as cur:
                cur.execute("SELECT 1;", None)
                self._hyrise_active.value = True
        except (DatabaseError, InterfaceError):
            self._hyrise_active.value = False

    def _update_queue_length(self) -> None:
        queue_length: int = self._worker_pool.get_queue_length()
        time_stamp: int = time_ns()
        with StorageCursor(
            self._storage_host,
            self._storage_port,
            self._storage_user,
            self._storage_password,
            self._database_id,
        ) as log:
            log.log_meta_information(
                "queue_length", {"queue_length": queue_length}, time_stamp,
            )

    def _update_krueger_data(self) -> None:
        time_stamp = time_ns()
        executed_mocked_data = {
            "SELECT": 100,
            "INSERT": 0,
            "UPDATE": 0,
            "DELETE": 0,
        }
        generated_mocked_data = {
            "SELECT": 100,
            "INSERT": 0,
            "UPDATE": 0,
            "DELETE": 0,
        }
        with StorageCursor(
            self._storage_host,
            self._storage_port,
            self._storage_user,
            self._storage_password,
            self._database_id,
        ) as log:
            log.log_meta_information(
                "krueger_data",
                {
                    "executed": dumps(executed_mocked_data),
                    "generated": dumps(generated_mocked_data),
                },
                time_stamp,
            )

    def _sql_to_data_frame(self, sql: str, params: Optional[Tuple]) -> DataFrame:
        if self._database_blocked.value:
            return DataFrame()
        try:
<<<<<<< HEAD
            with PoolCursor(self._connection_pool) as cur:
                return cur.read_sql_query(sql, params)
=======
            with self._connection_factory.create_cursor() as cur:
                return cur.read_sql_query(sql)
>>>>>>> c2ae6abd
        except (DatabaseError, InterfaceError):
            return DataFrame()

    def _calculate_chunks_difference(self, base: Dict, substractor: Dict) -> Dict:
        """Calculate difference base - substractor."""
        for table_name in base.keys():
            if table_name in substractor.keys():
                for column_name in base[table_name].keys():
                    if column_name in substractor[table_name].keys():
                        if len(base[table_name][column_name]) == len(
                            substractor[table_name][column_name]
                        ):
                            base[table_name][column_name] = [
                                base[table_name][column_name][i]
                                - substractor[table_name][column_name][i]
                                for i in range(len(base[table_name][column_name]))
                            ]
        return base

    def _create_chunks_dictionary(
        self, meta_segments: DataFrame
    ) -> Dict:  # TODO refactoring
        chunks_data: Dict = {}
        grouped_tables = meta_segments.reset_index().groupby("table_name")

        for table_name in grouped_tables.groups:
            chunks_data[table_name] = {}
            table = grouped_tables.get_group(table_name)
            grouped_columns = table.reset_index().groupby("column_name")

            for column_name in grouped_columns.groups:
                column = grouped_columns.get_group(column_name)
                access_data = []
                for _, row in column.iterrows():
                    access_data.append(row["access_count"])
                chunks_data[table_name][column_name] = access_data
        return chunks_data

    def _update_chunks_data(self) -> None:
        """Update chunks data for database instance."""
        time_stamp = time_ns()
        sql = """SELECT table_name, column_name, chunk_id, (point_accesses + sequential_accesses + monotonic_accesses + random_accesses) as access_count
            FROM meta_segments;"""

        meta_segments = self._sql_to_data_frame(sql, None)

        chunks_data = {}
        if not meta_segments.empty:
            new_chunks_data = self._create_chunks_dictionary(meta_segments)
            chunks_data = self._calculate_chunks_difference(
                deepcopy(new_chunks_data), self._previous_chunks_data
            )
            self._previous_chunks_data = new_chunks_data

        with StorageCursor(
            self._storage_host,
            self._storage_port,
            self._storage_user,
            self._storage_password,
            self._database_id,
        ) as log:
            log.log_meta_information(
                "chunks_data",
                {"chunks_data_meta_information": dumps(chunks_data)},
                time_stamp,
            )

    def _update_plugin_log(self) -> None:
        """Update plugin log."""
        endts = time_ns()
        startts = endts - 2_000_000_000

        log_df = self._sql_to_data_frame(
            "SELECT * FROM meta_log WHERE 'timestamp' >= %s AND 'timestamp' < %s;",
            params=(startts, endts),
        )

        if log_df.empty:
            return

        plugin_log = [
            (row["timestamp"], row["reporter"], row["message"])
            for row in log_df.to_dict("index").values()
        ]

        with StorageCursor(
            self._storage_host,
            self._storage_port,
            self._storage_user,
            self._storage_password,
            self._database_id,
        ) as log:
            log.log_plugin_log(plugin_log)

    def _create_system_data_dict(
        self, utilization_df, system_df, database_threads: int
    ) -> Dict[str, Union[int, float]]:
        return {
            "cpu_system_usage": float(utilization_df["cpu_system_usage"][0]),
            "cpu_process_usage": float(utilization_df["cpu_process_usage"][0]),
            "cpu_count": int(system_df["cpu_count"][0]),
            "cpu_clock_speed": int(system_df["cpu_clock_speed"][0]),
            "free_memory": int(utilization_df["system_memory_free_bytes"][0]),
            "used_memory": int(utilization_df["process_physical_memory_bytes"][0]),
            "total_memory": int(system_df["system_memory_total_bytes"][0]),
            "database_threads": database_threads,
        }

    def _update_system_data(self) -> None:
        """Update system data for database instance."""
        utilization_df = self._sql_to_data_frame(
            "SELECT * FROM meta_system_utilization;", None
        )
        system_df = self._sql_to_data_frame(
            "SELECT * FROM meta_system_information;", None
        )

        if utilization_df.empty or system_df.empty:
            return

        mocked_database_threads = 16
        system_data: Dict[str, Union[int, float]] = self._create_system_data_dict(
            utilization_df, system_df, mocked_database_threads
        )
        time_stamp = time_ns()

        with StorageCursor(
            self._storage_host,
            self._storage_port,
            self._storage_user,
            self._storage_password,
            self._database_id,
        ) as log:
            log.log_meta_information(
                "system_data", system_data, time_stamp,
            )

    def _create_storage_data_dataframe(self, meta_segments: DataFrame) -> DataFrame:
        meta_segments.set_index(
            ["table_name", "column_name", "chunk_id"],
            inplace=True,
            verify_integrity=True,
        )
        size: DataFrame = DataFrame(
            meta_segments["estimated_size_in_bytes"]
            .groupby(level=["table_name", "column_name"])
            .sum()
        )

        vector_compression_type = DataFrame(
            meta_segments["vector_compression_type"]
            .groupby(level=["table_name", "column_name"])
            .apply(set)
            .apply(list)
        )

        encoding: DataFrame = DataFrame(
            meta_segments["encoding_type"]
            .groupby(level=["table_name", "column_name"])
            .apply(list)
        )

        combined_encoding = encoding.join(vector_compression_type)

        for _, row in combined_encoding.iterrows():
            row["encoding_type"] = [
                {
                    "name": encoding,
                    "amount": row["encoding_type"].count(encoding),
                    "compression": row["vector_compression_type"],
                }
                for encoding in set(row["encoding_type"])
            ]

        datatype: DataFrame = meta_segments.reset_index().set_index(
            ["table_name", "column_name"]
        )[["column_data_type"]]

        result: DataFrame = size.join(combined_encoding).join(datatype)
        return result

    def _create_storage_data_dictionary(self, result: DataFrame) -> StorageDataType:
        """Sort storage data to dictionary."""
        output: StorageDataType = {}
        grouped = result.reset_index().groupby("table_name")
        for column in grouped.groups:
            output[column] = {"size": 0, "number_columns": 0, "data": {}}
            for _, row in grouped.get_group(column).iterrows():
                output[column]["number_columns"] += 1
                output[column]["size"] += row["estimated_size_in_bytes"]
                output[column]["data"][row["column_name"]] = {
                    "size": row["estimated_size_in_bytes"],
                    "data_type": row["column_data_type"],
                    "encoding": row["encoding_type"],
                }
        return output

    def _update_storage_data(self) -> None:
        """Get storage data from the database."""
        time_stamp = time_ns()
        meta_segments = self._sql_to_data_frame("SELECT * FROM meta_segments;", None)

        with StorageCursor(
            self._storage_host,
            self._storage_port,
            self._storage_user,
            self._storage_password,
            self._database_id,
        ) as log:
            output = {}
            if not meta_segments.empty:
                result = self._create_storage_data_dataframe(meta_segments)
                output = self._create_storage_data_dictionary(result)
            log.log_meta_information(
                "storage", {"storage_meta_information": dumps(output)}, time_stamp
            )

    def _generate_table_loading_queries(
        self, table_names: List[str], folder_name: str
    ) -> List[Tuple[str, Tuple[Tuple[Union[str, int], Optional[str]], ...]]]:
        """Generate queries in tuple form that load tables."""
        # TODO change absolute to relative path
        return [
            (
                "COPY %s FROM '/usr/local/hyrise/cached_tables/%s/%s.bin';",
                ((name, "as_is"), (folder_name, "as_is"), (name, "as_is"),),
            )
            for name in table_names
        ]

    def _format_query_parameters(self, parameters) -> Optional[Tuple[Any, ...]]:
        formatted_parameters = (
            tuple(
                AsIs(parameter) if protocol == "as_is" else parameter
                for parameter, protocol in parameters
            )
            if parameters is not None
            else None
        )
        return formatted_parameters

    def _execute_table_query(self, query_tuple: Tuple, success_flag: Value,) -> None:
        query, parameters = query_tuple
        formatted_parameters = self._format_query_parameters(parameters)
        try:
            with self._connection_factory.create_cursor() as cur:
                cur.execute(query, formatted_parameters)
                success_flag.value = True
        except (DatabaseError, InterfaceError, ProgrammingError):
            return None  # TODO: log error

    def _execute_queries_parallel(self, table_names, queries, folder_name) -> None:
        success_flags: List[Value] = [Value("b", False) for _ in queries]
        processes: List[Process] = [
            Process(target=self._execute_table_query, args=(query, success_flag),)
            for query, success_flag in zip(queries, success_flags)
        ]
        for process in processes:
            process.start()
        for process in processes:
            process.join()
            process.terminate()

        for success_flag, table_name in zip(success_flags, table_names):
            if success_flag.value:
                self._loaded_tables[table_name] = folder_name

    def _load_tables_job(self, table_names: List[str], folder_name: str) -> None:
        table_loading_queries = self._generate_table_loading_queries(
            table_names, folder_name
        )
        self._execute_queries_parallel(table_names, table_loading_queries, folder_name)
        self._database_blocked.value = False

    def _get_load_table_names(self, workload_type: str):
        """Get table names to load."""
        table_names = []
        full_table_names = _table_names.get(workload_type.split("_")[0])
        if full_table_names is not None:
            table_names = [
                table_name
                for table_name in full_table_names
                if self._loaded_tables[table_name] != workload_type
            ]
        return table_names

    def load_tables(self, folder_name: str) -> bool:
        """Load tables."""
        if self._database_blocked.value:
            return False

        table_names = self._get_load_table_names(workload_type=folder_name)
        if not table_names:
            return True

        self._database_blocked.value = True
        self._scheduler.add_job(
            func=self._load_tables_job, args=(table_names, folder_name,)
        )
        return True

    def _activate_plugin_job(self, plugin: str) -> None:
        try:
            with self._connection_factory.create_cursor() as cur:
                cur.execute(
                    (
                        "INSERT INTO meta_plugins(name) VALUES ('/usr/local/hyrise/lib/lib%sPlugin.so');"
                    ),
                    (AsIs(plugin),),
                )
        except (DatabaseError, InterfaceError):
            return None  # TODO: log that activate plug-in failed

    def activate_plugin(self, plugin: str) -> bool:
        """Activate plugin."""
        if not self._database_blocked.value:
            self._scheduler.add_job(func=self._activate_plugin_job, args=(plugin,))
            return True
        else:
            return False

    def _deactivate_plugin_job(self, plugin: str) -> None:
        try:
            with self._connection_factory.create_cursor() as cur:
                cur.execute(
                    ("DELETE FROM meta_plugins WHERE name='%sPlugin';"), (AsIs(plugin),)
                )
        except (DatabaseError, InterfaceError):
            return None  # TODO: log that deactivate plug-in failed

    def deactivate_plugin(self, plugin: str) -> bool:
        """Dectivate plugin."""
        if not self._database_blocked.value:
            self._scheduler.add_job(func=self._deactivate_plugin_job, args=(plugin,))
            return True
        else:
            return False

    def _get_existing_tables(self, table_names: List[str]) -> Dict:
        """Check which tables exists and which not."""
        existing_tables: List = []
        not_existing_tables: List = []
        try:
            with self._connection_factory.create_cursor() as cur:
                cur.execute("SELECT table_name FROM meta_tables;", None)
                results = cur.fetchall()
                loaded_tables = [row[0] for row in results]
                for name in table_names:
                    if name in loaded_tables:
                        existing_tables.append(name)
                        continue
                    not_existing_tables.append(name)
        except (DatabaseError, InterfaceError):
            return {"existing": [], "not_existing": []}
        return {"existing": existing_tables, "not_existing": not_existing_tables}

    def _generate_table_drop_queries(self, table_names: List[str]) -> List[Tuple]:
        # TODO folder_name is unused? This deletes all tables
        """Generate queries in tuple form that drop tables."""
        return [
            ("DROP TABLE %s;", ((name, "as_is"),),)
            for name in self._get_existing_tables(table_names)["existing"]
        ]

    def _delete_tables_job(self, table_names: List[str]) -> None:
        """Delete tables."""
        table_drop_queries = self._generate_table_drop_queries(table_names)
        self._execute_queries_parallel(table_names, table_drop_queries, None)
        self._database_blocked.value = False

    def _get_delete_table_names(self, folder_name: str):
        """Get table names to delete."""
        table_names = _table_names.get(folder_name.split("_")[0])
        if table_names is None:
            return []
        else:
            return table_names

    def delete_tables(self, folder_name: str) -> bool:
        """Delete tables."""
        if self._database_blocked.value:
            return False

        table_names = self._get_delete_table_names(folder_name)
        if not table_names:
            return True

        self._database_blocked.value = True
        self._scheduler.add_job(func=self._delete_tables_job, args=(table_names,))
        return True<|MERGE_RESOLUTION|>--- conflicted
+++ resolved
@@ -170,13 +170,8 @@
         if self._database_blocked.value:
             return DataFrame()
         try:
-<<<<<<< HEAD
-            with PoolCursor(self._connection_pool) as cur:
+            with self._connection_factory.create_cursor() as cur:
                 return cur.read_sql_query(sql, params)
-=======
-            with self._connection_factory.create_cursor() as cur:
-                return cur.read_sql_query(sql)
->>>>>>> c2ae6abd
         except (DatabaseError, InterfaceError):
             return DataFrame()
 
