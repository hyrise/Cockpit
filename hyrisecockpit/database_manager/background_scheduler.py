"""The BackgroundJobManager is managing the background jobs for the apscheduler."""

from copy import deepcopy
from json import dumps
from multiprocessing import Process, Value
from time import time_ns
from typing import Dict, List, Optional, Tuple, Union

from apscheduler.schedulers.background import BackgroundScheduler
from pandas import DataFrame
from pandas.io.sql import read_sql_query
from psycopg2 import Error, pool
from psycopg2.extensions import AsIs

from .cursor import PoolCursor, StorageCursor
from .table_names import table_names as _table_names


class BackgroundJobManager(object):
    """Manage background scheduling jobs."""

    def __init__(
        self,
        database_id: str,
        database_blocked: Value,
        connection_pool: pool,
        loaded_tables: Dict[str, Optional[str]],
        storage_host: str,
        storage_password: str,
        storage_port: str,
        storage_user: str,
    ):
        """Initialize BackgroundJobManager object."""
        self._database_id = database_id
        self._database_blocked = database_blocked
        self._connection_pool = connection_pool
        self._storage_host = storage_host
        self._storage_password = storage_password
        self._storage_port = storage_port
        self._storage_user = storage_user
        self._scheduler = BackgroundScheduler()
        self._previous_chunks_data: Dict = {}
        self._loaded_tables = loaded_tables
        self._init_jobs()

    def _init_jobs(self) -> None:
        """Initialize basic background jobs."""
        self._update_krueger_data_job = self._scheduler.add_job(
            func=self._update_krueger_data, trigger="interval", seconds=5,
        )
        self._update_chunks_data_job = self._scheduler.add_job(
            func=self._update_chunks_data, trigger="interval", seconds=5,
        )
        self._update_system_data_job = self._scheduler.add_job(
            func=self._update_system_data, trigger="interval", seconds=1,
        )
        self._update_storage_data_job = self._scheduler.add_job(
            func=self._update_storage_data, trigger="interval", seconds=5,
        )
        self._update_plugin_log_job = self._scheduler.add_job(
            func=self._update_plugin_log, trigger="interval", seconds=1,
        )

    def start(self) -> None:
        """Start background scheduler."""
        self._scheduler.start()

    def close(self) -> None:
        """Close background scheduler."""
        self._update_krueger_data_job.remove()
        self._update_system_data_job.remove()
        self._update_chunks_data_job.remove()
        self._update_storage_data_job.remove()
        self._update_plugin_log_job.remove()
        self._scheduler.shutdown()

    def _update_krueger_data(self) -> None:
        time_stamp = time_ns()
        executed_mocked_data = {
            "SELECT": 100,
            "INSERT": 0,
            "UPDATE": 0,
            "DELETE": 0,
        }
        generated_mocked_data = {
            "SELECT": 100,
            "INSERT": 0,
            "UPDATE": 0,
            "DELETE": 0,
        }
        with StorageCursor(
            self._storage_host,
            self._storage_port,
            self._storage_user,
            self._storage_password,
            self._database_id,
        ) as log:
            log.log_meta_information(
                "krueger_data",
                {
                    "executed": dumps(executed_mocked_data),
                    "generated": dumps(generated_mocked_data),
                },
                time_stamp,
            )

    def _sql_to_data_frame(self, sql: str) -> DataFrame:
        if self._database_blocked.value:
            return DataFrame()
        else:
            with PoolCursor(self._connection_pool) as cur:
                return read_sql_query(sql, cur.connection)

    def _update_chunks_data(self) -> None:
        """Update chunks data for database instance."""
        time_stamp = time_ns()
        sql = """SELECT table_name, column_name, chunk_id, (point_accesses + sequential_accesses + monotonic_accesses + random_accesses) as access_count
            FROM meta_segments;"""

        meta_segments = self._sql_to_data_frame(sql)

        chunks_data = {}
        if not meta_segments.empty:
            new_chunks_data = self._create_chunks_dictionary(meta_segments)
            chunks_data = self._calculate_chunks_difference(
                deepcopy(new_chunks_data), self._previous_chunks_data
            )
            self._previous_chunks_data = new_chunks_data

        with StorageCursor(
            self._storage_host,
            self._storage_port,
            self._storage_user,
            self._storage_password,
            self._database_id,
        ) as log:
            log.log_meta_information(
                "chunks_data",
                {"chunks_data_meta_information": dumps(chunks_data)},
                time_stamp,
            )

    def _update_plugin_log(self) -> None:
        """Update plugin log."""
        log_df = self._sql_to_data_frame("SELECT * FROM meta_log;")

        if log_df.empty:
            return

        log_dict = log_df.set_index(["timestamp", "reporter"]).to_dict("index")
        plugin_log = [
            (timestamp, reporter, message["message"])
            for (timestamp, reporter), message in log_dict.items()
        ]

        with StorageCursor(
            self._storage_host,
            self._storage_port,
            self._storage_user,
            self._storage_password,
            self._database_id,
        ) as log:
            log.log_plugin_log(plugin_log)

    def _calculate_chunks_difference(self, base: Dict, substractor: Dict) -> Dict:
        """Calculate difference base - substractor."""
        for table_name in base.keys():
            if table_name in substractor.keys():
                for column_name in base[table_name].keys():
                    if column_name in substractor[table_name].keys():
                        if len(base[table_name][column_name]) == len(
                            substractor[table_name][column_name]
                        ):
                            base[table_name][column_name] = [
                                base[table_name][column_name][i]
                                - substractor[table_name][column_name][i]
                                for i in range(len(base[table_name][column_name]))
                            ]
        return base

    def _create_chunks_dictionary(self, meta_segments: DataFrame) -> Dict:
        chunks_data: Dict = {}
        grouped_tables = meta_segments.reset_index().groupby("table_name")

        for table_name in grouped_tables.groups:
            chunks_data[table_name] = {}
            table = grouped_tables.get_group(table_name)
            grouped_columns = table.reset_index().groupby("column_name")

            for column_name in grouped_columns.groups:
                column = grouped_columns.get_group(column_name)
                access_data = []
                for _, row in column.iterrows():
                    access_data.append(row["access_count"])
                chunks_data[table_name][column_name] = access_data
        return chunks_data

    def _update_system_data(self) -> None:
        """Update system data for database instance."""
        time_stamp = time_ns()

        system_utilization_sql = "SELECT * FROM meta_system_utilization;"
        utilization_segments = self._sql_to_data_frame(system_utilization_sql)

        system_information_sql = "SELECT * FROM meta_system_information;"
        system_segments = self._sql_to_data_frame(system_information_sql)

        if utilization_segments.empty or system_segments.empty:
            return

        cpu_data = {
            "cpu_system_usage": float(utilization_segments["cpu_system_usage"][0]),
            "cpu_process_usage": float(utilization_segments["cpu_process_usage"][0]),
            "cpu_count": int(system_segments["cpu_count"][0]),
            "cpu_clock_speed": int(system_segments["cpu_clock_speed"][0]),
        }
        memory_data: Dict[str, Union[int, float]] = {
            "free": int(utilization_segments["system_memory_free_bytes"][0]),
            "used": int(utilization_segments["process_physical_memory_bytes"][0]),
            "total": int(system_segments["system_memory_total_bytes"][0]),
        }

        memory_data["percent"] = memory_data["used"] / memory_data["total"]

        database_threads = "8"

        with StorageCursor(
            self._storage_host,
            self._storage_port,
            self._storage_user,
            self._storage_password,
            self._database_id,
        ) as log:
            system_data = {
                "cpu": dumps(cpu_data),
                "memory": dumps(memory_data),
                "database_threads": database_threads,
            }
            log.log_meta_information("system_data", system_data, time_stamp)

    def _create_storage_data_dataframe(self, meta_segments: DataFrame) -> DataFrame:
        meta_segments.set_index(
            ["table_name", "column_name", "chunk_id"],
            inplace=True,
            verify_integrity=True,
        )
        size: DataFrame = DataFrame(
            meta_segments["estimated_size_in_bytes"]
            .groupby(level=["table_name", "column_name"])
            .sum()
        )

        encoding: DataFrame = DataFrame(
            meta_segments["encoding_type"]
            .groupby(level=["table_name", "column_name"])
            .apply(set)
        )
        encoding["encoding_type"] = encoding["encoding_type"].apply(list)
        datatype: DataFrame = meta_segments.reset_index().set_index(
            ["table_name", "column_name"]
        )[["column_data_type"]]

        result: DataFrame = size.join(encoding).join(datatype)
        return result

    def _create_storage_data_dictionary(self, result: DataFrame) -> Dict:
        """Sort storage data to dictionary."""
        output: Dict = {}
        grouped = result.reset_index().groupby("table_name")
        for column in grouped.groups:
            output[column] = {"size": 0, "number_columns": 0, "data": {}}
            for _, row in grouped.get_group(column).iterrows():
                output[column]["number_columns"] = output[column]["number_columns"] + 1
                output[column]["size"] = (
                    output[column]["size"] + row["estimated_size_in_bytes"]
                )
                output[column]["data"][row["column_name"]] = {
                    "size": row["estimated_size_in_bytes"],
                    "data_type": row["column_data_type"],
                    "encoding": row["encoding_type"],
                }
        return output

    def _update_storage_data(self) -> None:
        """Get storage data from the database."""
        time_stamp = time_ns()
        meta_segments = self._sql_to_data_frame("SELECT * FROM meta_segments;")

        with StorageCursor(
            self._storage_host,
            self._storage_port,
            self._storage_user,
            self._storage_password,
            self._database_id,
        ) as log:
            output = {}
            if not meta_segments.empty:
                result = self._create_storage_data_dataframe(meta_segments)
                output = self._create_storage_data_dictionary(result)
            log.log_meta_information(
                "storage", {"storage_meta_information": dumps(output)}, time_stamp
            )

    def _generate_table_loading_queries(
        self, table_names: List[str], folder_name: str
    ) -> List[Tuple[str, Tuple[Tuple[Union[str, int], Optional[str]], ...]]]:
        """Generate queries in tuple form that load tables."""
        # TODO change absolute to relative path
        return [
            (
                "COPY %s FROM '/usr/local/hyrise/cached_tables/%s/%s.bin';",
                ((name, "as_is"), (folder_name, "as_is"), (name, "as_is"),),
            )
            for name in table_names
        ]

    def _execute_table_query(self, query_tuple: Tuple, success_flag: Value,) -> None:
        query, not_formatted_parameters = query_tuple
        formatted_parameters = (
            tuple(
                AsIs(parameter) if protocol == "as_is" else parameter
                for parameter, protocol in not_formatted_parameters
            )
            if not_formatted_parameters is not None
            else None
        )
        with PoolCursor(self._connection_pool) as cur:
            try:
                cur.execute(query, formatted_parameters)
                success_flag.value = True
            except Error:
                pass  # TODO: log error

    def _execute_queries_parallel(self, table_names, queries, folder_name) -> None:
        success_flags: List[Value] = [Value("b", False) for _ in queries]
        processes: List[Process] = [
            Process(target=self._execute_table_query, args=(query, success_flag),)
            for query, success_flag in zip(queries, success_flags)
        ]

        for process in processes:
            process.start()
        for process in processes:
            process.join()
            process.terminate()

        for success_flag, table_name in zip(success_flags, table_names):
            if success_flag.value:
                self._loaded_tables[table_name] = folder_name

    def _load_tables_job(self, table_names: List[str], folder_name: str) -> None:
        table_loading_queries = self._generate_table_loading_queries(
            table_names, folder_name
        )
        self._execute_queries_parallel(table_names, table_loading_queries, folder_name)
        self._database_blocked.value = False

    def _get_load_table_names(self, folder_name: str):
        """Get table names to load."""
        full_table_names = _table_names.get(folder_name.split("_")[0])
        if full_table_names is None:
            return []

        return [
            table_name
            for table_name in full_table_names
            if self._loaded_tables[table_name] != folder_name
        ]

    def load_tables(self, folder_name: str) -> bool:
        """Load tables."""
        if self._database_blocked.value:
            return False

<<<<<<< HEAD
        table_names = self._get_load_table_names(folder_name)
        if not table_names:
            return True

        self._database_blocked.value = True
        self._scheduler.add_job(
            func=self._load_tables_job, args=(table_names, folder_name)
        )
        return True
=======
    def _activate_plugin_job(self, plugin: str) -> None:
        with PoolCursor(self._connection_pool) as cur:
            cur.execute(
                (
                    "INSERT INTO meta_plugins(name) VALUES ('/usr/local/hyrise/lib/lib%sPlugin.so');"
                ),
                (AsIs(plugin),),
            )

    def activate_plugin(self, plugin: str) -> bool:
        """Activate plugin."""
        if not self._database_blocked.value:
            self._scheduler.add_job(func=self._activate_plugin_job, args=(plugin))
            return True
        else:
            return False

    def _deactivate_plugin_job(self, plugin: str) -> None:
        with PoolCursor(self._connection_pool) as cur:
            cur.execute(
                ("DELETE FROM meta_plugins WHERE name='%sPlugin';"), (AsIs(plugin),)
            )

    def deactivate_plugin(self, plugin: str) -> bool:
        """Dectivate plugin."""
        if not self._database_blocked.value:
            self._scheduler.add_job(func=self._deactivate_plugin_job, args=(plugin))
            return True
        else:
            return False
>>>>>>> 4b3f2485

    def _get_existing_tables(self, table_names: List[str]) -> Dict:
        """Check wich tables exists and which not."""
        existing_tables = []
        not_existing_tables = []
        with PoolCursor(self._connection_pool) as cur:
            for name in table_names:
                cur.execute(
                    "SELECT table_name FROM meta_tables WHERE table_name=%s;", (name,)
                )
                if cur.fetchone():
                    existing_tables.append(name)
                    continue
                not_existing_tables.append(name)
        return {"existing": existing_tables, "not_existing": not_existing_tables}

    def _generate_table_drop_queries(
        self, table_names: List[str], folder_name: str
    ) -> List[Tuple]:
        # TODO folder_name is unused? This deletes all tables
        """Generate queries in tuple form that drop tables."""
        return [
            ("DROP TABLE %s;", ((name, "as_is"),),)
            for name in self._get_existing_tables(table_names)["existing"]
        ]

    def _delete_tables_job(self, table_names: List[str], folder_name: str) -> None:
        """Delete tables."""
        table_drop_queries = self._generate_table_drop_queries(table_names, folder_name)
        self._execute_queries_parallel(table_names, table_drop_queries, None)
        self._database_blocked.value = False

    def _get_delete_table_names(self, folder_name: str):
        """Get table names to delete."""
        full_table_names = _table_names.get(folder_name.split("_")[0])
        if full_table_names is None:
            return []

        return [
            table_name
            for table_name in full_table_names
            if self._loaded_tables[table_name] == folder_name
        ]

    def delete_tables(self, folder_name: str) -> bool:
        """Delete tables."""
        if self._database_blocked.value:
            return False

        table_names = self._get_delete_table_names(folder_name)
        if not table_names:
            return True

        self._database_blocked.value = True
        self._scheduler.add_job(
            func=self._delete_tables_job, args=(table_names, folder_name)
        )
        return True<|MERGE_RESOLUTION|>--- conflicted
+++ resolved
@@ -371,8 +371,7 @@
         """Load tables."""
         if self._database_blocked.value:
             return False
-
-<<<<<<< HEAD
+          
         table_names = self._get_load_table_names(folder_name)
         if not table_names:
             return True
@@ -382,7 +381,7 @@
             func=self._load_tables_job, args=(table_names, folder_name)
         )
         return True
-=======
+
     def _activate_plugin_job(self, plugin: str) -> None:
         with PoolCursor(self._connection_pool) as cur:
             cur.execute(
@@ -413,7 +412,6 @@
             return True
         else:
             return False
->>>>>>> 4b3f2485
 
     def _get_existing_tables(self, table_names: List[str]) -> Dict:
         """Check wich tables exists and which not."""
