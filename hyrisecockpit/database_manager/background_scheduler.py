--- conflicted
+++ resolved
@@ -25,11 +25,8 @@
         database_blocked: Value,
         connection_pool: pool,
         loaded_tables: Dict[str, Optional[str]],
-<<<<<<< HEAD
         hyrise_active: Value,
-=======
         worker_pool: WorkerPool,
->>>>>>> f44c6152
         storage_host: str,
         storage_password: str,
         storage_port: str,
@@ -67,13 +64,12 @@
         self._update_plugin_log_job = self._scheduler.add_job(
             func=self._update_plugin_log, trigger="interval", seconds=1,
         )
-<<<<<<< HEAD
+
         self._ping_hyrise_job = self._scheduler.add_job(
             func=self._ping_hyrise, trigger="interval", seconds=0.5,
-=======
+
         self._update_queue_length_job = self._scheduler.add_job(
             func=self._update_queue_length, trigger="interval", seconds=1,
->>>>>>> f44c6152
         )
 
     def start(self) -> None:
@@ -87,7 +83,8 @@
         self._update_chunks_data_job.remove()
         self._update_storage_data_job.remove()
         self._update_plugin_log_job.remove()
-<<<<<<< HEAD
+        self._update_queue_length_job.remove()
+        self._scheduler.shutdown()
         self._ping_hyrise_job.remove()
         self._scheduler.shutdown()
 
@@ -98,9 +95,6 @@
                 self._hyrise_active.value = False
             else:
                 self._hyrise_active.value = True
-=======
-        self._update_queue_length_job.remove()
-        self._scheduler.shutdown()
 
     def _update_queue_length(self) -> None:
         queue_length: int = self._worker_pool.get_queue_length()
@@ -115,7 +109,7 @@
             log.log_meta_information(
                 "queue_length", {"queue_length": queue_length}, time_stamp,
             )
->>>>>>> f44c6152
+          
 
     def _update_krueger_data(self) -> None:
         time_stamp = time_ns()
