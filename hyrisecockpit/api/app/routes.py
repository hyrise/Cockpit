"""Method to register all routes of this app."""

from flask import Flask
from flask_restx import Api


def register_routes(api: Api, app: Flask, root: str = "/api") -> None:
    """Register all sub-routes."""
    from .workload import register_routes as attach_workload
    from .database import register_routes as attach_database
    from .monitor import register_routes as attach_monitor
    from .control import register_routes as attach_control
<<<<<<< HEAD
    from .plugin import register_routes as attach_plugin
=======
    from .sql import register_routes as attach_sql
>>>>>>> d84be999

    attach_workload(api, app, root)
    attach_database(api, app, root)
    attach_monitor(api, app, root)
    attach_control(api, app, root)
<<<<<<< HEAD
    attach_plugin(api, app, root)
=======
    attach_sql(api, app, root)
>>>>>>> d84be999
<|MERGE_RESOLUTION|>--- conflicted
+++ resolved
@@ -10,18 +10,12 @@
     from .database import register_routes as attach_database
     from .monitor import register_routes as attach_monitor
     from .control import register_routes as attach_control
-<<<<<<< HEAD
     from .plugin import register_routes as attach_plugin
-=======
     from .sql import register_routes as attach_sql
->>>>>>> d84be999
 
     attach_workload(api, app, root)
     attach_database(api, app, root)
     attach_monitor(api, app, root)
     attach_control(api, app, root)
-<<<<<<< HEAD
     attach_plugin(api, app, root)
-=======
-    attach_sql(api, app, root)
->>>>>>> d84be999
+    attach_sql(api, app, root)