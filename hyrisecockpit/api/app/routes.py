--- conflicted
+++ resolved
@@ -11,21 +11,14 @@
     from .monitor import register_routes as attach_monitor
     from .plugin import register_routes as attach_plugin
     from .sql import register_routes as attach_sql
-<<<<<<< HEAD
     from .metric import register_routes as attach_metric
-=======
     from .workload import register_routes as attach_workload
->>>>>>> 9900db28
+
 
     attach_control(api, app, root)
     attach_database(api, app, root)
     attach_monitor(api, app, root)
-<<<<<<< HEAD
-    attach_control(api, app, root)
+    attach_plugin(api, app, root)
     attach_sql(api, app, root)
     attach_metric(api, app, root)
-=======
-    attach_plugin(api, app, root)
-    attach_sql(api, app, root)
-    attach_workload(api, app, root)
->>>>>>> 9900db28
+    attach_workload(api, app, root)