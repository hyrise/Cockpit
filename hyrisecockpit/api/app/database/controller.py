"""Controllers for multiple databases."""
from typing import List

from flask import request
from flask.wrappers import Response
from flask_accepts import accepts, responds
from flask_restx import Namespace, Resource

from .interface import (
    DatabaseInterface,
    DetailedDatabaseInterface,
    WorkloadTablesInterface,
)
from .model import AvailableWorkloadTables, DetailedDatabase
from .schema import (
    AvailableWorkloadTablesSchema,
    DatabaseSchema,
    DetailedDatabaseSchema,
    WorkloadTablesSchema,
)
from .service import DatabaseService

api = Namespace("Database", description="Control multiple databases at once.")


@api.route("/")
class Databases(Resource):
    """Controller for access and register databases."""

    @responds(
        schema=DetailedDatabaseSchema(
            many=True, only=("id", "host", "port", "number_workers", "dbname",)
        ),
        api=api,
    )
    def get(self) -> List[DetailedDatabase]:
        """Get all databases."""
        return DatabaseService.get_databases()

    @accepts(schema=DetailedDatabaseSchema, api=api)
    def post(self) -> Response:
        """Register new database."""
        interface: DetailedDatabaseInterface = DetailedDatabaseInterface(
            id=request.parsed_obj.id,  # type: ignore
            host=request.parsed_obj.host,  # type: ignore
            port=request.parsed_obj.port,  # type: ignore
            number_workers=request.parsed_obj.number_workers,  # type: ignore
            dbname=request.parsed_obj.dbname,  # type: ignore
            user=request.parsed_obj.user,  # type: ignore
            password=request.parsed_obj.password,  # type: ignore
        )
        status_code = DatabaseService.register_database(interface)
        return Response(status=status_code)

    @accepts(schema=DatabaseSchema, api=api)
    def delete(self) -> Response:
        """De-register database."""
        interface: DatabaseInterface = DatabaseInterface(id=request.parsed_obj.id)  # type: ignore
        status_code = DatabaseService.deregister_database(interface)
        return Response(status=status_code)


@api.route("/workload_tables")
class WorkloadTables(Resource):
    """Manage data in databases."""

    @responds(schema=AvailableWorkloadTablesSchema, api=api)
    def get(self) -> AvailableWorkloadTables:
        """Return all available workloads."""
        return DatabaseService.get_available_workload_tables()

    @accepts(schema=WorkloadTablesSchema, api=api)
    def post(self) -> Response:
<<<<<<< HEAD
        """Load workload tables."""
        interface: WorkloadTablesInterface = WorkloadTablesInterface(
            workload_type=request.parsed_obj.workload_type,
            scale_factor=request.parsed_obj.scale_factor,
=======
        """Load benchmark tables."""
        interface: BenchmarkTablesInterface = BenchmarkTablesInterface(
            folder_name=request.parsed_obj.folder_name  # type: ignore
>>>>>>> 3e2a2978
        )
        status_code = DatabaseService.load_workload_tables(interface)
        return Response(status=status_code)

    @accepts(schema=WorkloadTablesSchema, api=api)
    def delete(self) -> Response:
<<<<<<< HEAD
        """Delete workload tables."""
        interface: WorkloadTablesInterface = WorkloadTablesInterface(
            workload_type=request.parsed_obj.workload_type,
            scale_factor=request.parsed_obj.scale_factor,
=======
        """Delete benchmark tables."""
        interface: BenchmarkTablesInterface = BenchmarkTablesInterface(
            folder_name=request.parsed_obj.folder_name  # type: ignore
>>>>>>> 3e2a2978
        )
        status_code = DatabaseService.delete_workload_tables(interface)
        return Response(status=status_code)


@api.route("/worker")
class Worker(Resource):
    """Manage start and stop of worker pool at all databases."""

    def post(self) -> Response:
        """Start worker pool for all databases."""
        status_code = DatabaseService.start_worker_pool()
        return Response(status=status_code)

    def delete(self) -> Response:
        """Start worker pool for all databases."""
        status_code = DatabaseService.close_worker_pool()
        return Response(status=status_code)<|MERGE_RESOLUTION|>--- conflicted
+++ resolved
@@ -71,32 +71,20 @@
 
     @accepts(schema=WorkloadTablesSchema, api=api)
     def post(self) -> Response:
-<<<<<<< HEAD
         """Load workload tables."""
         interface: WorkloadTablesInterface = WorkloadTablesInterface(
             workload_type=request.parsed_obj.workload_type,
             scale_factor=request.parsed_obj.scale_factor,
-=======
-        """Load benchmark tables."""
-        interface: BenchmarkTablesInterface = BenchmarkTablesInterface(
-            folder_name=request.parsed_obj.folder_name  # type: ignore
->>>>>>> 3e2a2978
         )
         status_code = DatabaseService.load_workload_tables(interface)
         return Response(status=status_code)
 
     @accepts(schema=WorkloadTablesSchema, api=api)
     def delete(self) -> Response:
-<<<<<<< HEAD
         """Delete workload tables."""
         interface: WorkloadTablesInterface = WorkloadTablesInterface(
             workload_type=request.parsed_obj.workload_type,
             scale_factor=request.parsed_obj.scale_factor,
-=======
-        """Delete benchmark tables."""
-        interface: BenchmarkTablesInterface = BenchmarkTablesInterface(
-            folder_name=request.parsed_obj.folder_name  # type: ignore
->>>>>>> 3e2a2978
         )
         status_code = DatabaseService.delete_workload_tables(interface)
         return Response(status=status_code)
