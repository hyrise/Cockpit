"""Module for monitoring a database interface.

Includes routes for throughput, storage_data, and runtime_information.
If run as a module, a flask server application will be started.
"""

from secrets import choice
from time import time
from typing import Dict, List

from flask import Flask, request
from flask_cors import CORS
from flask_restx import Api, Resource, fields
from influxdb import InfluxDBClient
from zmq import REQ, Context, Socket

from hyrisecockpit.response import get_response
from hyrisecockpit.settings import (
    DB_MANAGER_HOST,
    DB_MANAGER_PORT,
    GENERATOR_HOST,
    GENERATOR_PORT,
    STORAGE_HOST,
    STORAGE_PASSWORD,
    STORAGE_PORT,
    STORAGE_USER,
)

context = Context(io_threads=1)

db_manager_socket = context.socket(REQ)
db_manager_socket.connect(f"tcp://{DB_MANAGER_HOST}:{DB_MANAGER_PORT}")

generator_socket = context.socket(REQ)
generator_socket.connect(f"tcp://{GENERATOR_HOST}:{GENERATOR_PORT}")


storage_connection = InfluxDBClient(
    STORAGE_HOST, STORAGE_PORT, STORAGE_USER, STORAGE_PASSWORD
)

app = Flask(__name__)
cors = CORS(app)
api = Api(
    app,
    title="Hyrise Cockpit",
    description="Monitor and control multiple databases at once.",
    validate=True,
)

monitor = api.namespace(
    "monitor", description="Get synchronous data from multiple databases at once."
)

control = api.namespace("control", description="Control multiple databases at once.")

model_database = monitor.model(
    "Database",
    {
        "id": fields.String(
            title="Database ID",
            description="Used to identify a database.",
            required=True,
            example="hyrise-1",
        )
    },
)

model_throughput = monitor.clone(
    "Throughput",
    model_database,
    {
        "throughput": fields.Integer(
            title="Throughput",
            description="Query throughput of a given time interval.",
            required=True,
            example=7381,
        )
    },
)

model_latency = monitor.clone(
    "Latency",
    model_database,
    {
        "latency": fields.Float(
            title="Latency",
            description="Average query latency (ms) of a given time interval.",
            required=True,
            example=923.263,
        )
    },
)

model_queue_length = monitor.clone(
    "Queue length",
    model_database,
    {
        "queue_length": fields.Integer(
            title="Queue length",
            description="Query queue length of a database at a given point in time.",
            required=True,
            example=18623,
        )
    },
)

model_data = control.model(
    "Data",
    {
        "folder_name": fields.String(
            title="Folder name",
            description="Name of the folder containing the pregenerated tables.",
            required=True,
            example="tpch_0.1",
        )
    },
)


def get_all_databases(client: InfluxDBClient):
    """Return a list of all databases with measurements."""
    return [d["name"] for d in client.get_list_database()]


def _send_message(socket: Socket, message: Dict):
    """Send an IPC message with data to a database interface, return the repsonse."""
    socket.send_json(message)
    response = socket.recv_json()
    return response


@monitor.route("/throughput")
class Throughput(Resource):
    """Throughput information of all databases."""

<<<<<<< HEAD
    @monitor.doc(model=[model_throughput])
    def get(self) -> Dict[str, int]:
=======
    def get(self) -> Dict[str, Dict[str, int]]:
>>>>>>> 924d8542
        """Return throughput information from the stored queries."""
        t = time()
        throughput: Dict[str, int] = {}
        message = {"header": {"message": "get databases"}, "body": {}}
        active_databases = _send_message(db_manager_socket, message)["body"][
            "databases"
        ]
        for database in active_databases:
            result = storage_connection.query(
                f"""SELECT COUNT("end") FROM successful_queries WHERE "end" > {t-1} AND "end" <= {t};""",
                database=database,
            )
            throughput_value = list(result["successful_queries", None])
            if len(throughput_value) > 0:
                throughput[database] = list(result["successful_queries", None])[0][
                    "count"
                ]
            else:
                throughput[database] = 0
        response = get_response(200)
        response["body"]["throughput"] = throughput
        return response


@monitor.route("/latency")
class Latency(Resource):
    """Latency information of all databases."""

<<<<<<< HEAD
    @monitor.doc(model=[model_latency])
    def get(self) -> Dict[str, float]:
=======
    def get(self) -> Dict[str, Dict[str, float]]:
>>>>>>> 924d8542
        """Return latency information from the stored queries."""
        t = time()
        latency: Dict[str, float] = {}
        message = {"header": {"message": "get databases"}, "body": {}}
        active_databases = _send_message(db_manager_socket, message)["body"][
            "databases"
        ]
        for database in active_databases:
            result = storage_connection.query(
                f"""SELECT MEAN("latency") AS "latency" FROM (SELECT "end"-"start" AS "latency" FROM successful_queries WHERE "start" > {t-1} AND "start" <= {t});""",
                database=database,
            )
            latency_value = list(result["successful_queries", None])
            if len(latency_value) > 0:
                latency[database] = list(result["successful_queries", None])[0][
                    "latency"
                ]
            else:
                latency[database] = 0
        response = get_response(200)
        response["body"]["latency"] = latency
        return response


@monitor.route("/queue_length")
class QueueLength(Resource):
    """Queue length information of all databases."""

    @monitor.doc(model=[model_queue_length])
    def get(self) -> Dict:
        """Return queue length information from database manager."""
        return _send_message(
            db_manager_socket, {"header": {"message": "queue length"}, "body": {}}
        )


@monitor.route("/failed_tasks")
class FailedTasks(Resource):
    """Failed tasks information of all databases."""

    def get(self) -> Dict:
        """Return queue length information from database manager."""
        return _send_message(
            db_manager_socket, {"header": {"message": "failed tasks"}, "body": {}}
        )


@monitor.route("/system")
class System(Resource):
    """System data information of all databases."""

    def get(self) -> Dict:
        """Return cpu and memory information for every database and the number of thread it is using from database manager."""
        return _send_message(
            db_manager_socket, {"header": {"message": "system data"}, "body": {}}
        )


@monitor.route("/chunks")
class Chunks(Resource):
    """Chunks data information of all databases."""

    def get(self) -> Dict:
        """Return chunks data information for every database."""
        return _send_message(
            db_manager_socket, {"header": {"message": "chunks data"}, "body": {}}
        )


@monitor.route("/storage")
class Storage(Resource):
    """Storage information of all databases."""

    def get(self) -> Dict:
        """Return storage metadata from database manager."""
        return _send_message(
            db_manager_socket, {"header": {"message": "storage"}, "body": {}}
        )


@monitor.route("/krueger_data", methods=["GET"])
class KruegerData(Resource):
    """Krügergraph data for all workloads."""

    def get(self) -> Dict:
        """Provide mock data for a Krügergraph."""
        return {
            "tpch": {
                "SELECT": choice(range(0, 100)),
                "INSERT": choice(range(0, 100)),
                "UPDATE": choice(range(0, 100)),
                "DELETE": choice(range(0, 100)),
            },
            "tpcds": {
                "SELECT": choice(range(0, 100)),
                "INSERT": choice(range(0, 100)),
                "UPDATE": choice(range(0, 100)),
                "DELETE": choice(range(0, 100)),
            },
            "job": {
                "SELECT": choice(range(0, 100)),
                "INSERT": choice(range(0, 100)),
                "UPDATE": choice(range(0, 100)),
                "DELETE": choice(range(0, 100)),
            },
        }


@control.route("/database", methods=["GET", "POST", "DELETE"])
class Database(Resource):
    """Manages databases."""

    def get(self) -> Dict:
        """Get all databases."""
        message = {"header": {"message": "get databases"}, "body": {}}
        response = _send_message(db_manager_socket, message)
        return response

    def post(self) -> Dict:
        """Add a database."""
        request_json = request.get_json()
        message = {
            "header": {"message": "add database"},
            "body": {
                "number_workers": request_json["number_workers"],
                "id": request_json["id"],
                "user": request_json["user"],
                "password": request_json["password"],
                "host": request_json["host"],
                "port": request_json["port"],
                "dbname": request_json["dbname"],
            },
        }
        response = _send_message(db_manager_socket, message)
        return response

    def delete(self) -> Dict:
        """Delete a database."""
        request_json = request.get_json()
        message = {
            "header": {"message": "delete database"},
            "body": {"id": request_json["id"]},
        }
        response = _send_message(db_manager_socket, message)
        return response


@control.route("/workload", methods=["POST", "DELETE"])
class Workload(Resource):
    """Manages workload generation."""

    def post(self) -> Dict:
        """Start the workload generator."""
        request_json = request.get_json()
        message = {
            "header": {"message": "workload"},
            "body": {
                "type": request_json["body"].get("type"),
                "sf": request_json["body"].get("sf"),
                "queries": request_json["body"].get("queries"),
                "factor": request_json["body"].get("factor", 1),
                "shuffle": request_json["body"].get("shuffle", False),
            },
        }
        response = _send_message(generator_socket, message)
        return response

    def delete(self) -> Dict:
        """Stop the workload generator."""
        message = {
            "header": {"message": "stop"},
            "body": {},
        }
        response = _send_message(generator_socket, message)
        return response


@control.route("/data")
class Data(Resource):
    """Manage data in databases."""

    @control.doc(model=[model_data])
    def get(self) -> List[str]:
        """Return all pregenerated tables that can be loaded."""
        return ["tpch_0.1", "tpch_1", "tpcds_1", "job"]

    @control.doc(body=model_data)
    def post(self) -> Dict:
        """Load pregenerated tables for all databases."""
        message = {
            "header": {"message": "load data"},
            "body": {"name": control.payload["name"]},
        }
        response = _send_message(db_manager_socket, message)
        return response

    @control.doc(body=model_data)
    def delete(self) -> Dict:
        """Delete pregenerated tables from all databases."""
        message = {
            "header": {"message": "delete data"},
            "body": {"name": control.payload["name"]},
        }
        response = _send_message(db_manager_socket, message)
        return response<|MERGE_RESOLUTION|>--- conflicted
+++ resolved
@@ -134,12 +134,8 @@
 class Throughput(Resource):
     """Throughput information of all databases."""
 
-<<<<<<< HEAD
     @monitor.doc(model=[model_throughput])
-    def get(self) -> Dict[str, int]:
-=======
     def get(self) -> Dict[str, Dict[str, int]]:
->>>>>>> 924d8542
         """Return throughput information from the stored queries."""
         t = time()
         throughput: Dict[str, int] = {}
@@ -168,12 +164,8 @@
 class Latency(Resource):
     """Latency information of all databases."""
 
-<<<<<<< HEAD
     @monitor.doc(model=[model_latency])
-    def get(self) -> Dict[str, float]:
-=======
     def get(self) -> Dict[str, Dict[str, float]]:
->>>>>>> 924d8542
         """Return latency information from the stored queries."""
         t = time()
         latency: Dict[str, float] = {}
