"""Module for monitoring a database interface.

Includes routes for throughput, storage_data, and runtime_information.
If run as a module, a flask server application will be started.
"""

from secrets import choice
from time import time
from typing import Dict, List, Union

from flask import Flask, request
from flask_cors import CORS
from flask_restx import Api, Resource, fields
from influxdb import InfluxDBClient
from jsonschema import ValidationError, validate
from zmq import REQ, Context, Socket

<<<<<<< HEAD
from hyrisecockpit.message import get_databases_response_schema, response_schema
from hyrisecockpit.response import get_response
=======
from hyrisecockpit.response import get_error_response, get_response
>>>>>>> 7465c605
from hyrisecockpit.settings import (
    DB_MANAGER_HOST,
    DB_MANAGER_PORT,
    GENERATOR_HOST,
    GENERATOR_PORT,
    STORAGE_HOST,
    STORAGE_PASSWORD,
    STORAGE_PORT,
    STORAGE_USER,
)

context = Context(io_threads=1)

db_manager_socket = context.socket(REQ)
db_manager_socket.connect(f"tcp://{DB_MANAGER_HOST}:{DB_MANAGER_PORT}")

generator_socket = context.socket(REQ)
generator_socket.connect(f"tcp://{GENERATOR_HOST}:{GENERATOR_PORT}")


storage_connection = InfluxDBClient(
    STORAGE_HOST, STORAGE_PORT, STORAGE_USER, STORAGE_PASSWORD
)

app = Flask(__name__)
cors = CORS(app)
api = Api(
    app,
    title="Hyrise Cockpit",
    description="Monitor and control multiple databases at once.",
    validate=True,
)

monitor = api.namespace(
    "monitor", description="Get synchronous data from multiple databases at once."
)

control = api.namespace("control", description="Control multiple databases at once.")

model_database = monitor.model(
    "Database",
    {
        "id": fields.String(
            title="Database ID",
            description="Used to identify a database.",
            required=True,
            example="hyrise-1",
        )
    },
)

model_throughput = monitor.clone(
    "Throughput",
    model_database,
    {
        "throughput": fields.Integer(
            title="Throughput",
            description="Query throughput of a given time interval.",
            required=True,
            example=7381,
        )
    },
)

model_latency = monitor.clone(
    "Latency",
    model_database,
    {
        "latency": fields.Float(
            title="Latency",
            description="Average query latency (ms) of a given time interval.",
            required=True,
            example=923.263,
        )
    },
)

model_queue_length = monitor.clone(
    "Queue length",
    model_database,
    {
        "queue_length": fields.Integer(
            title="Queue length",
            description="Query queue length of a database at a given point in time.",
            required=True,
            example=18623,
        )
    },
)

model_workload_composition = monitor.model(
    "Workload composition",
    {
        "SELECT": fields.Integer(
            title="SELECT queries",
            description="Number of SELECT queries of a given time interval.",
            required=True,
            example=241,
        ),
        "INSERT": fields.Integer(
            title="INSERT queries",
            description="Number of INSERT queries of a given time interval.",
            required=True,
            example=67,
        ),
        "UPDATE": fields.Integer(
            title="UPDATE queries",
            description="Number of UPDATE queries of a given time interval.",
            required=True,
            example=573,
        ),
        "DELETE": fields.Integer(
            title="DELETE queries",
            description="Number of DELETE queries of a given time interval.",
            required=True,
            example=14,
        ),
    },
)

model_krueger_data = monitor.clone(
    "Krüger data",
    model_database,
    {
        "executed": fields.Nested(
            model_workload_composition,
            title="Executed queries",
            description="The composition of queries successfully exectued of a given time interval.",
            required=True,
        ),
        "generated": fields.Nested(
            model_workload_composition,
            title="Generated queries",
            description="The composition of queries generated of a given time interval.",
            required=True,
        ),
    },
)

model_data = control.model(
    "Data",
    {
        "folder_name": fields.String(
            title="Folder name",
            description="Name of the folder containing the pregenerated tables.",
            required=True,
            example="tpch_0.1",
        )
    },
)

model_storage = control.model(
    "storage",
    {
        fields.String(
            title="Database ID",
            description="Used to identify a database.",
            required=True,
            example="hyrise-1",
        ): {
            fields.String(
                title="Tablename",
                description="Name of the table.",
                required=True,
                example="aka_name",
            ): {
                "size": fields.Integer(
                    title="Size",
                    description="Estimated size of the table given in bytes.",
                    required=True,
                    example="2931788734",
                ),
                "number_columns": fields.Integer(
                    title="Number of columns",
                    description="Number of columns of the table.",
                    required=True,
                    example="112",
                ),
                "data": {
                    control.payload["column_name"]: {
                        "size": fields.Integer(
                            title="Size",
                            description="Estimated size of the column given in bytes.",
                            required=True,
                            example="8593371",
                        ),
                        "encoding": fields.String(
                            title="Encoding",
                            description="Encodings of the column.",
                            required=True,
                            example="Dictionary",
                        ),
                        "data_type": fields.String(
                            title="Datatype",
                            description="Datatype of the column.",
                            required=True,
                            example="String",
                        ),
                    }
                },
            }
        }
    },
)

model_control_database = control.model(
    "Database",
    {
        "id": fields.String(
            title="Database ID",
            description="Used to identify a database.",
            required=True,
            example="hyrise-1",
        )
    },
)

model_add_database = control.clone(
    "Add Database",
    model_control_database,
    {
        "user": fields.String(
            title="Username",
            description="Username used to log in.",
            required=True,
            example="user123",
        ),
        "password": fields.String(
            title="Password",
            description="Password used to log in.",
            required=True,
            example="password123",
        ),
        "host": fields.String(
            title="Host",
            description="Host to log in to.",
            required=True,
            example="vm.example.com",
        ),
        "port": fields.String(
            title="Port",
            description="Port of the host to log in to.",
            required=True,
            example="1234",
        ),
        "number_workers": fields.Integer(
            title="Number of initial database worker processes.",
            description="",
            required=True,
            example=8,
        ),
        "dbname": fields.String(
            title="",
            description="Name of the database to log in to.",
            required=True,
            example="mydb",
        ),
    },
)


def get_all_databases(client: InfluxDBClient):
    """Return a list of all databases with measurements."""
    return [d["name"] for d in client.get_list_database()]


def _send_message(socket: Socket, message: Dict):
    """Send an IPC message with data to a database interface, return the repsonse."""
    socket.send_json(message)
    response = socket.recv_json()
    validate(instance=response, schema=response_schema)
    return response


def _active_databases():
    """Get a list of active databases."""
    response = _send_message(
        db_manager_socket, {"header": {"message": "get databases"}, "body": {}}
    )
    validate(instance=response["body"], schema=get_databases_response_schema)
    return response["body"]["databases"]


@monitor.route("/throughput")
class Throughput(Resource):
    """Throughput information of all databases."""

    @monitor.doc(model=[model_throughput])
    def get(self) -> Union[int, Dict[str, Dict[str, int]]]:
        """Return throughput information from the stored queries."""
        t = time()
        throughput: Dict[str, int] = {}
        try:
            active_databases = _active_databases()
        except ValidationError:
            return 500
        for database in active_databases:
            result = storage_connection.query(
                f"""SELECT COUNT("end") FROM successful_queries WHERE "end" > {t-2} AND "end" <= {t-1};""",
                database=database,
            )
            throughput_value = list(result["successful_queries", None])
            if len(throughput_value) > 0:
                throughput[database] = list(result["successful_queries", None])[0][
                    "count"
                ]
            else:
                throughput[database] = 0
        response = get_response(200)
        response["body"]["throughput"] = throughput
        return response


@monitor.route("/latency")
class Latency(Resource):
    """Latency information of all databases."""

    @monitor.doc(model=[model_latency])
    def get(self) -> Union[int, Dict[str, Dict[str, float]]]:
        """Return latency information from the stored queries."""
        t = time()
        latency: Dict[str, float] = {}
        try:
            active_databases = _active_databases()
        except ValidationError:
            return 500
        for database in active_databases:
            result = storage_connection.query(
                f"""SELECT MEAN("latency") AS "latency" FROM (SELECT "end"-"start" AS "latency" FROM successful_queries WHERE "start" > {t-2} AND "start" <= {t-1});""",
                database=database,
            )
            latency_value = list(result["successful_queries", None])
            if len(latency_value) > 0:
                latency[database] = list(result["successful_queries", None])[0][
                    "latency"
                ]
            else:
                latency[database] = 0
        response = get_response(200)
        response["body"]["latency"] = latency
        return response


@monitor.route("/queue_length")
class QueueLength(Resource):
    """Queue length information of all databases."""

    @monitor.doc(model=[model_queue_length])
    def get(self) -> Dict:
        """Return queue length information from database manager."""
        return _send_message(
            db_manager_socket, {"header": {"message": "queue length"}, "body": {}}
        )


@monitor.route("/failed_tasks")
class FailedTasks(Resource):
    """Failed tasks information of all databases."""

    def get(self) -> Dict:
        """Return queue length information from database manager."""
        return _send_message(
            db_manager_socket, {"header": {"message": "failed tasks"}, "body": {}}
        )


@monitor.route("/system")
class System(Resource):
    """System data information of all databases."""

    def get(self) -> Dict:
        """Return cpu and memory information for every database and the number of thread it is using from database manager."""
        return _send_message(
            db_manager_socket, {"header": {"message": "system data"}, "body": {}}
        )


@monitor.route("/chunks")
class Chunks(Resource):
    """Chunks data information of all databases."""

    def get(self) -> Dict:
        """Return chunks data information for every database."""
        return _send_message(
            db_manager_socket, {"header": {"message": "chunks data"}, "body": {}}
        )


@monitor.route("/storage")
class Storage(Resource):
    """Storage information of all databases."""

    # @control.doc(body=[model_storage]) # noqa
    def get(self) -> Dict:
        """Return storage metadata from database manager."""
        return _send_message(
            db_manager_socket, {"header": {"message": "storage"}, "body": {}}
        )


@monitor.route("/krueger_data", methods=["GET"])
class KruegerData(Resource):
    """Krügergraph data for all workloads."""

    @monitor.doc(model=[model_krueger_data])
    def get(self) -> List[Dict[str, Union[str, Dict[str, int]]]]:
        """Provide mock data for a Krügergraph."""
        active_databases = _send_message(
            db_manager_socket, {"header": {"message": "get databases"}, "body": {}}
        )["body"]["databases"]
        return [
            {
                "id": database,
                "executed": {
                    "SELECT": choice(range(241)),
                    "INSERT": choice(range(67)),
                    "UPDATE": choice(range(573)),
                    "DELETE": choice(range(14)),
                },
                "generated": {
                    "SELECT": choice(range(241)),
                    "INSERT": choice(range(67)),
                    "UPDATE": choice(range(573)),
                    "DELETE": choice(range(14)),
                },
            }
            for database in active_databases
        ]


@control.route("/database", methods=["GET", "POST", "DELETE"])
class Database(Resource):
    """Manages databases."""

    @control.doc(model=[model_control_database])
    def get(self) -> Dict:
        """Get all databases."""
        message = {"header": {"message": "get databases"}, "body": {}}
        response = _send_message(db_manager_socket, message)
        return response

    @control.doc(body=model_add_database)
    def post(self) -> Dict:
        """Add a database."""
        message = {
            "header": {"message": "add database"},
            "body": {
                "number_workers": control.payload["number_workers"],
                "id": control.payload["id"],
                "user": control.payload["user"],
                "password": control.payload["password"],
                "host": control.payload["host"],
                "port": control.payload["port"],
                "dbname": control.payload["dbname"],
            },
        }
        response = _send_message(db_manager_socket, message)
        return response

    @control.doc(body=model_control_database)
    def delete(self) -> Dict:
        """Delete a database."""
        message = {
            "header": {"message": "delete database"},
            "body": {"id": control.payload["id"]},
        }
        response = _send_message(db_manager_socket, message)
        return response


@control.route("/workload", methods=["POST", "DELETE"])
class Workload(Resource):
    """Manages workload generation."""

    def post(self) -> Dict:
        """Start the workload generator."""
        request_json = request.get_json()

        # TODO: Adjust table loading for benchmarks which do not require scale factor (e. g. JOB)
        load_data_message = {
            "header": {"message": "load data"},
            "body": {"folder_name": control.payload["folder_name"]},
        }

        response = _send_message(db_manager_socket, load_data_message)

        if response["header"]["status"] != 200:
            return get_error_response(
                400, response["body"].get("error", "Error during loading of the tables")
            )

        workload_message = {
            "header": {"message": "start workload"},
            "body": {
                "folder_name": control.payload["folder_name"],
                "frequency": request_json.get("frequency", 200),
            },
        }
        response = _send_message(generator_socket, workload_message)
        if response["header"]["status"] != 200:
            return get_error_response(
                400,
                response["body"].get("error", "Error during starting of the workload"),
            )

        return get_response(200)

    def delete(self) -> Dict:
        """Stop the workload generator."""
        message = {
            "header": {"message": "stop workload"},
            "body": {},
        }
        response = _send_message(generator_socket, message)
        if response["header"]["status"] != 200:
            return get_error_response(
                400, response["body"].get("error", "Error during stopping of generator")
            )

        return response


@control.route("/data")
class Data(Resource):
    """Manage data in databases."""

    @control.doc(model=[model_data])
    def get(self) -> List[str]:
        """Return all pregenerated tables that can be loaded."""
        return ["tpch_0.1", "tpch_1", "tpcds_1", "job"]

    # @control.doc(body=model_data)
    def post(self) -> Dict:
        """Load pregenerated tables for all databases."""
        print(control.payload)
        message = {
            "header": {"message": "load data"},
            "body": {"folder_name": control.payload["folder_name"]},
        }
        response = _send_message(db_manager_socket, message)
        return response

    @control.doc(body=model_data)
    def delete(self) -> Dict:
        """Delete pregenerated tables from all databases."""
        message = {
            "header": {"message": "delete data"},
            "body": {"folder_name": control.payload["folder_name"]},
        }
        response = _send_message(db_manager_socket, message)
        return response<|MERGE_RESOLUTION|>--- conflicted
+++ resolved
@@ -15,12 +15,8 @@
 from jsonschema import ValidationError, validate
 from zmq import REQ, Context, Socket
 
-<<<<<<< HEAD
 from hyrisecockpit.message import get_databases_response_schema, response_schema
-from hyrisecockpit.response import get_response
-=======
 from hyrisecockpit.response import get_error_response, get_response
->>>>>>> 7465c605
 from hyrisecockpit.settings import (
     DB_MANAGER_HOST,
     DB_MANAGER_PORT,
