"""Module for monitoring a database interface.

Includes routes for throughput, storage_data, and runtime_information.
If run as a module, a flask server application will be started.
"""

from secrets import choice
from time import time
from typing import Dict

from flask import Flask, request
from flask_cors import CORS
from flask_restx import Api, Resource
from influxdb import InfluxDBClient
from zmq import REQ, Context, Socket

from hyrisecockpit.response import get_response
from hyrisecockpit.settings import (
    DB_MANAGER_HOST,
    DB_MANAGER_PORT,
    GENERATOR_HOST,
    GENERATOR_PORT,
    STORAGE_HOST,
    STORAGE_PASSWORD,
    STORAGE_PORT,
    STORAGE_USER,
)

context = Context(io_threads=1)

db_manager_socket = context.socket(REQ)
db_manager_socket.connect(f"tcp://{DB_MANAGER_HOST}:{DB_MANAGER_PORT}")

generator_socket = context.socket(REQ)
generator_socket.connect(f"tcp://{GENERATOR_HOST}:{GENERATOR_PORT}")


storage_connection = InfluxDBClient(
    STORAGE_HOST, STORAGE_PORT, STORAGE_USER, STORAGE_PASSWORD
)

app = Flask(__name__)
api = Api(app)
cors = CORS(app)
app.config["CORS_HEADERS"] = "Content-Type"


def get_all_databases(client: InfluxDBClient):
    """Return a list of all databases with measurements."""
    return [d["name"] for d in client.get_list_database()]


def _send_message(socket: Socket, message: Dict):
    """Send an IPC message with data to a database interface, return the repsonse."""
    socket.send_json(message)
    response = socket.recv_json()
    return response


@api.route("/throughput")
class Throughput(Resource):
    """Throughput information of all databases."""

<<<<<<< HEAD

@app.route("/throughput")
def get_throughput() -> Dict[str, int]:
    """Return throughput information from the stored queries."""
    t = time()
    throughput: Dict[str, int] = dict()
    message = {"header": {"message": "get databases"}, "body": {}}
    active_databases = _send_message(db_manager_socket, message)["body"]["databases"]
    for database in active_databases:
        result = storage_connection.query(
            f"""SELECT COUNT("end") FROM successful_queries WHERE "end" > {t-2} AND "end" <= {t-1};""",
            database=database,
=======
    def get(self) -> Dict[str, int]:
        """Return throughput information from the stored queries."""
        t = time()
        throughput: Dict[str, int] = dict()
        message = {"header": {"message": "get databases"}, "body": {}}
        active_databases = _send_message(db_manager_socket, message)["body"][
            "databases"
        ]
        for database in active_databases:
            result = storage_connection.query(
                f"""SELECT COUNT("end") FROM successful_queries WHERE "end" > {t-1} AND "end" <= {t};""",
                database=database,
            )
            throughput_value = list(result["successful_queries", None])
            if len(throughput_value) > 0:
                throughput[database] = list(result["successful_queries", None])[0][
                    "count"
                ]
            else:
                throughput[database] = 0
        response = get_response(200)
        response["body"]["throughput"] = throughput
        return response


@api.route("/latency")
class Latency(Resource):
    """Latency information of all databases."""

    def get(self) -> Dict[str, float]:
        """Return latency information from the stored queries."""
        t = time()
        latency: Dict[str, float] = dict()
        message = {"header": {"message": "get databases"}, "body": {}}
        active_databases = _send_message(db_manager_socket, message)["body"][
            "databases"
        ]
        for database in active_databases:
            result = storage_connection.query(
                f"""SELECT MEAN("latency") AS "latency" FROM (SELECT "end"-"start" AS "latency" FROM successful_queries WHERE "start" > {t-1} AND "start" <= {t});""",
                database=database,
            )
            latency_value = list(result["successful_queries", None])
            if len(latency_value) > 0:
                latency[database] = list(result["successful_queries", None])[0][
                    "latency"
                ]
            else:
                latency[database] = 0
        response = get_response(200)
        response["body"]["latency"] = latency
        return response


@api.route("/queue_length")
class QueueLength(Resource):
    """Queue length information of all databases."""

    def get(self) -> Dict:
        """Return queue length information from database manager."""
        return _send_message(
            db_manager_socket, {"header": {"message": "queue length"}, "body": {}}
>>>>>>> 14b2d595
        )


@api.route("/failed_tasks")
class FailedTasks(Resource):
    """Failed tasks information of all databases."""

    def get(self) -> Dict:
        """Return queue length information from database manager."""
        return _send_message(
            db_manager_socket, {"header": {"message": "failed tasks"}, "body": {}}
        )


@api.route("/system_data")
class SystemData(Resource):
    """System data information of all databases."""

    def get(self) -> Dict:
        """Return cpu and memory information for every database and the number of thread it is using from database manager."""
        return _send_message(
            db_manager_socket, {"header": {"message": "system data"}, "body": {}}
        )


@api.route("/chunks_data")
class ChunksData(Resource):
    """Chunks data information of all databases."""

    def get(self) -> Dict:
        """Return chunks data information for every database."""
        return _send_message(
            db_manager_socket, {"header": {"message": "chunks data"}, "body": {}}
        )


@api.route("/storage")
class Storage(Resource):
    """Storage information of all databases."""

    def get(self) -> Dict:
        """Return storage metadata from database manager."""
        return _send_message(
            db_manager_socket, {"header": {"message": "storage"}, "body": {}}
        )


@api.route("/database", methods=["GET", "POST", "DELETE"])
class Database(Resource):
    """Manages databases."""

    def get(self) -> Dict:
        """Get all databases."""
        message = {"header": {"message": "get databases"}, "body": {}}
        response = _send_message(db_manager_socket, message)
        return response

    def post(self) -> Dict:
        """Add a database."""
        request_json = request.get_json()
        message = {
            "header": {"message": "add database"},
            "body": {
                "number_workers": request_json["number_workers"],
                "id": request_json["id"],
                "user": request_json["user"],
                "password": request_json["password"],
                "host": request_json["host"],
                "port": request_json["port"],
                "dbname": request_json["dbname"],
            },
        }
        response = _send_message(db_manager_socket, message)
        return response

    def delete(self) -> Dict:
        """Delete a database."""
        request_json = request.get_json()
        message = {
            "header": {"message": "delete database"},
            "body": {"id": request_json["id"]},
        }
        response = _send_message(db_manager_socket, message)
        return response


@api.route("/register_workload", methods=["POST"])
class RegisterWorkload(Resource):
    """Registers workloads."""

    def post(self) -> Dict:
        """Register the workload specification."""
        request_json = request.get_json()
        workload = {
            "type": request_json.get("type"),
            "queries": request_json.get("queries", None),
            "shuffle": request_json.get("shuffle", False),
            "factor": request_json.get("factor", 1),
            "auto-reload": request_json.get("auto-reload", False),
            "sf": request_json.get("sf", 0.1),
        }

        message = {
            "header": {"message": "register workload"},
            "body": {"workload": workload},
        }
        response = _send_message(db_manager_socket, message)

        return response


@api.route("/start_workload", methods=["POST"])
class StartWorkload(Resource):
    """Starts workloads."""

    def post(self) -> Dict:
        """Start the workload execution."""
        message = {
            "header": {"message": "start workload"},
            "body": {},
        }
        response = _send_message(db_manager_socket, message)
        return response


@api.route("/stop_workload", methods=["POST"])
class StopWorkload(Resource):
    """Stops workloads."""

    def post(self) -> Dict:
        """Stop the workload execution."""
        message = {
            "header": {"message": "stop workload"},
            "body": {},
        }
        response = _send_message(db_manager_socket, message)
        return response


@api.route("/workload", methods=["POST", "DELETE"])
class Workload(Resource):
    """Manages workload generation."""

    def post(self) -> Dict:
        """Start the workload generator."""
        request_json = request.get_json()
        message = {
            "header": {"message": "workload"},
            "body": {
                "type": request_json["body"].get("type"),
                "sf": request_json["body"].get("sf"),
                "queries": request_json["body"].get("queries"),
                "factor": request_json["body"].get("factor", 1),
                "shuffle": request_json["body"].get("shuffle", False),
            },
        }
        response = _send_message(generator_socket, message)
        return response

    def delete(self) -> Dict:
        """Stop the workload generator."""
        message = {
            "header": {"message": "stop"},
            "body": {},
        }
        response = _send_message(generator_socket, message)
        return response


@api.route("/data/<datatype>", methods=["POST", "DELETE"])
class Data(Resource):
    """Manage data in databases."""

    def post(self, datatype: str) -> Dict:
        """Load pregenerated tables for all databases."""
        request_json = request.get_json()
        message = {
            "header": {"message": "load data"},
            "body": {"datatype": datatype, "sf": request_json["body"]["sf"]},
        }
        response = _send_message(db_manager_socket, message)
        return response

    def delete(self, datatype: str) -> Dict:
        """Delete pregenerated tables from all databases."""
        message = {
            "header": {"message": "delete data"},
            "body": {"datatype": datatype},
        }
        response = _send_message(db_manager_socket, message)
        return response


@api.route("/krueger_data", methods=["GET"])
class KruegerData(Resource):
    """Krügergraph data for all workloads."""

    def get(self) -> Dict:
        """Provide mock data for a Krügergraph."""
        return {
            "tpch": {
                "SELECT": choice(range(0, 100)),
                "INSERT": choice(range(0, 100)),
                "UPDATE": choice(range(0, 100)),
                "DELETE": choice(range(0, 100)),
            },
            "tpcds": {
                "SELECT": choice(range(0, 100)),
                "INSERT": choice(range(0, 100)),
                "UPDATE": choice(range(0, 100)),
                "DELETE": choice(range(0, 100)),
            },
            "job": {
                "SELECT": choice(range(0, 100)),
                "INSERT": choice(range(0, 100)),
                "UPDATE": choice(range(0, 100)),
                "DELETE": choice(range(0, 100)),
            },
        }<|MERGE_RESOLUTION|>--- conflicted
+++ resolved
@@ -61,20 +61,6 @@
 class Throughput(Resource):
     """Throughput information of all databases."""
 
-<<<<<<< HEAD
-
-@app.route("/throughput")
-def get_throughput() -> Dict[str, int]:
-    """Return throughput information from the stored queries."""
-    t = time()
-    throughput: Dict[str, int] = dict()
-    message = {"header": {"message": "get databases"}, "body": {}}
-    active_databases = _send_message(db_manager_socket, message)["body"]["databases"]
-    for database in active_databases:
-        result = storage_connection.query(
-            f"""SELECT COUNT("end") FROM successful_queries WHERE "end" > {t-2} AND "end" <= {t-1};""",
-            database=database,
-=======
     def get(self) -> Dict[str, int]:
         """Return throughput information from the stored queries."""
         t = time()
@@ -85,7 +71,7 @@
         ]
         for database in active_databases:
             result = storage_connection.query(
-                f"""SELECT COUNT("end") FROM successful_queries WHERE "end" > {t-1} AND "end" <= {t};""",
+                f"""SELECT COUNT("end") FROM successful_queries WHERE "end" > {t-2} AND "end" <= {t-1};""",
                 database=database,
             )
             throughput_value = list(result["successful_queries", None])
@@ -137,7 +123,6 @@
         """Return queue length information from database manager."""
         return _send_message(
             db_manager_socket, {"header": {"message": "queue length"}, "body": {}}
->>>>>>> 14b2d595
         )
 
 
