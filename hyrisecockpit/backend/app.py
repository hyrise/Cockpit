"""Module for monitoring a database interface.

Includes routes for throughput, storage_data, and runtime_information.
If run as a module, a flask server application will be started.
"""

from json import loads
from time import time_ns
from typing import Any, Dict, List, Union

from flask import Flask
from flask_cors import CORS
from flask_restx import Api, Resource, fields
from influxdb import InfluxDBClient
from jsonschema import ValidationError, validate
from zmq import REQ, Context, Socket

from hyrisecockpit.message import get_databases_response_schema, response_schema
from hyrisecockpit.response import Response, get_error_response, get_response
from hyrisecockpit.settings import (
    DB_MANAGER_HOST,
    DB_MANAGER_PORT,
    GENERATOR_HOST,
    GENERATOR_PORT,
    STORAGE_HOST,
    STORAGE_PASSWORD,
    STORAGE_PORT,
    STORAGE_USER,
)

context = Context(io_threads=1)

db_manager_socket = context.socket(REQ)
db_manager_socket.connect(f"tcp://{DB_MANAGER_HOST}:{DB_MANAGER_PORT}")

generator_socket = context.socket(REQ)
generator_socket.connect(f"tcp://{GENERATOR_HOST}:{GENERATOR_PORT}")


storage_connection = InfluxDBClient(
    STORAGE_HOST, STORAGE_PORT, STORAGE_USER, STORAGE_PASSWORD
)

app = Flask(__name__)
cors = CORS(app)
api = Api(
    app,
    title="Hyrise Cockpit",
    description="Monitor and control multiple databases at once.",
    validate=True,
)

monitor = api.namespace(
    "monitor", description="Get synchronous data from multiple databases at once."
)

control = api.namespace("control", description="Control multiple databases at once.")

model_database = monitor.model(
    "Database",
    {
        "id": fields.String(
            title="Database ID",
            description="Used to identify a database.",
            required=True,
            example="hyrise-1",
        )
    },
)

model_throughput = monitor.clone(
    "Throughput",
    model_database,
    {
        "throughput": fields.Integer(
            title="Throughput",
            description="Query throughput of a given time interval.",
            required=True,
            example=7381,
        )
    },
)

model_detailed_throughput = monitor.clone(
    "Detailed Throughput",
    model_database,
    {
        "detailed_throughput": fields.List(
            fields.Nested(
                monitor.model(
                    "Throughput per query",
                    {
                        "workload_type": fields.String(
                            title="workload_type",
                            description="Type of the executed query.",
                            required=True,
                            example="tpch_0.1",
                        ),
                        "query_number": fields.Integer(
                            title="query_number",
                            description="Number of the executed query",
                            required=True,
                            example=5,
                        ),
                        "throughput": fields.Integer(
                            title="throughput",
                            description="Number of successfully executed queries in given time interval.",
                            required=True,
                            example=55,
                        ),
                    },
                )
            ),
            required=True,
        )
    },
)

model_latency = monitor.clone(
    "Latency",
    model_database,
    {
        "latency": fields.Float(
            title="Latency",
            description="Average query latency (ms) of a given time interval.",
            required=True,
            example=923.263,
        )
    },
)

model_detailed_latency = monitor.clone(
    "Detailed Latency",
    model_database,
    {
        "detailed_latency": fields.List(
            fields.Nested(
                monitor.model(
                    "Latency per query",
                    {
                        "workload_type": fields.String(
                            title="workload_type",
                            description="Type of the executed query.",
                            required=True,
                            example="tpch_0.1",
                        ),
                        "query_number": fields.Integer(
                            title="query_number",
                            description="Number of the executed query",
                            required=True,
                            example=5,
                        ),
                        "latency": fields.Integer(
                            title="latency",
                            description="Time passed between starting to execute a query and receiving the result.",
                            required=True,
                            example=98634929882,
                        ),
                    },
                )
            ),
            required=True,
        )
    },
)

model_queue_length = monitor.clone(
    "Queue length",
    model_database,
    {
        "queue_length": fields.Integer(
            title="Queue length",
            description="Query queue length of a database at a given point in time.",
            required=True,
            example=18623,
        )
    },
)

model_workload_composition = monitor.model(
    "Workload composition",
    {
        "SELECT": fields.Integer(
            title="SELECT queries",
            description="Number of SELECT queries of a given time interval.",
            required=True,
            example=241,
        ),
        "INSERT": fields.Integer(
            title="INSERT queries",
            description="Number of INSERT queries of a given time interval.",
            required=True,
            example=67,
        ),
        "UPDATE": fields.Integer(
            title="UPDATE queries",
            description="Number of UPDATE queries of a given time interval.",
            required=True,
            example=573,
        ),
        "DELETE": fields.Integer(
            title="DELETE queries",
            description="Number of DELETE queries of a given time interval.",
            required=True,
            example=14,
        ),
    },
)

model_krueger_data = monitor.clone(
    "Krüger data",
    model_database,
    {
        "executed": fields.Nested(
            model_workload_composition,
            title="Executed queries",
            description="The composition of queries successfully exectued of a given time interval.",
            required=True,
        ),
        "generated": fields.Nested(
            model_workload_composition,
            title="Generated queries",
            description="The composition of queries generated of a given time interval.",
            required=True,
        ),
    },
)

model_process_table_status = monitor.clone(
    "Process table status",
    model_database,
    {
        "process_table_status": fields.Boolean(
            title="Process table status",
            description="Process table status of databases.",
            required=True,
            example=True,
        )
    },
)

model_data = control.model(
    "Data",
    {
        "folder_name": fields.String(
            title="Folder name",
            description="Name of the folder containing the pregenerated tables.",
            required=True,
            example="tpch_0.1",
        )
    },
)

model_storage = control.model(
    "storage",
    {
        fields.String(
            title="Database ID",
            description="Used to identify a database.",
            required=True,
            example="hyrise-1",
        ): {
            fields.String(
                title="Tablename",
                description="Name of the table.",
                required=True,
                example="aka_name",
            ): {
                "size": fields.Integer(
                    title="Size",
                    description="Estimated size of the table given in bytes.",
                    required=True,
                    example="2931788734",
                ),
                "number_columns": fields.Integer(
                    title="Number of columns",
                    description="Number of columns of the table.",
                    required=True,
                    example="112",
                ),
                "data": {
                    "column_name": {
                        "size": fields.Integer(
                            title="Size",
                            description="Estimated size of the column given in bytes.",
                            required=True,
                            example="8593371",
                        ),
                        "encoding": fields.String(
                            title="Encoding",
                            description="Encodings of the column.",
                            required=True,
                            example="Dictionary",
                        ),
                        "data_type": fields.String(
                            title="Datatype",
                            description="Datatype of the column.",
                            required=True,
                            example="String",
                        ),
                    }
                },
            }
        }
    },
)

model_control_database = control.model(
    "Database",
    {
        "id": fields.String(
            title="Database ID",
            description="Used to identify a database.",
            required=True,
            example="hyrise-1",
        )
    },
)

model_get_database = control.clone(
    "Get Database",
    model_control_database,
    {
        "host": fields.String(
            title="Host",
            description="Host to log in to.",
            required=True,
            example="vm.example.com",
        ),
        "port": fields.String(
            title="Port",
            description="Port of the host to log in to.",
            required=True,
            example="1234",
        ),
        "number_workers": fields.Integer(
            title="Number of initial database worker processes.",
            description="",
            required=True,
            example=8,
        ),
        "dbname": fields.String(
            title="",
            description="Name of the database to log in to.",
            required=True,
            example="mydb",
        ),
    },
)

model_add_database = control.clone(
    "Add Database",
    model_get_database,
    {
        "user": fields.String(
            title="Username",
            description="Username used to log in.",
            required=True,
            example="user123",
        ),
        "password": fields.String(
            title="Password",
            description="Password used to log in.",
            required=True,
            example="password123",
        ),
    },
)

modelhelper_plugin = fields.String(
    title="Plugin name",
    description="Used to identify a plugin.",
    required=True,
    example="Clustering",
)

model_get_all_plugins = control.model(
    "Available Plugins", {"plugins": fields.List(modelhelper_plugin, required=True,)},
)

model_get_activated_plugins = control.clone(
    "Activated Plugins",
    model_database,
    {"plugins": fields.List(modelhelper_plugin, required=True,)},
)

model_activate_plugin = control.clone(
    "Activate Plugin", model_database, {"plugin": modelhelper_plugin},
)

model_deactivate_plugin = control.clone(
    "Deactivate Plugin", model_database, {"plugin": modelhelper_plugin},
)

model_plugin_setting = control.clone(
    "Set Plugin Setting",
    model_database,
    {
        "name": fields.String(
            title="Setting name",
            description="Name of the setting that shall be set.",
            required=True,
            example="CompressionPlugin_MemoryBudget",
        ),
        "value": fields.String(
            title="Setting value",
            description="Value the setting should have.",
            required=True,
            example="5000",
        ),
    },
)

model_get_plugin_setting = control.clone(
    "Get Plugin Setting",
    model_plugin_setting,
    {
        "description": fields.String(
            title="Setting description",
            description="Description of the plugin setting.",
            required=True,
            example="The memory budget to target for the Compression...",
        ),
    },
)


def get_all_databases(client: InfluxDBClient):
    """Return a list of all databases with measurements."""
    return [d["name"] for d in client.get_list_database()]


def _send_message(socket: Socket, message: Dict) -> Response:
    """Send an IPC message with data to a database interface, return the repsonse."""
    socket.send_json(message)
    response: Response = socket.recv_json()
    validate(instance=response, schema=response_schema)
    return response


def _active_databases() -> List[str]:
    """Get a list of active databases."""
    response: Response = _send_message(
        db_manager_socket, {"header": {"message": "get databases"}, "body": {}}
    )
    validate(instance=response["body"], schema=get_databases_response_schema)
    return [database["id"] for database in response["body"]["databases"]]


@monitor.route("/throughput")
class Throughput(Resource):
    """Throughput information of all databases."""

    @monitor.doc(model=[model_throughput])
    def get(self) -> Union[int, Response]:
        """Return throughput information from the stored queries."""
        currentts = time_ns()
        startts = currentts - 2_000_000_000
        endts = currentts - 1_000_000_000

        throughput: Dict[str, int] = {}
        try:
            active_databases = _active_databases()
        except ValidationError:
            return 500
        for database in active_databases:
            result = storage_connection.query(
                'SELECT COUNT("latency") FROM successful_queries WHERE time > $startts AND time <= $endts;',
                database=database,
                bind_params={"startts": startts, "endts": endts},
            )
            throughput_value = list(result["successful_queries", None])
            if len(throughput_value) > 0:
                throughput[database] = list(result["successful_queries", None])[0][
                    "count"
                ]
            else:
                throughput[database] = 0
        response = get_response(200)
        response["body"]["throughput"] = throughput
        return response


@monitor.route("/detailed_throughput")
class DetailedThroughput(Resource):
    """Detailed throughput information of all databases."""

    @monitor.doc(model=[model_detailed_throughput])
    def get(self) -> Union[int, List[Dict[str, Any]]]:
        """Return detailed throughput information from the stored queries."""
        currentts = time_ns()
        startts = currentts - 2_000_000_000
        endts = currentts - 1_000_000_000
        try:
            active_databases = _active_databases()
        except ValidationError:
            return 500
        response: List[Dict] = []
        for database in active_databases:
            result = storage_connection.query(
                'SELECT COUNT("latency") FROM successful_queries WHERE time > $startts AND time <= $endts GROUP BY benchmark, query_no;',
                database=database,
                bind_params={"startts": startts, "endts": endts},
            )
            throughput: List[Dict[str, int]] = [
                {
                    "benchmark": tags["benchmark"],
                    "query_number": tags["query_no"],
                    "throughput": list(result[table, tags])[0]["count"],
                }
                for table, tags in list(result.keys())
            ]
            response.append({"id": database, "detailed_throughput": throughput})
        return response


@monitor.route("/detailed_latency")
class DetailedLatency(Resource):
    """Detailed throughput information of all databases."""

    @monitor.doc(model=[model_detailed_latency])
    def get(self) -> Union[int, List[Dict[str, Any]]]:
        """Return detailed throughput information from the stored queries."""
        currentts = time_ns()
        startts = currentts - 2_000_000_000
        endts = currentts - 1_000_000_000
        try:
            active_databases = _active_databases()
        except ValidationError:
            return 500
        response: List[Dict] = []
        for database in active_databases:
            result = storage_connection.query(
                'SELECT MEAN("latency") as "latency" FROM successful_queries WHERE time > $startts AND time <= $endts GROUP BY benchmark, query_no;',
                database=database,
                bind_params={"startts": startts, "endts": endts},
            )
            latency: List[Dict[str, int]] = [
                {
                    "benchmark": tags["benchmark"],
                    "query_number": tags["query_no"],
                    "latency": list(result[table, tags])[0]["latency"],
                }
                for table, tags in list(result.keys())
            ]
            response.append({"id": database, "detailed_latency": latency})
        return response


@monitor.route("/latency")
class Latency(Resource):
    """Latency information of all databases."""

    @monitor.doc(model=[model_latency])
    def get(self) -> Union[int, Response]:
        """Return latency information from the stored queries."""
        currentts = time_ns()
        startts = currentts - 2_000_000_000
        endts = currentts - 1_000_000_000
        latency: Dict[str, float] = {}
        try:
            active_databases = _active_databases()
        except ValidationError:
            return 500
        for database in active_databases:
            result = storage_connection.query(
                'SELECT MEAN("latency") as "latency" FROM successful_queries WHERE time > $startts AND time <= $endts;',
                database=database,
                bind_params={"startts": startts, "endts": endts},
            )
            latency_value = list(result["successful_queries", None])
            if len(latency_value) > 0:
                latency[database] = list(result["successful_queries", None])[0][
                    "latency"
                ]
            else:
                latency[database] = 0
        response = get_response(200)
        response["body"]["latency"] = latency
        return response


@monitor.route("/queue_length")
class QueueLength(Resource):
    """Queue length information of all databases."""

    @monitor.doc(model=[model_queue_length])
    def get(self) -> Response:
        """Return queue length information from database manager."""
        return _send_message(
            db_manager_socket, {"header": {"message": "queue length"}, "body": {}}
        )


@monitor.route("/failed_tasks")
class FailedTasks(Resource):
    """Failed tasks information of all databases."""

    def get(self) -> Response:
        """Return queue length information from database manager."""
        return _send_message(
            db_manager_socket, {"header": {"message": "failed tasks"}, "body": {}}
        )


@monitor.route("/system")
class System(Resource):
    """System data information of all databases."""

    def get(self) -> Union[int, Response]:
        """Return cpu and memory information for every database and the number of thread it is using from database manager."""
        system: Dict[str, Dict] = {}
        try:
            active_databases = _active_databases()
        except ValidationError:
            return 500
        for database in active_databases:
            result = storage_connection.query(
                'SELECT LAST("cpu"), * FROM system_data', database=database,
            )
            system_value = list(result["system_data", None])
            if len(system_value) > 0:
                system[database] = {
                    "cpu": loads(system_value[0]["cpu"]),
                    "memory": loads(system_value[0]["memory"]),
                    "database_threads": loads(system_value[0]["database_threads"]),
                }
            else:
                system[database] = {}
        response = get_response(200)
        response["body"]["system_data"] = system
        return response


@monitor.route("/chunks")
class Chunks(Resource):
    """Chunks data information of all databases."""

    def get(self) -> Union[int, Response]:
        """Return chunks data information for every database."""
        chunks: Dict[str, Dict] = {}
        try:
            active_databases = _active_databases()
        except ValidationError:
            return 500
        for database in active_databases:
            result = storage_connection.query(
                'SELECT LAST("chunks_data_meta_information") FROM chunks_data',
                database=database,
            )
            chunks_value = list(result["chunks_data", None])
            if len(chunks_value) > 0:
                chunks[database] = loads(chunks_value[0]["last"])
            else:
                chunks[database] = {}
        response = get_response(200)
        response["body"]["chunks_data"] = chunks
        return response


@monitor.route("/storage")
class Storage(Resource):
    """Storage information of all databases."""

    # @control.doc(body=[model_storage]) # noqa
    def get(self) -> Union[int, Response]:
        """Return storage metadata from database manager."""
        storage: Dict[str, Dict] = {}
        try:
            active_databases = _active_databases()
        except ValidationError:
            return 500
        for database in active_databases:
            result = storage_connection.query(
                'SELECT LAST("storage_meta_information") FROM storage',
                database=database,
            )
            storage_value = list(result["storage", None])
            if len(storage_value) > 0:
                storage[database] = loads(storage_value[0]["last"])
            else:
                storage[database] = {}
        response = get_response(200)
        response["body"]["storage"] = storage
        return response


@monitor.route("/krueger_data", methods=["GET"])
class KruegerData(Resource):
    """Krügergraph data for all workloads."""

    @monitor.doc(model=[model_krueger_data])
    def get(self) -> Union[int, List[Dict[str, Dict[str, Dict]]]]:
        """Provide mock data for a Krügergraph."""
        krueger_data: List[Dict] = []
        try:
            active_databases = _active_databases()
        except ValidationError:
            return 500
        for database in active_databases:
            result = storage_connection.query(
                'SELECT LAST("executed"), * FROM krueger_data', database=database,
            )
            krueger_data_value = list(result["krueger_data", None])
            if len(krueger_data_value) > 0:
                krueger_data.append(
                    {
                        "id": database,
                        "executed": loads(krueger_data_value[0]["executed"]),
                        "generated": loads(krueger_data_value[0]["generated"]),
                    }
                )
            else:
                krueger_data.append({"id": database, "executed": {}, "generated": {}})
        return krueger_data


@monitor.route("/process_table_status", methods=["GET"])
class ProcessTableStatus(Resource):
    """Process table status information of all databases."""

    @monitor.doc(model=[model_process_table_status])
    def get(self) -> Response:
        """Return process table status for databases."""
        return _send_message(
            db_manager_socket,
            {"header": {"message": "process table status"}, "body": {}},
        )["body"]["process_table_status"]


@control.route("/database", methods=["GET", "POST", "DELETE"])
class Database(Resource):
    """Manages databases."""

    @control.doc(model=[model_get_database])
    def get(self) -> Response:
        """Get all databases."""
        message = {"header": {"message": "get databases"}, "body": {}}
        response = _send_message(db_manager_socket, message)
        return response["body"]["databases"]

    @control.doc(body=model_add_database)
    def post(self) -> Response:
        """Add a database."""
        message = {
            "header": {"message": "add database"},
            "body": {
                "number_workers": control.payload["number_workers"],
                "id": control.payload["id"],
                "user": control.payload["user"],
                "password": control.payload["password"],
                "host": control.payload["host"],
                "port": control.payload["port"],
                "dbname": control.payload["dbname"],
            },
        }
        response = _send_message(db_manager_socket, message)
        return response

    @control.doc(body=model_control_database)
    def delete(self) -> Response:
        """Delete a database."""
        message = {
            "header": {"message": "delete database"},
            "body": {"id": control.payload["id"]},
        }
        response = _send_message(db_manager_socket, message)
        return response


@control.route("/workload", methods=["POST", "DELETE"])
class Workload(Resource):
    """Manages workload generation."""

    def post(self) -> Response:
        """Start the workload generator."""
<<<<<<< HEAD
        start_worker_message = {
            "header": {"message": "start worker"},
            "body": {"folder_name": control.payload["folder_name"]},
        }

        response = _send_message(db_manager_socket, start_worker_message)

        if response["header"]["status"] != 200:
            return get_error_response(
                400, response["body"].get("error", "Error during starting of worker")
            )

=======
>>>>>>> 137ef9d7
        workload_message = {
            "header": {"message": "start workload"},
            "body": {
                "folder_name": control.payload["folder_name"],
                "frequency": control.payload.get("frequency", 200),
            },
        }
        response = _send_message(generator_socket, workload_message)
        if response["header"]["status"] != 200:
            return get_error_response(
                400,
                response["body"].get("error", "Error during starting of the workload"),
            )

        return get_response(200)

    def delete(self) -> Response:
        """Stop the workload generator and empty database queues."""
        message = {
            "header": {"message": "stop workload"},
            "body": {},
        }
        response = _send_message(generator_socket, message)
        if response["header"]["status"] != 200:
            return get_error_response(
                400, response["body"].get("error", "Error during stopping of generator")
            )

        message = {
            "header": {"message": "close worker"},
            "body": {},
        }
        response = _send_message(db_manager_socket, message)
        if response["header"]["status"] != 200:
            return get_error_response(
                400, response["body"].get("error", "Error during closing of worker")
            )

        return response


@control.route("/data")
class Data(Resource):
    """Manage data in databases."""

    @control.doc(model=[model_data])
    def get(self) -> List[str]:
        """Return all pregenerated tables that can be loaded."""
        return ["tpch_0.1", "tpch_1", "tpcds_1", "job"]

    # @control.doc(body=model_data)
    def post(self) -> Response:
        """Load pregenerated tables for all databases."""
        print(control.payload)
        message = {
            "header": {"message": "load data"},
            "body": {"folder_name": control.payload["folder_name"]},
        }
        response = _send_message(db_manager_socket, message)
        return response

    @control.doc(body=model_data)
    def delete(self) -> Response:
        """Delete pregenerated tables from all databases."""
        message = {
            "header": {"message": "delete data"},
            "body": {"folder_name": control.payload["folder_name"]},
        }
        response = _send_message(db_manager_socket, message)
        return response


@control.route("/available_plugins")
class ActivatedPlugin(Resource):
    """Get all available Plugins."""

    @control.doc(model=model_get_all_plugins)
    def get(self) -> List:
        """Return available plugins."""
        return ["Clustering", "Compression"]


@control.route("/plugin")
class Plugin(Resource):
    """Activate, Deactive Plugins, respectively show which ones are activated."""

    @control.doc(model=[model_get_activated_plugins])
    def get(self) -> Union[Dict, List[Dict[str, List[str]]]]:
        """Return activated plugins in each database."""
        message = {
            "header": {"message": "get plugins"},
            "body": {},
        }
        response = _send_message(db_manager_socket, message)
        return response["body"]["plugins"]

    @control.doc(body=model_activate_plugin)
    def post(self) -> Response:
        """Activate a plugin in a database."""
        message = {
            "header": {"message": "activate plugin"},
            "body": {"id": control.payload["id"], "plugin": control.payload["plugin"]},
        }
        response = _send_message(db_manager_socket, message)
        return response

    @control.doc(body=model_deactivate_plugin)
    def delete(self) -> Response:
        """Deactivate a plugin in a database."""
        message = {
            "header": {"message": "deactivate plugin"},
            "body": {"id": control.payload["id"], "plugin": control.payload["plugin"]},
        }
        response = _send_message(db_manager_socket, message)
        return response


@control.route("/plugin_settings")
class PluginSettings(Resource):
    """Set settings for plugins."""

    @control.doc(model=model_get_plugin_setting)
    def get(self) -> Response:
        """Read settings for plugins."""
        message = {
            "header": {"message": "get plugin setting"},
            "body": {"id": control.payload["id"]},
        }
        response = _send_message(db_manager_socket, message)
        return response

    @control.doc(body=model_plugin_setting)
    def post(self) -> Response:
        """Set settings for plugins."""
        message = {
            "header": {"message": "set plugin setting"},
            "body": {
                "id": control.payload["id"],
                "name": control.payload["name"],
                "value": control.payload["value"],
            },
        }
        response = _send_message(db_manager_socket, message)
        return response<|MERGE_RESOLUTION|>--- conflicted
+++ resolved
@@ -774,7 +774,6 @@
 
     def post(self) -> Response:
         """Start the workload generator."""
-<<<<<<< HEAD
         start_worker_message = {
             "header": {"message": "start worker"},
             "body": {"folder_name": control.payload["folder_name"]},
@@ -787,8 +786,6 @@
                 400, response["body"].get("error", "Error during starting of worker")
             )
 
-=======
->>>>>>> 137ef9d7
         workload_message = {
             "header": {"message": "start workload"},
             "body": {
