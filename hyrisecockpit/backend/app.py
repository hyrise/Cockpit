"""Module for monitoring a database interface.

Includes routes for throughput, storage_data, and runtime_information.
If run as a module, a flask server application will be started.
"""

from secrets import choice
<<<<<<< HEAD
from time import time
=======
from time import time_ns
>>>>>>> f2f44d5d
from typing import Dict, List, Union

from flask import Flask, request
from flask_cors import CORS
from flask_restx import Api, Resource, fields
from influxdb import InfluxDBClient
from jsonschema import ValidationError, validate
from zmq import REQ, Context, Socket

from hyrisecockpit.message import get_databases_response_schema, response_schema
from hyrisecockpit.response import get_error_response, get_response
from hyrisecockpit.settings import (
    DB_MANAGER_HOST,
    DB_MANAGER_PORT,
    GENERATOR_HOST,
    GENERATOR_PORT,
    STORAGE_HOST,
    STORAGE_PASSWORD,
    STORAGE_PORT,
    STORAGE_USER,
)

context = Context(io_threads=1)

db_manager_socket = context.socket(REQ)
db_manager_socket.connect(f"tcp://{DB_MANAGER_HOST}:{DB_MANAGER_PORT}")

generator_socket = context.socket(REQ)
generator_socket.connect(f"tcp://{GENERATOR_HOST}:{GENERATOR_PORT}")


storage_connection = InfluxDBClient(
    STORAGE_HOST, STORAGE_PORT, STORAGE_USER, STORAGE_PASSWORD
)

app = Flask(__name__)
cors = CORS(app)
api = Api(
    app,
    title="Hyrise Cockpit",
    description="Monitor and control multiple databases at once.",
    validate=True,
)

monitor = api.namespace(
    "monitor", description="Get synchronous data from multiple databases at once."
)

control = api.namespace("control", description="Control multiple databases at once.")

model_database = monitor.model(
    "Database",
    {
        "id": fields.String(
            title="Database ID",
            description="Used to identify a database.",
            required=True,
            example="hyrise-1",
        )
    },
)

model_throughput = monitor.clone(
    "Throughput",
    model_database,
    {
        "throughput": fields.Integer(
            title="Throughput",
            description="Query throughput of a given time interval.",
            required=True,
            example=7381,
        )
    },
)

model_latency = monitor.clone(
    "Latency",
    model_database,
    {
        "latency": fields.Float(
            title="Latency",
            description="Average query latency (ms) of a given time interval.",
            required=True,
            example=923.263,
        )
    },
)

model_queue_length = monitor.clone(
    "Queue length",
    model_database,
    {
        "queue_length": fields.Integer(
            title="Queue length",
            description="Query queue length of a database at a given point in time.",
            required=True,
            example=18623,
        )
    },
)

model_workload_composition = monitor.model(
    "Workload composition",
    {
        "SELECT": fields.Integer(
            title="SELECT queries",
            description="Number of SELECT queries of a given time interval.",
            required=True,
            example=241,
        ),
        "INSERT": fields.Integer(
            title="INSERT queries",
            description="Number of INSERT queries of a given time interval.",
            required=True,
            example=67,
        ),
        "UPDATE": fields.Integer(
            title="UPDATE queries",
            description="Number of UPDATE queries of a given time interval.",
            required=True,
            example=573,
        ),
        "DELETE": fields.Integer(
            title="DELETE queries",
            description="Number of DELETE queries of a given time interval.",
            required=True,
            example=14,
        ),
    },
)

model_krueger_data = monitor.clone(
    "Krüger data",
    model_database,
    {
        "executed": fields.Nested(
            model_workload_composition,
            title="Executed queries",
            description="The composition of queries successfully exectued of a given time interval.",
            required=True,
        ),
        "generated": fields.Nested(
            model_workload_composition,
            title="Generated queries",
            description="The composition of queries generated of a given time interval.",
            required=True,
        ),
    },
)

model_data = control.model(
    "Data",
    {
        "folder_name": fields.String(
            title="Folder name",
            description="Name of the folder containing the pregenerated tables.",
            required=True,
            example="tpch_0.1",
        )
    },
)

model_storage = control.model(
    "storage",
    {
        fields.String(
            title="Database ID",
            description="Used to identify a database.",
            required=True,
            example="hyrise-1",
        ): {
            fields.String(
                title="Tablename",
                description="Name of the table.",
                required=True,
                example="aka_name",
            ): {
                "size": fields.Integer(
                    title="Size",
                    description="Estimated size of the table given in bytes.",
                    required=True,
                    example="2931788734",
                ),
                "number_columns": fields.Integer(
                    title="Number of columns",
                    description="Number of columns of the table.",
                    required=True,
                    example="112",
                ),
                "data": {
                    "column_name": {
                        "size": fields.Integer(
                            title="Size",
                            description="Estimated size of the column given in bytes.",
                            required=True,
                            example="8593371",
                        ),
                        "encoding": fields.String(
                            title="Encoding",
                            description="Encodings of the column.",
                            required=True,
                            example="Dictionary",
                        ),
                        "data_type": fields.String(
                            title="Datatype",
                            description="Datatype of the column.",
                            required=True,
                            example="String",
                        ),
                    }
                },
            }
        }
    },
)

model_control_database = control.model(
    "Database",
    {
        "id": fields.String(
            title="Database ID",
            description="Used to identify a database.",
            required=True,
            example="hyrise-1",
        )
    },
)

model_add_database = control.clone(
    "Add Database",
    model_control_database,
    {
        "user": fields.String(
            title="Username",
            description="Username used to log in.",
            required=True,
            example="user123",
        ),
        "password": fields.String(
            title="Password",
            description="Password used to log in.",
            required=True,
            example="password123",
        ),
        "host": fields.String(
            title="Host",
            description="Host to log in to.",
            required=True,
            example="vm.example.com",
        ),
        "port": fields.String(
            title="Port",
            description="Port of the host to log in to.",
            required=True,
            example="1234",
        ),
        "number_workers": fields.Integer(
            title="Number of initial database worker processes.",
            description="",
            required=True,
            example=8,
        ),
        "dbname": fields.String(
            title="",
            description="Name of the database to log in to.",
            required=True,
            example="mydb",
        ),
    },
)


def get_all_databases(client: InfluxDBClient):
    """Return a list of all databases with measurements."""
    return [d["name"] for d in client.get_list_database()]


def _send_message(socket: Socket, message: Dict):
    """Send an IPC message with data to a database interface, return the repsonse."""
    socket.send_json(message)
    response = socket.recv_json()
    validate(instance=response, schema=response_schema)
    return response


def _active_databases():
    """Get a list of active databases."""
    response = _send_message(
        db_manager_socket, {"header": {"message": "get databases"}, "body": {}}
    )
    validate(instance=response["body"], schema=get_databases_response_schema)
    return response["body"]["databases"]


@monitor.route("/throughput")
class Throughput(Resource):
    """Throughput information of all databases."""

    @monitor.doc(model=[model_throughput])
    def get(self) -> Union[int, Dict[str, Dict[str, int]]]:
        """Return throughput information from the stored queries."""
<<<<<<< HEAD
        t = time()
=======
        currentts = time_ns()
        startts = currentts - 2_000_000_000
        endts = currentts - 1_000_000_000

>>>>>>> f2f44d5d
        throughput: Dict[str, int] = {}
        try:
            active_databases = _active_databases()
        except ValidationError:
            return 500
        for database in active_databases:
            result = storage_connection.query(
<<<<<<< HEAD
                f"""SELECT COUNT("end") FROM successful_queries WHERE "end" > {t-2} AND "end" <= {t-1};""",
=======
                'SELECT COUNT("end") FROM successful_queries WHERE time > $startts AND time <= $endts;',
>>>>>>> f2f44d5d
                database=database,
                bind_params={"startts": startts, "endts": endts},
            )
            throughput_value = list(result["successful_queries", None])
            if len(throughput_value) > 0:
                throughput[database] = list(result["successful_queries", None])[0][
                    "count"
                ]
            else:
                throughput[database] = 0
        response = get_response(200)
        response["body"]["throughput"] = throughput
        return response


@monitor.route("/latency")
class Latency(Resource):
    """Latency information of all databases."""

    @monitor.doc(model=[model_latency])
    def get(self) -> Union[int, Dict[str, Dict[str, float]]]:
        """Return latency information from the stored queries."""
<<<<<<< HEAD
        t = time()
=======
        currentts = time_ns()
        startts = currentts - 2_000_000_000
        endts = currentts - 1_000_000_000
>>>>>>> f2f44d5d
        latency: Dict[str, float] = {}
        try:
            active_databases = _active_databases()
        except ValidationError:
            return 500
        for database in active_databases:
            result = storage_connection.query(
<<<<<<< HEAD
                f"""SELECT MEAN("latency") AS "latency" FROM (SELECT "end"-"start" AS "latency" FROM successful_queries WHERE "start" > {t-2} AND "start" <= {t-1});""",
=======
                'SELECT MEAN("latency") AS "latency" FROM (SELECT "end"-"start" AS "latency" FROM successful_queries WHERE time > $startts AND time <= $endts);',
>>>>>>> f2f44d5d
                database=database,
                bind_params={"startts": startts, "endts": endts},
            )
            latency_value = list(result["successful_queries", None])
            if len(latency_value) > 0:
                latency[database] = list(result["successful_queries", None])[0][
                    "latency"
                ]
            else:
                latency[database] = 0
        response = get_response(200)
        response["body"]["latency"] = latency
        return response


@monitor.route("/queue_length")
class QueueLength(Resource):
    """Queue length information of all databases."""

    @monitor.doc(model=[model_queue_length])
    def get(self) -> Dict:
        """Return queue length information from database manager."""
        return _send_message(
            db_manager_socket, {"header": {"message": "queue length"}, "body": {}}
        )


@monitor.route("/failed_tasks")
class FailedTasks(Resource):
    """Failed tasks information of all databases."""

    def get(self) -> Dict:
        """Return queue length information from database manager."""
        return _send_message(
            db_manager_socket, {"header": {"message": "failed tasks"}, "body": {}}
        )


@monitor.route("/system")
class System(Resource):
    """System data information of all databases."""

    def get(self) -> Dict:
        """Return cpu and memory information for every database and the number of thread it is using from database manager."""
        return _send_message(
            db_manager_socket, {"header": {"message": "system data"}, "body": {}}
        )


@monitor.route("/chunks")
class Chunks(Resource):
    """Chunks data information of all databases."""

    def get(self) -> Dict:
        """Return chunks data information for every database."""
        return _send_message(
            db_manager_socket, {"header": {"message": "chunks data"}, "body": {}}
        )


@monitor.route("/storage")
class Storage(Resource):
    """Storage information of all databases."""

    # @control.doc(body=[model_storage]) # noqa
    def get(self) -> Dict:
        """Return storage metadata from database manager."""
        return _send_message(
            db_manager_socket, {"header": {"message": "storage"}, "body": {}}
        )


@monitor.route("/krueger_data", methods=["GET"])
class KruegerData(Resource):
    """Krügergraph data for all workloads."""

    @monitor.doc(model=[model_krueger_data])
    def get(self) -> List[Dict[str, Union[str, Dict[str, int]]]]:
        """Provide mock data for a Krügergraph."""
        active_databases = _send_message(
            db_manager_socket, {"header": {"message": "get databases"}, "body": {}}
        )["body"]["databases"]
        return [
            {
                "id": database,
                "executed": {
                    "SELECT": choice(range(241)),
                    "INSERT": choice(range(67)),
                    "UPDATE": choice(range(573)),
                    "DELETE": choice(range(14)),
                },
                "generated": {
                    "SELECT": choice(range(241)),
                    "INSERT": choice(range(67)),
                    "UPDATE": choice(range(573)),
                    "DELETE": choice(range(14)),
                },
            }
            for database in active_databases
        ]


@control.route("/database", methods=["GET", "POST", "DELETE"])
class Database(Resource):
    """Manages databases."""

    @control.doc(model=[model_control_database])
    def get(self) -> Dict:
        """Get all databases."""
        message = {"header": {"message": "get databases"}, "body": {}}
        response = _send_message(db_manager_socket, message)
        return response

    @control.doc(body=model_add_database)
    def post(self) -> Dict:
        """Add a database."""
        message = {
            "header": {"message": "add database"},
            "body": {
                "number_workers": control.payload["number_workers"],
                "id": control.payload["id"],
                "user": control.payload["user"],
                "password": control.payload["password"],
                "host": control.payload["host"],
                "port": control.payload["port"],
                "dbname": control.payload["dbname"],
            },
        }
        response = _send_message(db_manager_socket, message)
        return response

    @control.doc(body=model_control_database)
    def delete(self) -> Dict:
        """Delete a database."""
        message = {
            "header": {"message": "delete database"},
            "body": {"id": control.payload["id"]},
        }
        response = _send_message(db_manager_socket, message)
        return response


@control.route("/workload", methods=["POST", "DELETE"])
class Workload(Resource):
    """Manages workload generation."""

    def post(self) -> Dict:
        """Start the workload generator."""
        request_json = request.get_json()

        # TODO: Adjust table loading for benchmarks which do not require scale factor (e. g. JOB)
        load_data_message = {
            "header": {"message": "load data"},
            "body": {"folder_name": control.payload["folder_name"]},
        }

        response = _send_message(db_manager_socket, load_data_message)

        if response["header"]["status"] != 200:
            return get_error_response(
                400, response["body"].get("error", "Error during loading of the tables")
            )

        workload_message = {
            "header": {"message": "start workload"},
            "body": {
                "folder_name": control.payload["folder_name"],
                "frequency": request_json.get("frequency", 200),
            },
        }
        response = _send_message(generator_socket, workload_message)
        if response["header"]["status"] != 200:
            return get_error_response(
                400,
                response["body"].get("error", "Error during starting of the workload"),
            )

        return get_response(200)

    def delete(self) -> Dict:
        """Stop the workload generator."""
        message = {
            "header": {"message": "stop workload"},
            "body": {},
        }
        response = _send_message(generator_socket, message)
        if response["header"]["status"] != 200:
            return get_error_response(
                400, response["body"].get("error", "Error during stopping of generator")
            )

        return response


@control.route("/data")
class Data(Resource):
    """Manage data in databases."""

    @control.doc(model=[model_data])
    def get(self) -> List[str]:
        """Return all pregenerated tables that can be loaded."""
        return ["tpch_0.1", "tpch_1", "tpcds_1", "job"]

    # @control.doc(body=model_data)
    def post(self) -> Dict:
        """Load pregenerated tables for all databases."""
        print(control.payload)
        message = {
            "header": {"message": "load data"},
            "body": {"folder_name": control.payload["folder_name"]},
        }
        response = _send_message(db_manager_socket, message)
        return response

    @control.doc(body=model_data)
    def delete(self) -> Dict:
        """Delete pregenerated tables from all databases."""
        message = {
            "header": {"message": "delete data"},
            "body": {"folder_name": control.payload["folder_name"]},
        }
        response = _send_message(db_manager_socket, message)
        return response<|MERGE_RESOLUTION|>--- conflicted
+++ resolved
@@ -5,11 +5,7 @@
 """
 
 from secrets import choice
-<<<<<<< HEAD
-from time import time
-=======
 from time import time_ns
->>>>>>> f2f44d5d
 from typing import Dict, List, Union
 
 from flask import Flask, request
@@ -311,14 +307,10 @@
     @monitor.doc(model=[model_throughput])
     def get(self) -> Union[int, Dict[str, Dict[str, int]]]:
         """Return throughput information from the stored queries."""
-<<<<<<< HEAD
-        t = time()
-=======
         currentts = time_ns()
         startts = currentts - 2_000_000_000
         endts = currentts - 1_000_000_000
 
->>>>>>> f2f44d5d
         throughput: Dict[str, int] = {}
         try:
             active_databases = _active_databases()
@@ -326,11 +318,7 @@
             return 500
         for database in active_databases:
             result = storage_connection.query(
-<<<<<<< HEAD
-                f"""SELECT COUNT("end") FROM successful_queries WHERE "end" > {t-2} AND "end" <= {t-1};""",
-=======
                 'SELECT COUNT("end") FROM successful_queries WHERE time > $startts AND time <= $endts;',
->>>>>>> f2f44d5d
                 database=database,
                 bind_params={"startts": startts, "endts": endts},
             )
@@ -353,13 +341,9 @@
     @monitor.doc(model=[model_latency])
     def get(self) -> Union[int, Dict[str, Dict[str, float]]]:
         """Return latency information from the stored queries."""
-<<<<<<< HEAD
-        t = time()
-=======
         currentts = time_ns()
         startts = currentts - 2_000_000_000
         endts = currentts - 1_000_000_000
->>>>>>> f2f44d5d
         latency: Dict[str, float] = {}
         try:
             active_databases = _active_databases()
@@ -367,11 +351,7 @@
             return 500
         for database in active_databases:
             result = storage_connection.query(
-<<<<<<< HEAD
-                f"""SELECT MEAN("latency") AS "latency" FROM (SELECT "end"-"start" AS "latency" FROM successful_queries WHERE "start" > {t-2} AND "start" <= {t-1});""",
-=======
                 'SELECT MEAN("latency") AS "latency" FROM (SELECT "end"-"start" AS "latency" FROM successful_queries WHERE time > $startts AND time <= $endts);',
->>>>>>> f2f44d5d
                 database=database,
                 bind_params={"startts": startts, "endts": endts},
             )
