--- conflicted
+++ resolved
@@ -881,27 +881,16 @@
 
     def post(self) -> Response:
         """Start the workload generator."""
-<<<<<<< HEAD
-        start_worker_message = {
-            "header": {"message": "start worker"},
-            "body": {"folder_name": control.payload["folder_name"]},
-        }
-
-        response = _send_message(db_manager_socket, start_worker_message)
-
+        message = Request(header=Header(message="start worker"), body={})
+        response = _send_message(db_manager_socket, message)
         if response["header"]["status"] != 200:
             return get_error_response(
                 400, response["body"].get("error", "Error during starting of worker")
             )
 
-        workload_message = {
-            "header": {"message": "start workload"},
-            "body": {
-=======
         message = Request(
             header=Header(message="start workload"),
             body={
->>>>>>> 1dd0f283
                 "folder_name": control.payload["folder_name"],
                 "frequency": control.payload.get("frequency", 200),
             },
@@ -924,14 +913,7 @@
                 400, response["body"].get("error", "Error during stopping of generator")
             )
 
-<<<<<<< HEAD
-        message = {
-            "header": {"message": "close worker"},
-            "body": {},
-        }
-=======
-        message = Request(header=Header(message="purge queue"), body={})
->>>>>>> 1dd0f283
+        message = Request(header=Header(message="close worker"), body={})
         response = _send_message(db_manager_socket, message)
         if response["header"]["status"] != 200:
             return get_error_response(
