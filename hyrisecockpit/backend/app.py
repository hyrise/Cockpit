--- conflicted
+++ resolved
@@ -313,18 +313,13 @@
         return response
 
 
-<<<<<<< HEAD
-@api.route("/workload", methods=["POST", "DELETE"])
-=======
 @control.route("/workload", methods=["POST", "DELETE"])
->>>>>>> 1e3f4a89
 class Workload(Resource):
     """Manages workload generation."""
 
     def post(self) -> Dict:
         """Start the workload generator."""
         request_json = request.get_json()
-<<<<<<< HEAD
 
         # TODO: Adjust table loading for benchmarks which do not require scale factor (e. g. JOB)
         load_data_message = {
@@ -343,10 +338,6 @@
 
         workload_message = {
             "header": {"message": "start workload"},
-=======
-        message = {
-            "header": {"message": "workload"},
->>>>>>> 1e3f4a89
             "body": {
                 "benchmark": request_json["body"].get("benchmark"),
                 "scale-factor": request_json["body"].get("scale-factor"),
