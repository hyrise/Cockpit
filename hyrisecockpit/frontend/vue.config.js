--- conflicted
+++ resolved
@@ -1,7 +1,4 @@
 module.exports = {
   transpileDependencies: ["vuetify"],
-<<<<<<< HEAD
-=======
   productionSourceMap: false,
->>>>>>> 6461331f
 };