--- conflicted
+++ resolved
@@ -1,11 +1,8 @@
 export function useGeneratingTestData(): {
   generateThroughputData: () => number;
-<<<<<<< HEAD
   generateStorageData: () => any;
-=======
-  generateStorageData: () => Object[];
   generateCPUData: () => any;
->>>>>>> 4de4414a
+
 } {
   function generateRandomNumber(min: number, range: number) {
     return Math.floor(Math.random() * range + min);
