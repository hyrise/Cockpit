--- conflicted
+++ resolved
@@ -4,15 +4,11 @@
       :conditions="[$databaseController.databasesUpdated]"
       :evaluations="[false]"
     />
-<<<<<<< HEAD
     <div v-if="$databaseController.databasesUpdated.value" class="mx-2">
-=======
-    <div v-if="$databaseController.databasesUpdated.value" class="mx-6">
       <status-warning
         :selected-databases="selectedDatabases"
         :selected-metrics="selectedMetrics"
       />
->>>>>>> c7c3c7bc
       <database-details-panel
         v-if="selectedDatabases.length"
         :selected-databases="selectedDatabases"
