<template>
  <div id="workload-monitoring-page">
    <linear-loader
      :conditions="[$databaseController.databasesUpdated]"
      :evaluations="[false]"
    />
    <div class="mx-6">
      <database-query-tables :selected-databases="selectedDatabases" />
      <warning :condition="selectedDatabases">
        <template #message>
          No databases selected.
        </template>
      </warning>
      <v-card color="primary">
        <v-card-title class="white--text">
          Workload Metrics
        </v-card-title>
      </v-card>
      <v-container
        v-if="$databaseController.databasesUpdated.value"
        class="grey lighten-5 flex"
        fluid
        justify="center"
        align="center"
      >
        <metric-tile
          v-for="metric in selectedMetrics"
          :key="metric"
          class="flex-item"
          :metric="metric"
          :selected-databases="watchedInstances"
          :show-details="false"
          :graph-id="metric"
        />
      </v-container>
    </div>
  </div>
</template>

<script lang="ts">
import {
  defineComponent,
  SetupContext,
  onMounted,
  Ref,
  ref,
  watch,
} from "@vue/composition-api";
import { Metric, workloadMetrics } from "../types/metrics";
import { useMetricEvents } from "../meta/events";
import { Database } from "../types/database";
import LinearLoader from "../components/alerts/LinearLoader.vue";
import DatabaseQueryTables from "@/components/queries/DatabaseQueryTables.vue";
import { MetricViewData } from "../types/views";
import { useSelectionHandling } from "@/meta/selection";
import Warning from "@/components/alerts/Warning.vue";
import MetricTile from "@/components/container/MetricTile.vue";
import SelectionList from "@/components/selection/SelectionList.vue";

interface Props {}
interface Data extends MetricViewData {
  watchedInstances: Ref<string[]>;
}

export default defineComponent({
  name: "WorkloadMonitoring",
  components: {
    MetricTile,
    LinearLoader,
    DatabaseQueryTables,
<<<<<<< HEAD
    Warning,
    SelectionList
=======
    UnselectedWarning,
    SelectionList,
>>>>>>> 6461331f
  },
  setup(props: Props, context: SetupContext): Data {
    const { emitWatchedMetricsChangedEvent } = useMetricEvents();
    const watchedInstances = ref<string[]>([]);
    const { databasesUpdated } = context.root.$databaseController;

    watch(databasesUpdated, () => {
      if (databasesUpdated.value) {
        watchedInstances.value = [
          context.root.$databaseController.availableDatabasesById.value[0],
        ];
      }
    });

    onMounted(() => {
      emitWatchedMetricsChangedEvent(workloadMetrics);
    });

    return {
      watchedInstances,
      watchedMetrics: workloadMetrics,
      ...useSelectionHandling(context, "workload"),
    };
  },
});
</script>
<style scoped>
.select {
  margin-top: 0.5%;
  margin-bottom: 0.5%;
}
.flex {
  margin-top: 6px;
  display: flex;
  flex-direction: row;
  flex-wrap: wrap;
}
.flex-item {
  flex: 0 0 49%;
  margin: 5px 0.5% 5px 0.5%;
}
</style><|MERGE_RESOLUTION|>--- conflicted
+++ resolved
@@ -68,13 +68,8 @@
     MetricTile,
     LinearLoader,
     DatabaseQueryTables,
-<<<<<<< HEAD
     Warning,
-    SelectionList
-=======
-    UnselectedWarning,
     SelectionList,
->>>>>>> 6461331f
   },
   setup(props: Props, context: SetupContext): Data {
     const { emitWatchedMetricsChangedEvent } = useMetricEvents();
