<template>
  <div>
    <v-progress-linear
      v-if="!$databaseService.isReady.value"
      indeterminate
      color="primary"
      height="7"
    />
    <div class="mx-12">
      <div class="mt-6 mb-2">
        <b> Workload Generation </b>
      </div>
      <v-divider />
      <v-col cols="12">
        <div class="mb-2 mt-2">
          <b> Start workload </b>
        </div>
        <v-btn-toggle>
          <v-btn
            v-for="workload in availableWorkloads"
            :key="workload"
            @click="
              startWorkload(getWorkloadMetaData(workload));
              getCurrentFrequency();
            "
            color="success"
          >
            {{ workload }}
          </v-btn>
        </v-btn-toggle>
        <p>Frequency is: {{ frequency }}</p>
        <div class="mb-2 mt-6">
          <b> Stop workload </b>
        </div>
        <v-btn
          @click="
            stopWorkload();
            setFrequencyToNull();
          "
<<<<<<< HEAD
          color="success"
        >
          {{ getDisplayedWorkload(workload) }}
        </v-btn>
      </v-btn-toggle>
      <p>Frequency is: {{ frequency }}</p>
      <div class="mb-2 mt-6">
        <b> Stop workload </b>
      </div>
      <v-btn
        @click="
          stopWorkload();
          setFrequencyToNull();
        "
        large
        color="error"
        >Stop
      </v-btn>
      <div class="mb-2 mt-6">
        <b> Load generated data into instances</b>
      </div>
      <v-btn-toggle>
        <v-btn
          v-for="workload in availableWorkloads"
          :key="workload"
          @click="loadWorkloadData(workload)"
          color="success"
        >
          {{ getDisplayedWorkload(workload) }}
        </v-btn>
      </v-btn-toggle>
      <div class="mb-2 mt-6">
        <b> Remove generated data from instances</b>
      </div>
      <v-btn-toggle>
        <v-btn
          v-for="workload in availableWorkloads"
          :key="workload"
          @click="deleteWorkloadData(workload)"
          color="error"
        >
          {{ getDisplayedWorkload(workload) }}
=======
          large
          color="error"
          >Stop
>>>>>>> 99024a1e
        </v-btn>
        <div class="mb-2 mt-6">
          <b> Load generated data into instances</b>
        </div>
        <v-btn-toggle>
          <v-btn
            v-for="workload in availableWorkloads"
            :key="workload"
            @click="loadWorkloadData(workload)"
            color="success"
          >
            {{ workload }}
          </v-btn>
        </v-btn-toggle>
        <div class="mb-2 mt-6">
          <b> Remove generated data from instances</b>
        </div>
        <v-btn-toggle>
          <v-btn
            v-for="workload in availableWorkloads"
            :key="workload"
            @click="deleteWorkloadData(workload)"
            color="error"
          >
            {{ workload }}
          </v-btn>
        </v-btn-toggle>
      </v-col>
      <MetricsTileList
        v-if="$databaseService.isReady.value"
        :selected-databases="watchedInstances"
        :show-details="false"
        :selected-metrics="workloadMetrics"
      />
    </div>
  </div>
</template>

<script lang="ts">
import {
  createComponent,
  SetupContext,
  onMounted,
  Ref,
  ref,
  watch
} from "@vue/composition-api";
import {
  Workload,
  availableWorkloads,
  WorkloadMetaData
} from "../types/workloads";
import axios from "axios";
import { useWorkloadService } from "../services/workloadService";
import {
  getDisplayedWorkload,
  getWorkloadMetaData,
  getFrequency
} from "../meta/workloads";
import { Metric, workloadMetrics } from "../types/metrics";
import { MetricViewData } from "../types/views";
import MetricsTileList from "../components/container/MetricsTileList.vue";
import { useMetricEvents } from "../meta/events";
import { Database } from "../types/database";

interface Props {}
<<<<<<< HEAD
interface Data extends ScreenData {
  getDisplayedWorkload: (workload: Workload) => string;
=======
interface Data extends MetricViewData {
>>>>>>> 99024a1e
  getWorkloadMetaData: (workload: Workload) => WorkloadMetaData;
  loadWorkloadData: (workload: Workload) => void;
  deleteWorkloadData: (workload: Workload) => void;
  startWorkload: (workloadMetaData: WorkloadMetaData) => void;
  stopWorkload: () => void;
  availableWorkloads: string[];
  frequency: Ref<number>;
  getCurrentFrequency: () => void;
  setFrequencyToNull: () => void;
  workloadMetrics: Metric[];
}

export default createComponent({
  name: "WorkloadScreen",
  components: {
    MetricsTileList
  },
  setup(props: Props, context: SetupContext): Data {
    const { emitMetricsChangedEvent } = useMetricEvents();
    const watchedInstances = ref<Database[]>([]);
    const frequency = ref<number>(0);
    function getCurrentFrequency(): void {
      frequency.value = getFrequency();
    }
    function setFrequencyToNull(): void {
      frequency.value = 0;
    }
    const {
      loadWorkloadData,
      deleteWorkloadData,
      startWorkload,
      stopWorkload
    } = useWorkloadService();

    const { isReady } = context.root.$databaseService;
    watch(isReady, () => {
      if (isReady.value) {
        watchedInstances.value = [
          context.root.$databaseService.databases.value[0]
        ];
      }
    });

    onMounted(() => {
      emitMetricsChangedEvent(workloadMetrics);
    });

    return {
      getDisplayedWorkload,
      getWorkloadMetaData,
      loadWorkloadData,
      deleteWorkloadData,
      availableWorkloads,
      startWorkload,
      stopWorkload,
      frequency,
      getCurrentFrequency,
      setFrequencyToNull,
      watchedInstances,
      workloadMetrics
    };
  }
});
</script>
<style scoped></style><|MERGE_RESOLUTION|>--- conflicted
+++ resolved
@@ -37,8 +37,9 @@
             stopWorkload();
             setFrequencyToNull();
           "
-<<<<<<< HEAD
-          color="success"
+          large
+          color="error"
+          >Stop
         >
           {{ getDisplayedWorkload(workload) }}
         </v-btn>
@@ -80,11 +81,6 @@
           color="error"
         >
           {{ getDisplayedWorkload(workload) }}
-=======
-          large
-          color="error"
-          >Stop
->>>>>>> 99024a1e
         </v-btn>
         <div class="mb-2 mt-6">
           <b> Load generated data into instances</b>
@@ -151,12 +147,8 @@
 import { Database } from "../types/database";
 
 interface Props {}
-<<<<<<< HEAD
-interface Data extends ScreenData {
+interface Data extends MetricViewData {
   getDisplayedWorkload: (workload: Workload) => string;
-=======
-interface Data extends MetricViewData {
->>>>>>> 99024a1e
   getWorkloadMetaData: (workload: Workload) => WorkloadMetaData;
   loadWorkloadData: (workload: Workload) => void;
   deleteWorkloadData: (workload: Workload) => void;
