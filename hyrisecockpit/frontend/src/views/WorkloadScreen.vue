<template>
  <div>
    <linear-loader
      :conditions="[$databaseController.databasesUpdated]"
      :evaluations="[false]"
    />
    <div class="mx-12">
      <div class="mt-6 mb-2">
        <b> Workload Monitoring </b>
      </div>
      <v-divider />
<<<<<<< HEAD
      <v-col cols="12">
        <div class="mb-2 mt-2">
          <b> Start workload </b>
        </div>
        <v-slider
          v-model="frequency"
          thumb-label="always"
          min="0"
          max="1000"
          step="10"
        >
          <template v-slot:append>
            <v-text-field
              v-model="frequency"
              class="mt-n1 pt-0"
              type="number"
              style="width: 60px"
              step="10"
            ></v-text-field>
          </template>
        </v-slider>
        <v-btn-toggle>
          <v-btn
            v-for="workload in availableWorkloads"
            :key="workload"
            @click="startWorkload(workload, frequency)"
            color="success"
          >
            {{ getDisplayedWorkload(workload) }}
          </v-btn>
        </v-btn-toggle>
        <div class="mb-2 mt-6">
          <b> Stop workload </b>
        </div>
        <v-btn @click="stopWorkload()" large color="error">Stop </v-btn>
        <div class="mb-2 mt-6">
          <b> Load generated data into instances</b>
        </div>
        <v-btn-toggle>
          <v-btn
            v-for="workload in availableWorkloads"
            :key="workload"
            @click="loadWorkloadData(workload)"
            color="success"
          >
            {{ getDisplayedWorkload(workload) }}
          </v-btn>
        </v-btn-toggle>
        <div class="mb-2 mt-6">
          <b> Remove generated data from instances</b>
        </div>
        <v-btn-toggle>
          <v-btn
            v-for="workload in availableWorkloads"
            :key="workload"
            @click="deleteWorkloadData(workload)"
            color="error"
          >
            {{ getDisplayedWorkload(workload) }}
          </v-btn>
        </v-btn-toggle>
      </v-col>
      <!-- <metrics-tile-list
=======
      <MetricsTileList
>>>>>>> 1dd0f283
        v-if="$databaseController.databasesUpdated.value"
        :selected-databases="watchedInstances"
        :show-details="false"
        :selected-metrics="workloadMetrics"
      /> -->
      <database-query-tables />
    </div>
  </div>
</template>

<script lang="ts">
import {
  defineComponent,
  SetupContext,
  onMounted,
  Ref,
  ref,
  watch
} from "@vue/composition-api";
import { Metric, workloadMetrics } from "../types/metrics";
import MetricsTileList from "../components/container/MetricsTileList.vue";
import { useMetricEvents } from "../meta/events";
import { Database } from "../types/database";
<<<<<<< HEAD
import LinearLoader from "../components/loading/linearLoader.vue";
import DatabaseQueryTables from "@/components/DatabaseQueryTables.vue";
=======
import LinearLoader from "../components/alerts/linearLoader.vue";
>>>>>>> 1dd0f283

interface Props {}
interface Data {
  workloadMetrics: Metric[];
  watchedInstances: Ref<string[]>;
}

export default defineComponent({
  name: "WorkloadScreen",
  components: {
    MetricsTileList,
    LinearLoader,
    DatabaseQueryTables
  },
  setup(props: Props, context: SetupContext): Data {
    const { emitWatchedMetricsChangedEvent } = useMetricEvents();
    const watchedInstances = ref<string[]>([]);
    const { databasesUpdated } = context.root.$databaseController;

    watch(databasesUpdated, () => {
      if (databasesUpdated.value) {
        watchedInstances.value = [
          context.root.$databaseController.availableDatabasesById.value[0]
        ];
      }
    });

    onMounted(() => {
      emitWatchedMetricsChangedEvent(workloadMetrics);
    });

    return {
      watchedInstances,
      workloadMetrics
    };
  }
});
</script>
<style scoped></style><|MERGE_RESOLUTION|>--- conflicted
+++ resolved
@@ -9,78 +9,13 @@
         <b> Workload Monitoring </b>
       </div>
       <v-divider />
-<<<<<<< HEAD
-      <v-col cols="12">
-        <div class="mb-2 mt-2">
-          <b> Start workload </b>
-        </div>
-        <v-slider
-          v-model="frequency"
-          thumb-label="always"
-          min="0"
-          max="1000"
-          step="10"
-        >
-          <template v-slot:append>
-            <v-text-field
-              v-model="frequency"
-              class="mt-n1 pt-0"
-              type="number"
-              style="width: 60px"
-              step="10"
-            ></v-text-field>
-          </template>
-        </v-slider>
-        <v-btn-toggle>
-          <v-btn
-            v-for="workload in availableWorkloads"
-            :key="workload"
-            @click="startWorkload(workload, frequency)"
-            color="success"
-          >
-            {{ getDisplayedWorkload(workload) }}
-          </v-btn>
-        </v-btn-toggle>
-        <div class="mb-2 mt-6">
-          <b> Stop workload </b>
-        </div>
-        <v-btn @click="stopWorkload()" large color="error">Stop </v-btn>
-        <div class="mb-2 mt-6">
-          <b> Load generated data into instances</b>
-        </div>
-        <v-btn-toggle>
-          <v-btn
-            v-for="workload in availableWorkloads"
-            :key="workload"
-            @click="loadWorkloadData(workload)"
-            color="success"
-          >
-            {{ getDisplayedWorkload(workload) }}
-          </v-btn>
-        </v-btn-toggle>
-        <div class="mb-2 mt-6">
-          <b> Remove generated data from instances</b>
-        </div>
-        <v-btn-toggle>
-          <v-btn
-            v-for="workload in availableWorkloads"
-            :key="workload"
-            @click="deleteWorkloadData(workload)"
-            color="error"
-          >
-            {{ getDisplayedWorkload(workload) }}
-          </v-btn>
-        </v-btn-toggle>
-      </v-col>
-      <!-- <metrics-tile-list
-=======
       <MetricsTileList
->>>>>>> 1dd0f283
         v-if="$databaseController.databasesUpdated.value"
         :selected-databases="watchedInstances"
         :show-details="false"
         :selected-metrics="workloadMetrics"
-      /> -->
+      />
+      -->
       <database-query-tables />
     </div>
   </div>
@@ -99,12 +34,8 @@
 import MetricsTileList from "../components/container/MetricsTileList.vue";
 import { useMetricEvents } from "../meta/events";
 import { Database } from "../types/database";
-<<<<<<< HEAD
-import LinearLoader from "../components/loading/linearLoader.vue";
+import LinearLoader from "../components/alerts/linearLoader.vue";
 import DatabaseQueryTables from "@/components/DatabaseQueryTables.vue";
-=======
-import LinearLoader from "../components/alerts/linearLoader.vue";
->>>>>>> 1dd0f283
 
 interface Props {}
 interface Data {
