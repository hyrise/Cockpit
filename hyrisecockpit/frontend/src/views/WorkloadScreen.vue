--- conflicted
+++ resolved
@@ -48,13 +48,8 @@
   },
   setup(props: Props, context: SetupContext): Data {
     const { emitWatchedMetricsChangedEvent } = useMetricEvents();
-<<<<<<< HEAD
-    const watchedInstances = ref<Database[]>([]);
-=======
     const watchedInstances = ref<string[]>([]);
-    const frequency = ref<number>(200);
     const { databasesUpdated } = context.root.$databaseController;
->>>>>>> 35c120c9
 
     watch(databasesUpdated, () => {
       if (databasesUpdated.value) {
@@ -69,15 +64,8 @@
     });
 
     return {
-<<<<<<< HEAD
-=======
-      getDisplayedWorkload,
-      availableWorkloads,
-      frequency,
->>>>>>> 35c120c9
       watchedInstances,
       workloadMetrics,
-      ...useWorkloadService()
     };
   }
 });
