<template>
  <div id="comparison-page">
    <linear-loader
      :conditions="[$databaseController.databasesUpdated]"
      :evaluations="[false]"
    />
    <div v-if="$databaseController.databasesUpdated.value" class="mx-6">
      <database-details-panel
        v-if="selectedDatabases.length"
        :selected-databases="selectedDatabases"
      />
      <warning :condition="selectedDatabases">
        <template #message>
          No databases selected.
        </template>
      </warning>
      <warning :condition="selectedMetrics">
        <template #message>
          No metrics selected.
        </template>
      </warning>
      <metrics-comparison-table
        v-if="selectedDatabases.length"
        :selected-databases="selectedDatabases"
        :selected-metrics="selectedMetrics"
        :show-details="true"
      />
    </div>
  </div>
</template>

<script lang="ts">
import {
  defineComponent,
  SetupContext,
  watch,
  computed,
  Ref,
  ref,
  onMounted,
} from "@vue/composition-api";
import MetricsComparisonTable from "../components/container/MetricsComparisonTable.vue";
import { Metric, comparisonMetrics } from "../types/metrics";
import { MetricViewData } from "../types/views";
import { Database } from "../types/database";
import { useSelectionHandling } from "@/meta/selection";
import LinearLoader from "../components/alerts/LinearLoader.vue";
import Warning from "@/components/alerts/Warning.vue";
import DatabaseDetailsPanel from "../components/details/DatabaseDetailsPanel.vue";

export default defineComponent({
  components: {
    MetricsComparisonTable,
    DatabaseDetailsPanel,
    LinearLoader,
<<<<<<< HEAD
    Warning
=======
    UnselectedWarning,
>>>>>>> 6461331f
  },
  setup(props: {}, context: SetupContext): MetricViewData {
    return {
      watchedMetrics: comparisonMetrics,
      ...useSelectionHandling(context, "comparison"),
    };
  },
});
</script>
<style scoped>
.select {
  margin-top: 0.5%;
  margin-bottom: 0.5%;
}
</style><|MERGE_RESOLUTION|>--- conflicted
+++ resolved
@@ -53,11 +53,7 @@
     MetricsComparisonTable,
     DatabaseDetailsPanel,
     LinearLoader,
-<<<<<<< HEAD
-    Warning
-=======
-    UnselectedWarning,
->>>>>>> 6461331f
+    Warning,
   },
   setup(props: {}, context: SetupContext): MetricViewData {
     return {
