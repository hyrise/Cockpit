<template>
  <v-navigation-drawer v-model="open" app class="elevation-2" width="150">
    <v-toolbar color="primary darken-1"> </v-toolbar>
<<<<<<< HEAD
    <v-card class="text-center" :to="{ name: 'database' }">
      <v-icon size="150">
=======
    <v-card class="text-center" :to="{ name: 'databases' }">
      <v-icon class="mt-2" size="100">
>>>>>>> e40fe968
        mdi-database-search
      </v-icon>
      <v-card-title class="justify-center">
        Instanz
      </v-card-title>
    </v-card>
<<<<<<< HEAD
    <v-card class="text-center" :to="{ name: 'databases' }">
      <v-icon size="150">
=======
    <v-card class="text-center" :to="{ name: 'comparison' }">
      <v-icon class="mt-2" size="100">
>>>>>>> e40fe968
        mdi-speedometer
      </v-icon>
      <v-card-title class="justify-center">
        Vergleich
      </v-card-title>
    </v-card>
    <v-card class="text-center" :to="{ name: 'workload' }">
<<<<<<< HEAD
      <v-icon size="150">
=======
      <v-icon class="mt-2" size="100">
>>>>>>> e40fe968
        mdi-worker
      </v-icon>
      <v-card-title class="justify-center">
        Workload
      </v-card-title>
    </v-card>
    <v-card class="text-center" :to="{ name: 'home' }">
<<<<<<< HEAD
      <v-icon size="150">
=======
      <v-icon class="mt-2" size="100">
>>>>>>> e40fe968
        mdi-settings
      </v-icon>
      <v-card-title class="justify-center">
        Plugins
      </v-card-title>
    </v-card>
  </v-navigation-drawer>
</template>

<script lang="ts">
import { SetupContext, createComponent } from "@vue/composition-api";

interface Props {
  open: boolean;
}

export default createComponent({
  props: {
    open: {
      type: Boolean,
      default: false
    }
  }
});
</script><|MERGE_RESOLUTION|>--- conflicted
+++ resolved
@@ -1,26 +1,16 @@
 <template>
   <v-navigation-drawer v-model="open" app class="elevation-2" width="150">
     <v-toolbar color="primary darken-1"> </v-toolbar>
-<<<<<<< HEAD
     <v-card class="text-center" :to="{ name: 'database' }">
       <v-icon size="150">
-=======
-    <v-card class="text-center" :to="{ name: 'databases' }">
-      <v-icon class="mt-2" size="100">
->>>>>>> e40fe968
         mdi-database-search
       </v-icon>
       <v-card-title class="justify-center">
         Instanz
       </v-card-title>
     </v-card>
-<<<<<<< HEAD
-    <v-card class="text-center" :to="{ name: 'databases' }">
-      <v-icon size="150">
-=======
     <v-card class="text-center" :to="{ name: 'comparison' }">
       <v-icon class="mt-2" size="100">
->>>>>>> e40fe968
         mdi-speedometer
       </v-icon>
       <v-card-title class="justify-center">
@@ -28,11 +18,7 @@
       </v-card-title>
     </v-card>
     <v-card class="text-center" :to="{ name: 'workload' }">
-<<<<<<< HEAD
-      <v-icon size="150">
-=======
       <v-icon class="mt-2" size="100">
->>>>>>> e40fe968
         mdi-worker
       </v-icon>
       <v-card-title class="justify-center">
@@ -40,11 +26,7 @@
       </v-card-title>
     </v-card>
     <v-card class="text-center" :to="{ name: 'home' }">
-<<<<<<< HEAD
-      <v-icon size="150">
-=======
       <v-icon class="mt-2" size="100">
->>>>>>> e40fe968
         mdi-settings
       </v-icon>
       <v-card-title class="justify-center">
