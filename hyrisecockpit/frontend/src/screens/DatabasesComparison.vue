<template>
  <div class="mx-6">
    <v-select
      v-if="$databaseData.isReady"
      class="select"
      v-model="watchedInstances"
      :items="$databaseData.databases.value.map(database => database.id)"
      chips
      label="databases"
      multiple
      outlined
      prepend-icon="mdi-database"
    ></v-select>
<<<<<<< HEAD
    <MetricsComparisonTable :selected-databases="watchedInstances" />
=======
    <MetricsTileList
      :selected-databases="watchedInstances"
      :show-details="false"
    />
>>>>>>> 037acfb6
  </div>
</template>

<script lang="ts">
import {
  createComponent,
  SetupContext,
  watch,
  computed,
  Ref,
  ref
} from "@vue/composition-api";
import MetricsTileList from "../components/MetricsTileList.vue";
import MetricsComparisonTable from "../components/MetricsComparisonTable.vue";

interface Data {
  watchedInstances: Ref<string[]>;
}

export default createComponent({
  components: {
    MetricsTileList,
    MetricsComparisonTable
  },
  setup(props: {}, context: SetupContext): Data {
    const watchedInstances = ref<string[]>([]);

    const { isReady } = context.root.$databaseData;
    watch(isReady, () => {
      if (isReady.value) {
        watchedInstances.value = context.root.$databaseData.databases.value.map(
          database => database.id
        );
      }
    });
    return { watchedInstances };
  }
});
</script>
<style scoped>
.select {
  padding-top: 20px;
  width: 33%;
}
</style><|MERGE_RESOLUTION|>--- conflicted
+++ resolved
@@ -11,14 +11,11 @@
       outlined
       prepend-icon="mdi-database"
     ></v-select>
-<<<<<<< HEAD
     <MetricsComparisonTable :selected-databases="watchedInstances" />
-=======
-    <MetricsTileList
+    <!-- <MetricsTileList
       :selected-databases="watchedInstances"
       :show-details="false"
-    />
->>>>>>> 037acfb6
+    /> -->
   </div>
 </template>
 
