--- conflicted
+++ resolved
@@ -36,16 +36,13 @@
 import Throughput from "../components/Throughput.vue";
 import Storage from "../components/Storage.vue";
 import Cpu from "../components/Cpu.vue";
-<<<<<<< HEAD
+import Access from "../components/Access.vue";
 import { useDatabaseFetchService } from "../services/databaseService";
 
 interface Props {}
 interface Data {
   isReady: Ref<boolean>;
 }
-=======
-import Access from "../components/Access.vue";
->>>>>>> 83422f7e
 
 export default createComponent({
   name: "DatabaseScreen",
@@ -53,17 +50,13 @@
   components: {
     Throughput,
     Storage,
-<<<<<<< HEAD
-    Cpu
+    Cpu,
+    Access
   },
 
   setup(props: Props, context: SetupContext): Data {
     const { isReady } = context.root.$databaseData.isReady;
     return { isReady };
-=======
-    Cpu,
-    Access
->>>>>>> 83422f7e
   }
 });
 </script>
