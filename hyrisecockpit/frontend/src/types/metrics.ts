import { TransformationService, FetchType } from "./services";
import { Ref } from "@vue/composition-api";

export type MetricValueState = "low" | "average" | "high";
export type MetricValueStateOrder = "asc" | "desc";
export type Metric =
  | "access"
  | "cpu"
  | "storage"
  | "throughput"
  | "latency"
  | "ram"
  | "queueLength"
  | "queryTypeProportion"
  | "memoryFootprint"
  | "operatorProportion"
<<<<<<< HEAD
  | "segmentConfiguration";
=======
  | "queryInformation";
>>>>>>> 8109057c

export const availableMetrics: Metric[] = [
  "access",
  "cpu",
  "storage",
  "throughput",
  "latency",
  "ram",
  "queueLength",
  "queryTypeProportion",
  "memoryFootprint",
  "operatorProportion",
<<<<<<< HEAD
  "segmentConfiguration",
=======
  "queryInformation",
>>>>>>> 8109057c
];

export const comparisonMetrics: Metric[] = [
  "throughput",
  "latency",
  "queueLength",
  "cpu",
  "ram",
  "memoryFootprint",
  "storage",
  "access",
  "segmentConfiguration",
  "operatorProportion",
];
export const overviewMetrics: Metric[] = [
  "throughput",
  "latency",
  "queueLength",
  "cpu",
  "ram",
  "memoryFootprint",
];

export const workloadMetrics: Metric[] = [
  "queryInformation",
  "queryTypeProportion",
  "operatorProportion",
];

interface AxesRange {
  x?: {
    min?: number;
    max?: number;
  };
  y?: {
    min?: number;
    max?: number;
  };
}

export type DataType = "interval" | "snapshot";

export interface MetricMetadata {
  fetchType: FetchType;
  transformationService: TransformationService;
  base?: string;
  endpoint: string;
  component: string;
  requestTime: number;
  dataType: DataType;
  staticAxesRange?: AxesRange;
  historic: boolean;
}

export interface LineChartComponentData {
  data: Ref<any>;
  chartConfiguration: ChartConfiguration;
  maxValue: Ref<number>;
  timestamps: Ref<Date[]>;
  pluginEventData: any;
}

export interface BasicChartComponentData<T> {
  data: Ref<T>;
  chartConfiguration: ChartConfiguration;
}

export interface MetricProps {
  metric: Metric;
  selectedDatabases: string[];
  graphId: string;
  showDetails: boolean;
  maxChartWidth: number;
  totalNumberOfDatabases: number;
  activatePluginEventClick: (graphId: string, database: any) => void;
}

export const MetricPropsValidation = {
  metric: {
    type: String,
    default: null,
  },
  selectedDatabases: {
    type: Array,
    default: null,
  },
  showDetails: {
    type: Boolean,
    default: null,
  },
  graphId: {
    type: String,
    default: null,
  },
  maxChartWidth: {
    type: Number,
    default: 0,
  },
  totalNumberOfDatabases: {
    type: Number,
    default: null,
  },
  activatePluginEventClick: {
    type: Function,
    default: () => {},
  },
};

export type ChartConfiguration = {
  title: string;
  xaxis?: string;
  yaxis?: string;
};

export type TreemapDescription = {
  size: string;
  encoding: string;
  dataType: string;
  percentOfDatabase: string;
  percentOfTable: string;
};

export type StorageData = {
  parents: string[];
  labels: string[];
  sizes: number[];
  descriptions: TreemapDescription[];
};

export type AccessData = {
  dataByChunks: number[][];
  chunks: string[];
  columns: string[];
  descriptions: any[][];
};

export type SegmentData = AccessData & {
  valueToId: string[];
};

export type MetricDetailsConfiguration = {
  border: number;
  unit: string;
  stateOrder: MetricValueState[];
};<|MERGE_RESOLUTION|>--- conflicted
+++ resolved
@@ -14,11 +14,8 @@
   | "queryTypeProportion"
   | "memoryFootprint"
   | "operatorProportion"
-<<<<<<< HEAD
-  | "segmentConfiguration";
-=======
+  | "segmentConfiguration"
   | "queryInformation";
->>>>>>> 8109057c
 
 export const availableMetrics: Metric[] = [
   "access",
@@ -31,11 +28,8 @@
   "queryTypeProportion",
   "memoryFootprint",
   "operatorProportion",
-<<<<<<< HEAD
   "segmentConfiguration",
-=======
   "queryInformation",
->>>>>>> 8109057c
 ];
 
 export const comparisonMetrics: Metric[] = [
