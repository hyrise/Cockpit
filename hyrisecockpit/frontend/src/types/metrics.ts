import { TransformationService, Base, FetchType } from "./services";
import { Ref } from "@vue/composition-api";

export type MetricValueState = "low" | "average" | "high";
export type MetricValueStateOrder = "asc" | "desc";
export type Metric =
  | "access"
  | "cpu"
  | "storage"
  | "throughput"
  | "latency"
  | "ram";

export const instanceMetrics = ["Storage", "Access"];
export const comparisonMetrics = ["Throughput", "Latency", "CPU", "RAM"];

export interface MetricMetadata {
  fetchType: FetchType;
  transformationService: TransformationService;
  base: Base;
  endpoint: string;
}

export interface ComparisonMetricData {
  data: Ref<any>;
  chartConfiguration: string[];
}

export interface MetricProps {
  metricMeta: MetricMetadata;
  selectedDatabases: string[];
<<<<<<< HEAD
  graphId: string;
=======
  showDetails: boolean;
>>>>>>> 037acfb6
}

export const MetricPropsValidation = {
  metricMeta: {
    type: Object,
    default: null
  },
  selectedDatabases: {
    type: Array,
    default: null
  },
  showDetails: {
    type: Boolean,
    default: null
  },
  graphId: {
    type: String,
    default: null
  }
};<|MERGE_RESOLUTION|>--- conflicted
+++ resolved
@@ -29,11 +29,8 @@
 export interface MetricProps {
   metricMeta: MetricMetadata;
   selectedDatabases: string[];
-<<<<<<< HEAD
   graphId: string;
-=======
   showDetails: boolean;
->>>>>>> 037acfb6
 }
 
 export const MetricPropsValidation = {
