--- conflicted
+++ resolved
@@ -11,18 +11,6 @@
   | "throughput"
   | "latency"
   | "ram"
-<<<<<<< HEAD
-  | "queueLength";
-
-export const instanceMetrics: Metric[] = ["storage", "access"];
-export const comparisonMetrics: Metric[] = [
-  "throughput",
-  "latency",
-  "cpu",
-  "ram",
-  "queueLength"
-];
-=======
   | "queueLength"
   | "executedQueryTypeProportion"
   | "generatedQueryTypeProportion";
@@ -65,7 +53,6 @@
 ];
 
 export const workloadMetrics: Metric[] = ["generatedQueryTypeProportion"];
->>>>>>> f2f44d5d
 
 export interface MetricMetadata {
   fetchType: FetchType;
@@ -85,11 +72,7 @@
 export interface MetricProps {
   metric: Metric;
   metricMeta: MetricMetadata;
-<<<<<<< HEAD
-  selectedDatabases: string[];
-=======
   selectedDatabases: Database[];
->>>>>>> f2f44d5d
   graphId: string;
   showDetails: boolean;
 }
