--- conflicted
+++ resolved
@@ -14,11 +14,8 @@
   | "queryTypeProportion"
   | "memoryFootprint"
   | "operatorProportion"
-<<<<<<< HEAD
   | "segmentConfiguration"
-=======
   | "negativeThroughput"
->>>>>>> 91abffe1
   | "queryInformation";
 
 export const availableMetrics: Metric[] = [
@@ -32,11 +29,8 @@
   "queryTypeProportion",
   "memoryFootprint",
   "operatorProportion",
-<<<<<<< HEAD
   "segmentConfiguration",
-=======
   "negativeThroughput",
->>>>>>> 91abffe1
   "queryInformation",
 ];
 
