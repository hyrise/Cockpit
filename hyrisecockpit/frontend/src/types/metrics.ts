import { TransformationService, FetchType } from "./services";
import { Ref } from "@vue/composition-api";

export type MetricValueState = "low" | "average" | "high";
export type MetricValueStateOrder = "asc" | "desc";
export type Metric =
  | "access"
  | "cpu"
  | "storage"
  | "throughput"
  | "latency"
  | "ram"
  | "queueLength"
  | "queryTypeProportion"
  | "memoryFootprint"
  | "operatorProportion"
<<<<<<< HEAD
  | "negativeThroughput";
=======
  | "queryInformation";
>>>>>>> 68ffa9a4

export const availableMetrics: Metric[] = [
  "access",
  "cpu",
  "storage",
  "throughput",
  "latency",
  "ram",
  "queueLength",
  "queryTypeProportion",
  "memoryFootprint",
  "operatorProportion",
<<<<<<< HEAD
  "negativeThroughput",
=======
  "queryInformation",
>>>>>>> 68ffa9a4
];

export const comparisonMetrics: Metric[] = [
  "throughput",
  "latency",
  "negativeThroughput",
  "queueLength",
  "cpu",
  "ram",
  "memoryFootprint",
  "storage",
  "access",
  "operatorProportion",
];
export const overviewMetrics: Metric[] = [
  "throughput",
  "latency",
  "negativeThroughput",
  "queueLength",
  "cpu",
  "ram",
  "memoryFootprint",
];

export const workloadMetrics: Metric[] = [
  "queryInformation",
  "queryTypeProportion",
  "operatorProportion",
];

interface AxesRange {
  x?: {
    min?: number;
    max?: number;
  };
  y?: {
    min?: number;
    max?: number;
  };
}

export type DataType = "interval" | "snapshot";

export interface MetricMetadata {
  fetchType: FetchType;
  transformationService: TransformationService;
  base?: string;
  endpoint: string;
  component: string;
  requestTime: number;
  dataType: DataType;
  staticAxesRange?: AxesRange;
  historic: boolean;
}

export interface LineChartComponentData {
  data: Ref<any>;
  chartConfiguration: ChartConfiguration;
  maxValue: Ref<number>;
  timestamps: Ref<Date[]>;
  pluginEventData: any;
}

export interface BasicChartComponentData<T> {
  data: Ref<T>;
  chartConfiguration: ChartConfiguration;
}

export interface MetricProps {
  metric: Metric;
  selectedDatabases: string[];
  graphId: string;
  showDetails: boolean;
  maxChartWidth: number;
  totalNumberOfDatabases: number;
  activatePluginEventClick: (graphId: string, database: any) => void;
}

export const MetricPropsValidation = {
  metric: {
    type: String,
    default: null,
  },
  selectedDatabases: {
    type: Array,
    default: null,
  },
  showDetails: {
    type: Boolean,
    default: null,
  },
  graphId: {
    type: String,
    default: null,
  },
  maxChartWidth: {
    type: Number,
    default: 0,
  },
  totalNumberOfDatabases: {
    type: Number,
    default: null,
  },
  activatePluginEventClick: {
    type: Function,
    default: () => {},
  },
};

export type ChartConfiguration = {
  title: string;
  xaxis?: string;
  yaxis?: string;
};

export type TreemapDescription = {
  size: string;
  encoding: string;
  dataType: string;
  percentOfDatabase: string;
  percentOfTable: string;
};

export type StorageData = {
  parents: string[];
  labels: string[];
  sizes: number[];
  descriptions: TreemapDescription[];
};

export type AccessData = {
  dataByChunks: number[][];
  chunks: string[];
  columns: string[];
  descriptions: string[][];
};

export type MetricDetailsConfiguration = {
  border: number;
  unit: string;
  stateOrder: MetricValueState[];
};<|MERGE_RESOLUTION|>--- conflicted
+++ resolved
@@ -14,11 +14,8 @@
   | "queryTypeProportion"
   | "memoryFootprint"
   | "operatorProportion"
-<<<<<<< HEAD
-  | "negativeThroughput";
-=======
+  | "negativeThroughput"
   | "queryInformation";
->>>>>>> 68ffa9a4
 
 export const availableMetrics: Metric[] = [
   "access",
@@ -31,11 +28,8 @@
   "queryTypeProportion",
   "memoryFootprint",
   "operatorProportion",
-<<<<<<< HEAD
   "negativeThroughput",
-=======
   "queryInformation",
->>>>>>> 68ffa9a4
 ];
 
 export const comparisonMetrics: Metric[] = [
