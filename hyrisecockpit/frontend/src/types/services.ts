--- conflicted
+++ resolved
@@ -15,11 +15,7 @@
 export interface WorkloadService {
   loadWorkloadData: (workload: Workload) => void;
   deleteWorkloadData: (workload: Workload) => void;
-<<<<<<< HEAD
-  startWorkload: (workloadMetaData: WorkloadMetaData) => void;
-=======
   startWorkload: (workload: Workload, frequency: number) => void;
->>>>>>> f2f44d5d
   stopWorkload: () => void;
 }
 
@@ -29,13 +25,7 @@
   | "system"
   | "throughput"
   | "storage"
-<<<<<<< HEAD
-  | "chunks"
-  | "latency"
-  | "queue_length";
-=======
   | "chunks_data"
   | "latency"
   | "queue_length"
-  | "krueger_data";
->>>>>>> f2f44d5d
+  | "krueger_data";