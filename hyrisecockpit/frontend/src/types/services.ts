import { Ref } from "@vue/composition-api";
import { Workload } from "./workloads";

export interface FetchService {
  data: Ref<any>;
  checkState: () => void;
}

export type TransformationService = (
  data: any,
  primaryKey?: string,
  secondaryKey?: string
) => any;

export interface WorkloadService {
  loadWorkloadData: (workload: Workload) => void;
  deleteWorkloadData: (workload: Workload) => void;
  registerWorkload: () => void;
  startWorkload: () => void;
  stopWorkload: () => void;
}

export type FetchType = "read" | "modify";

export type Base =
  | "system_data"
  | "throughput"
  | "storage"
  | "chunks_data"
<<<<<<< HEAD
  | "latency";
=======
  | "latency"
  | "queue_length";

const vm = "aurora";
const port = 8000;
export const backendUrl = `http://vm-${vm}.eaalab.hpi.uni-potsdam.de:${port}/`;
>>>>>>> 1e3f4a89
<|MERGE_RESOLUTION|>--- conflicted
+++ resolved
@@ -27,13 +27,5 @@
   | "throughput"
   | "storage"
   | "chunks_data"
-<<<<<<< HEAD
-  | "latency";
-=======
   | "latency"
-  | "queue_length";
-
-const vm = "aurora";
-const port = 8000;
-export const backendUrl = `http://vm-${vm}.eaalab.hpi.uni-potsdam.de:${port}/`;
->>>>>>> 1e3f4a89
+  | "queue_length";