--- conflicted
+++ resolved
@@ -28,13 +28,7 @@
   | "storage"
   | "chunks_data"
   | "latency"
-<<<<<<< HEAD
   | "queue_length"
   | "krueger_data";
 
-const vm = "aurora";
-const port = 8000;
-export const backendUrl = `http://vm-${vm}.eaalab.hpi.uni-potsdam.de:${port}/`;
-=======
-  | "queue_length";
->>>>>>> c2f04a42
+
