import { Ref } from "@vue/composition-api";
import { Metric } from "./metrics";

export interface MetricService {
  data: any;
  getDataIfReady: (
    historicRangeFetch?: boolean,
    staticRangeFetch?: boolean
  ) => void;
  maxValues: Record<Metric, number>;
  timestamps: Ref<any>;
}

export type TransformationService = (
  data: any,
  primaryKey?: string,
  secondaryKey?: string
) => any;

export interface PluginService {
  fetchActivePlugins: () => Promise<Object>;
  fetchAvailablePlugins: () => Promise<string[]>;
  fetchPluginLogs: () => Promise<Object>;
  setPluginSetting: (
    databaseId: string,
    pluginId: string,
    settingId: string,
    settingValue: string
  ) => Promise<void>;
  togglePlugin: (
    databaseId: string,
    plugin: string,
    isActivated: boolean
  ) => Promise<void>;
}

export interface WorkloadService {
  getLoadedWorkloads: () => Promise<string[]>;
  getDatabaseStatus: () => Promise<string[]>;
<<<<<<< HEAD
  getAllAvailableWorkloads: () => Promise<void>;
  loadWorkload: (workload: string) => Promise<void>;
  deleteWorkload: (workload: string) => Promise<void>;
  startWorker: () => Promise<void>;
  stopWorker: () => Promise<void>;
  getWorkload: (workload: string) => Promise<void>;
=======
  loadWorkloadData: (workload: Workload) => Promise<void>;
  deleteWorkloadData: (workload: Workload) => Promise<void>;
  startWorkers: () => Promise<void>;
  stopWorkers: () => Promise<void>;
  getWorkload: (workload: Workload) => Promise<void>;
>>>>>>> b96a196a
  getWorkloads: () => Promise<void>;
  startWorkload: (
    workload: string,
    frequency: number,
    weights: Object
  ) => Promise<void>;
  stopWorkload: (workload: string) => Promise<void>;
}

export type FetchType = "read" | "modify";<|MERGE_RESOLUTION|>--- conflicted
+++ resolved
@@ -37,20 +37,12 @@
 export interface WorkloadService {
   getLoadedWorkloads: () => Promise<string[]>;
   getDatabaseStatus: () => Promise<string[]>;
-<<<<<<< HEAD
   getAllAvailableWorkloads: () => Promise<void>;
   loadWorkload: (workload: string) => Promise<void>;
   deleteWorkload: (workload: string) => Promise<void>;
-  startWorker: () => Promise<void>;
-  stopWorker: () => Promise<void>;
-  getWorkload: (workload: string) => Promise<void>;
-=======
-  loadWorkloadData: (workload: Workload) => Promise<void>;
-  deleteWorkloadData: (workload: Workload) => Promise<void>;
   startWorkers: () => Promise<void>;
   stopWorkers: () => Promise<void>;
-  getWorkload: (workload: Workload) => Promise<void>;
->>>>>>> b96a196a
+  getWorkload: (workload: string) => Promise<void>;
   getWorkloads: () => Promise<void>;
   startWorkload: (
     workload: string,
