--- conflicted
+++ resolved
@@ -1,20 +1,4 @@
 <template>
-<<<<<<< HEAD
-  <span>
-    <v-switch
-      v-for="workload in availableWorkloads"
-      v-model="workloads"
-      class="mt-0 pt-0"
-      :key="workload"
-      :value="workload"
-      :label="workload"
-      :loading="loadingWorkloads.includes(workload)"
-      :disabled="loadingWorkloads.includes(workload) || disabled"
-      data-id="select-workload-data"
-      @change="$emit('change', workload)"
-    />
-  </span>
-=======
   <v-container class="pl-5 py-0">
     <v-tooltip v-for="workload in availableWorkloads" :key="workload" left>
       <template v-slot:activator="{ on }">
@@ -23,7 +7,7 @@
           v-model="workloads"
           class="mt-0 pt-0"
           :value="workload"
-          :label="getDisplayedWorkload(workload)"
+          :label="workload"
           :loading="loadingWorkloads.includes(workload)"
           :disabled="loadingWorkloads.includes(workload) || disabled"
           data-id="select-workload-data"
@@ -36,7 +20,6 @@
       </span>
     </v-tooltip>
   </v-container>
->>>>>>> b96a196a
 </template>
 <script lang="ts">
 import {
@@ -46,12 +29,7 @@
   ref,
   watch,
 } from "@vue/composition-api";
-<<<<<<< HEAD
-=======
-import { Workload, availableWorkloads } from "../../types/workloads";
-import { getDisplayedWorkload } from "../../meta/workloads";
 import { colorValueDefinition } from "../../meta/colors";
->>>>>>> b96a196a
 
 interface Props {
   availableWorkloads: string[];
@@ -60,14 +38,8 @@
   disabled: boolean;
 }
 interface Data {
-<<<<<<< HEAD
   workloads: Ref<string[]>;
-=======
-  workloads: Ref<Workload[]>;
-  availableWorkloads: string[];
-  getDisplayedWorkload: (workload: Workload) => string;
   colorValueDefinition: Record<string, string>;
->>>>>>> b96a196a
 }
 
 export default defineComponent({
@@ -101,12 +73,7 @@
     );
     return {
       workloads,
-<<<<<<< HEAD
-=======
-      availableWorkloads,
-      getDisplayedWorkload,
       colorValueDefinition,
->>>>>>> b96a196a
     };
   },
 });
