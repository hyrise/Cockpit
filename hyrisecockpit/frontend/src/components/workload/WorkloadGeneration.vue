--- conflicted
+++ resolved
@@ -1,60 +1,7 @@
 <template>
   <v-dialog v-model="open" persistent max-width="900px">
     <v-card id="workload-generation">
-<<<<<<< HEAD
-      <v-system-bar :height="50" class="mb-2">
-        <v-card-title>
-          Workload Settings
-        </v-card-title>
-        <v-spacer></v-spacer>
-        <v-icon @click="$emit('close')">mdi-close</v-icon>
-      </v-system-bar>
-      <v-card-text>
-        <status-warning
-          :selected-databases="databases"
-          :selected-metrics="['']"
-        />
-
-        <v-row>
-          <v-col class="pt-2">
-            <p class="subtitle-1 font-weight-medium">
-              Start, pause and stop a workload
-            </p>
-            <frequency-handler
-              :initial-frequency="frequency"
-              @change="handleFrequencyChange"
-            />
-            <workload-selector
-              :initial-workload="workload"
-              :workload-data="workloadData"
-              :disabled="disabled"
-              @change="handleWorkloadChange"
-            />
-            <workload-actions
-              :actions="actions"
-              :disabled="
-                disabled || workload === '' || !workloadData[workload].loaded
-              "
-              @start="startingWorkload()"
-              @pause="pausingWorkload()"
-              @stop="stoppingWorkload()"
-            />
-          </v-col>
-          <v-divider vertical class="ml-4 mr-4" />
-          <v-col class="pt-2">
-            <p class="subtitle-1 font-weight-medium">
-              Load and remove generated data into/from instances
-            </p>
-            <workload-data-selector
-              :workload-data="workloadData"
-              :disabled="runningWorkload || disabled"
-              @change="handleWorkloadDataChange"
-            />
-          </v-col>
-        </v-row>
-      </v-card-text>
-=======
-      <v-system-bar :height="50" color="secondary">
+      <v-system-bar :height="50" color="secondary" class="mb-2">
         <v-tabs v-model="tab" background-color="grey lighten-1">
           <v-tab> Workload Settings </v-tab>
           <v-tooltip right>
@@ -136,7 +83,6 @@
           </v-card>
         </v-tab-item>
       </v-tabs-items>
->>>>>>> 0df89185
     </v-card>
   </v-dialog>
 </template>
