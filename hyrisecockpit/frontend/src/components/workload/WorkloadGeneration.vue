--- conflicted
+++ resolved
@@ -117,16 +117,7 @@
               :value="workload"
               @change="handleWorkloadDataChange(workload)"
               :loading="switchesLoading[workload]"
-<<<<<<< HEAD
               :disabled="runningWorkload || isDisabled()"
-=======
-              :disabled="
-                runningWorkload ||
-                loadingWorkloadData ||
-                instanceBlocked ||
-                noDatabaseAdded
-              "
->>>>>>> 6461331f
             >
             </v-switch>
           </v-col>
@@ -178,7 +169,7 @@
 }
 export default defineComponent({
   components: {
-    Warning
+    Warning,
   },
   props: {
     open: {
@@ -223,7 +214,7 @@
     const runningWorkload = ref<boolean>(false);
     const instanceBlocked: { name: string[]; val: boolean } = reactive({
       name: [],
-      val: false
+      val: false,
     });
     const noDatabaseAdded = ref<boolean>(false);
 
