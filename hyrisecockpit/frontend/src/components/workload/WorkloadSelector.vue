--- conflicted
+++ resolved
@@ -1,9 +1,5 @@
 <template>
-<<<<<<< HEAD
-  <v-radio-group class="mt-0 pt-0">
-=======
   <v-radio-group class="mt-0" v-model="workload">
->>>>>>> f7e700f1
     <v-radio
       v-for="workload in availableWorkloads"
       :key="workload"
