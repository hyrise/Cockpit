<template>
  <div>
<<<<<<< HEAD
    <v-checkbox
      v-for="workload in availableWorkloads"
      v-model="workloads"
      class="mt-0 pt-0"
      :key="workload"
      :label="workload"
      :value="workload"
      :disabled="!loadedWorkloads.includes(workload) || disabled"
      data-id="select-workload"
      @change="$emit('change', workload)"
    >
    </v-checkbox>
=======
    <v-tooltip v-for="workload in availableWorkloads" :key="workload" left>
      <template v-slot:activator="{ on }">
        <v-checkbox
          v-on="on"
          v-model="workloads"
          class="mt-0 pt-0"
          :label="getDisplayedWorkload(workload)"
          :value="workload"
          :disabled="!loadedWorkloads.includes(workload) || disabled"
          data-id="select-workload"
          @change="$emit('change', workload)"
          :color="colorValueDefinition.hyriselogo"
        >
        </v-checkbox>
      </template>
      <span>
        {{ selectedWorkloads.includes(workload) ? "Stop" : "Start" }}
      </span>
    </v-tooltip>
>>>>>>> b96a196a
  </div>
</template>
<script lang="ts">
import {
  defineComponent,
  SetupContext,
  Ref,
  ref,
  watch,
} from "@vue/composition-api";
<<<<<<< HEAD
=======
import { Workload, availableWorkloads } from "../../types/workloads";
import { getDisplayedWorkload } from "../../meta/workloads";
import { colorValueDefinition } from "../../meta/colors";
>>>>>>> b96a196a

interface Props {
  availableWorkloads: string[];
  selectedWorkloads: string[];
  loadedWorkloads: string[];
  disabled: boolean;
}
interface Data {
<<<<<<< HEAD
  workloads: Ref<string[]>;
=======
  workloads: Ref<Workload[]>;
  availableWorkloads: string[];
  getDisplayedWorkload: (workload: Workload) => string;
  colorValueDefinition: Record<string, string>;
>>>>>>> b96a196a
}

export default defineComponent({
  name: "WorkloadSelector",
  props: {
    availableWorkloads: {
      type: Array,
      default: () => [],
    },
    selectedWorkloads: {
      type: Array,
      default: () => [],
    },
    loadedWorkloads: {
      type: Array,
      default: () => [],
    },
    disabled: {
      type: Boolean,
      default: false,
    },
  },
  setup(props: Props, context: SetupContext): Data {
    const workloads = ref<string[]>([]);
    watch(
      () => props.selectedWorkloads,
      () => {
        workloads.value = props.selectedWorkloads;
      },
      { immediate: true }
    );
    return {
      workloads,
<<<<<<< HEAD
=======
      availableWorkloads,
      getDisplayedWorkload,
      colorValueDefinition,
>>>>>>> b96a196a
    };
  },
});
</script><|MERGE_RESOLUTION|>--- conflicted
+++ resolved
@@ -1,26 +1,12 @@
 <template>
   <div>
-<<<<<<< HEAD
-    <v-checkbox
-      v-for="workload in availableWorkloads"
-      v-model="workloads"
-      class="mt-0 pt-0"
-      :key="workload"
-      :label="workload"
-      :value="workload"
-      :disabled="!loadedWorkloads.includes(workload) || disabled"
-      data-id="select-workload"
-      @change="$emit('change', workload)"
-    >
-    </v-checkbox>
-=======
     <v-tooltip v-for="workload in availableWorkloads" :key="workload" left>
       <template v-slot:activator="{ on }">
         <v-checkbox
           v-on="on"
           v-model="workloads"
           class="mt-0 pt-0"
-          :label="getDisplayedWorkload(workload)"
+          :label="workload"
           :value="workload"
           :disabled="!loadedWorkloads.includes(workload) || disabled"
           data-id="select-workload"
@@ -33,7 +19,6 @@
         {{ selectedWorkloads.includes(workload) ? "Stop" : "Start" }}
       </span>
     </v-tooltip>
->>>>>>> b96a196a
   </div>
 </template>
 <script lang="ts">
@@ -44,12 +29,7 @@
   ref,
   watch,
 } from "@vue/composition-api";
-<<<<<<< HEAD
-=======
-import { Workload, availableWorkloads } from "../../types/workloads";
-import { getDisplayedWorkload } from "../../meta/workloads";
 import { colorValueDefinition } from "../../meta/colors";
->>>>>>> b96a196a
 
 interface Props {
   availableWorkloads: string[];
@@ -58,14 +38,8 @@
   disabled: boolean;
 }
 interface Data {
-<<<<<<< HEAD
   workloads: Ref<string[]>;
-=======
-  workloads: Ref<Workload[]>;
-  availableWorkloads: string[];
-  getDisplayedWorkload: (workload: Workload) => string;
   colorValueDefinition: Record<string, string>;
->>>>>>> b96a196a
 }
 
 export default defineComponent({
@@ -99,12 +73,7 @@
     );
     return {
       workloads,
-<<<<<<< HEAD
-=======
-      availableWorkloads,
-      getDisplayedWorkload,
       colorValueDefinition,
->>>>>>> b96a196a
     };
   },
 });
