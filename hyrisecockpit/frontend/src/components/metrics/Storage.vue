<template>
  <div class="mx-10 my-10">
    <v-dialog v-model="showDialog" hide-overlay>
      <template v-slot:activator="{ on }">
        <v-btn color="secondary" small right dark v-on="on">
          <v-icon left>mdi-arrow-expand</v-icon> Open detailed view
        </v-btn>
      </template>
      <v-card>
        <v-card-title>Storage</v-card-title>
        <Treemap
          :graph-id="'1' + graphId || 'storage'"
          :labels="labels"
          :parents="parents"
          :values="sizes"
          :chart-configuration="chartConfiguration"
          :autosize="false"
        />
        <v-spacer />
        <v-card-actions>
          <v-btn block color="primary" @click="showDialog = false">
            Close detailed view
          </v-btn>
        </v-card-actions>
      </v-card>
    </v-dialog>
    <Treemap
<<<<<<< HEAD
      :graph-id="graphId || 'storage'"
=======
      :graph-id="'2' + graphId || 'storage'"
>>>>>>> f2f44d5d
      :labels="labels"
      :parents="parents"
      :values="sizes"
      :chart-configuration="chartConfiguration"
    />
  </div>
</template>

<script lang="ts">
import {
  createComponent,
  SetupContext,
  watch,
  Ref,
  ref,
  onMounted
} from "@vue/composition-api";
import * as Plotly from "plotly.js";
import Treemap from "../charts/Treemap.vue";
import { MetricProps, MetricPropsValidation } from "../../types/metrics";

interface Data {
  labels: Ref<string[]>;
  parents: Ref<string[]>;
  sizes: Ref<number[]>;
  chartConfiguration: Ref<string[]>;
  showDialog: Ref<boolean>;
}

export default createComponent({
  name: "Storage",
  components: {
    Treemap
  },
  props: MetricPropsValidation,
  setup(props: MetricProps, context: SetupContext): Data {
    const data = context.root.$metricController.data[props.metric];
    const showDialog = ref(false);

    const labels = ref<string[]>([]);
    const parents = ref<string[]>([]);
    const sizes = ref<number[]>([]);
    const chartConfiguration = ref<string[]>([props.selectedDatabases[0]]);

    watch(data, () => {
      if (Object.keys(data.value).length) {
        const {
          newLabels,
          newParents,
          newSizes
        } = props.metricMeta.transformationService(
          data.value,
          props.selectedDatabases.map(database => database.id)[0]
        );
        labels.value = newLabels;
        parents.value = newParents;
        sizes.value = newSizes;
      }
    });

    return { labels, parents, sizes, chartConfiguration, showDialog };
  }
});
</script><|MERGE_RESOLUTION|>--- conflicted
+++ resolved
@@ -25,11 +25,7 @@
       </v-card>
     </v-dialog>
     <Treemap
-<<<<<<< HEAD
-      :graph-id="graphId || 'storage'"
-=======
       :graph-id="'2' + graphId || 'storage'"
->>>>>>> f2f44d5d
       :labels="labels"
       :parents="parents"
       :values="sizes"
