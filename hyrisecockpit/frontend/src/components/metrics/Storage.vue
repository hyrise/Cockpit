<template>
  <div class="mx-10 my-10">
    <v-dialog v-model="showDialog" hide-overlay>
      <template v-slot:activator="{ on }">
        <v-btn color="secondary" small right dark v-on="on">
          <v-icon left>mdi-arrow-expand</v-icon> Open detailed view
        </v-btn>
      </template>
      <v-card>
        <v-card-title>Storage</v-card-title>
        <Treemap
          :graph-id="'1' + graphId || 'storage'"
          :labels="labels"
          :parents="parents"
          :values="sizes"
          :text="text"
          :chart-configuration="chartConfiguration"
          :autosize="false"
        />
        <v-spacer />
        <v-card-actions>
          <v-btn block color="primary" @click="showDialog = false">
            Close detailed view
          </v-btn>
        </v-card-actions>
      </v-card>
    </v-dialog>
    <Treemap
      :graph-id="'2' + graphId || 'storage'"
      :labels="labels"
      :text="text"
      :parents="parents"
      :values="sizes"
      :chart-configuration="chartConfiguration"
    />
  </div>
</template>

<script lang="ts">
import {
  defineComponent,
  SetupContext,
  watch,
  Ref,
  ref,
  onMounted
} from "@vue/composition-api";
import Treemap from "../charts/Treemap.vue";
import {
  MetricProps,
  MetricPropsValidation,
  ChartConfiguration
} from "../../types/metrics";
import { getMetricChartConfiguration } from "../../meta/metrics";

interface Data {
  labels: Ref<string[]>;
  parents: Ref<string[]>;
  sizes: Ref<number[]>;
<<<<<<< HEAD
  chartConfiguration: ChartConfiguration;
=======
  text: Ref<string[]>;
  chartConfiguration: Ref<string[]>;
>>>>>>> 9d7e60cf
  showDialog: Ref<boolean>;
}

export default defineComponent({
  name: "Storage",
  components: {
    Treemap
  },
  props: MetricPropsValidation,
  setup(props: MetricProps, context: SetupContext): Data {
    const data = context.root.$metricController.data[props.metric];
    const showDialog = ref(false);

    const labels = ref<string[]>([]);
    const parents = ref<string[]>([]);
    const sizes = ref<number[]>([]);
<<<<<<< HEAD
=======
    const text = ref<string[]>([]);

    const chartConfiguration = ref<string[]>([props.selectedDatabases[0]]);
>>>>>>> 9d7e60cf

    watch(data, () => {
      if (Object.keys(data.value).length) {
        const {
          newLabels,
          newParents,
          newSizes,
          newText
        } = props.metricMeta.transformationService(
          data.value,
          props.selectedDatabases[0]
        );
        labels.value = newLabels;
        parents.value = newParents;
        sizes.value = newSizes;
        text.value = newText;
      }
    });

<<<<<<< HEAD
    return {
      labels,
      parents,
      sizes,
      chartConfiguration: getMetricChartConfiguration(props.metric),
      showDialog
    };
=======
    return { labels, parents, sizes, text, chartConfiguration, showDialog };
>>>>>>> 9d7e60cf
  }
});
</script><|MERGE_RESOLUTION|>--- conflicted
+++ resolved
@@ -57,12 +57,8 @@
   labels: Ref<string[]>;
   parents: Ref<string[]>;
   sizes: Ref<number[]>;
-<<<<<<< HEAD
   chartConfiguration: ChartConfiguration;
-=======
   text: Ref<string[]>;
-  chartConfiguration: Ref<string[]>;
->>>>>>> 9d7e60cf
   showDialog: Ref<boolean>;
 }
 
@@ -79,12 +75,7 @@
     const labels = ref<string[]>([]);
     const parents = ref<string[]>([]);
     const sizes = ref<number[]>([]);
-<<<<<<< HEAD
-=======
     const text = ref<string[]>([]);
-
-    const chartConfiguration = ref<string[]>([props.selectedDatabases[0]]);
->>>>>>> 9d7e60cf
 
     watch(data, () => {
       if (Object.keys(data.value).length) {
@@ -104,17 +95,14 @@
       }
     });
 
-<<<<<<< HEAD
     return {
       labels,
       parents,
       sizes,
       chartConfiguration: getMetricChartConfiguration(props.metric),
+      text,
       showDialog
     };
-=======
-    return { labels, parents, sizes, text, chartConfiguration, showDialog };
->>>>>>> 9d7e60cf
   }
 });
 </script>