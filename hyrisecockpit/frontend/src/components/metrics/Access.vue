<template>
  <div>
<<<<<<< HEAD
    <v-row class="mt-2 ml-n3" no-gutters align="center" justify="center">
      <v-col class="text-center">
        <metric-detailed-view metric="access">
          <template #header>Access Frequency</template>
          <template #content>
            <v-select
              :id="'detailed-access-select'"
              v-model="selectedItem"
              style="width: 80%;"
              :items="selectionItems"
              dense
              label="table"
              outlined
              hide-details
              prepend-icon="mdi-table"
              width="100"
            />
            <Heatmap
              :graph-id="'detailed-' + graphId || 'access'"
              :data="data"
              :chart-configuration="chartConfiguration"
              :autosize="false"
              :max-value="maxValue"
              :hover-template="'<b>column: %{text}</b> <br><b>chunk: %{y}</b> <br>%{z} accesses <extra></extra>'"
            />
          </template>
        </metric-detailed-view>
      </v-col>
      <v-col class="text-center">
        <v-select
          :id="'access-select'"
          v-model="selectedItem"
          style="width: 80%;"
          :items="selectionItems"
          dense
          label="table"
          outlined
          hide-details
          prepend-icon="mdi-table"
        />
      </v-col>
      <v-col class="text-center"></v-col>
    </v-row>

    <Heatmap
      :graph-id="graphId || 'access'"
      :data="data"
      :chart-configuration="chartConfiguration"
      :selected-databases="selectedDatabases"
      :max-chart-width="maxChartWidth"
      :max-value="maxValue"
      :hover-template="'<b>column: %{text}</b> <br><b>chunk: %{y}</b> <br>%{z} accesses <extra></extra>'"
    />
=======
    <div>
      <metric-detailed-view metric="access">
        <template #header>Access Frequency</template>
        <template #content>
          <v-select
            :id="'detailed-access-select'"
            v-model="selectedItem"
            class="select mt-1 mb-n8"
            :items="selectionItems"
            dense
            label="table"
            outlined
            prepend-icon="mdi-table"
          />
          <Heatmap
            :graph-id="'detailed-' + graphId || 'access'"
            :data="data"
            :chart-configuration="chartConfiguration"
            :autosize="false"
            :max-value="maxValue"
            :hover-template="'<b>column: %{text}</b> <br><b>chunk: %{y}</b> <br>%{z} accesses <extra></extra>'"
            :max-chart-width="1300"
          />
        </template>
      </metric-detailed-view>
      <v-select
        :id="'access-select'"
        v-model="selectedItem"
        class="select"
        :items="selectionItems"
        dense
        label="table"
        outlined
        prepend-icon="mdi-table"
      />
      <Heatmap
        class="mt-n8 mb-5"
        :graph-id="graphId || 'access'"
        :data="data"
        :chart-configuration="chartConfiguration"
        :selected-databases="selectedDatabases"
        :max-chart-width="maxChartWidth"
        :max-value="maxValue"
        :hover-template="'<b>column: %{text}</b> <br><b>chunk: %{y}</b> <br>%{z} accesses <extra></extra>'"
      />
    </div>
>>>>>>> 045458e2
  </div>
</template>

<script lang="ts">
import {
  defineComponent,
  SetupContext,
  computed,
  Ref,
  ref,
  watch,
} from "@vue/composition-api";
import Heatmap from "@/components/charts/Heatmap.vue";
import MetricDetailedView from "@/components/details/MetricDetailedView.vue";
import {
  MetricProps,
  MetricPropsValidation,
  ChartConfiguration,
  AccessData,
  BasicChartComponentData,
  Metric,
} from "@/types/metrics";
import { useUpdatingDatabases } from "@/meta/databases";
import { getMetricChartConfiguration, getMetricMetadata } from "@/meta/metrics";
import { eventBus } from "@/plugins/eventBus";
import { useDataWithSelection, UseDataWithSelection } from "@/meta/components";

interface Data
  extends BasicChartComponentData<AccessData>,
    UseDataWithSelection {
  maxValue: Ref<number>;
}

export default defineComponent({
  name: "Access",
  components: {
    Heatmap,
    MetricDetailedView,
  },
  props: MetricPropsValidation,
  setup(props: MetricProps, context: SetupContext): Data {
    const { transformedData, selection } = useDataWithSelection<AccessData>(
      props,
      context
    );
    return {
      chartConfiguration: getMetricChartConfiguration(props.metric),
      data: transformedData,
      maxValue: context.root.$metricController.maxValueData[props.metric],
      ...selection,
    };
  },
});
</script><|MERGE_RESOLUTION|>--- conflicted
+++ resolved
@@ -1,6 +1,5 @@
 <template>
   <div>
-<<<<<<< HEAD
     <v-row class="mt-2 ml-n3" no-gutters align="center" justify="center">
       <v-col class="text-center">
         <metric-detailed-view metric="access">
@@ -25,6 +24,7 @@
               :autosize="false"
               :max-value="maxValue"
               :hover-template="'<b>column: %{text}</b> <br><b>chunk: %{y}</b> <br>%{z} accesses <extra></extra>'"
+              :max-chart-width="1300"
             />
           </template>
         </metric-detailed-view>
@@ -54,54 +54,6 @@
       :max-value="maxValue"
       :hover-template="'<b>column: %{text}</b> <br><b>chunk: %{y}</b> <br>%{z} accesses <extra></extra>'"
     />
-=======
-    <div>
-      <metric-detailed-view metric="access">
-        <template #header>Access Frequency</template>
-        <template #content>
-          <v-select
-            :id="'detailed-access-select'"
-            v-model="selectedItem"
-            class="select mt-1 mb-n8"
-            :items="selectionItems"
-            dense
-            label="table"
-            outlined
-            prepend-icon="mdi-table"
-          />
-          <Heatmap
-            :graph-id="'detailed-' + graphId || 'access'"
-            :data="data"
-            :chart-configuration="chartConfiguration"
-            :autosize="false"
-            :max-value="maxValue"
-            :hover-template="'<b>column: %{text}</b> <br><b>chunk: %{y}</b> <br>%{z} accesses <extra></extra>'"
-            :max-chart-width="1300"
-          />
-        </template>
-      </metric-detailed-view>
-      <v-select
-        :id="'access-select'"
-        v-model="selectedItem"
-        class="select"
-        :items="selectionItems"
-        dense
-        label="table"
-        outlined
-        prepend-icon="mdi-table"
-      />
-      <Heatmap
-        class="mt-n8 mb-5"
-        :graph-id="graphId || 'access'"
-        :data="data"
-        :chart-configuration="chartConfiguration"
-        :selected-databases="selectedDatabases"
-        :max-chart-width="maxChartWidth"
-        :max-value="maxValue"
-        :hover-template="'<b>column: %{text}</b> <br><b>chunk: %{y}</b> <br>%{z} accesses <extra></extra>'"
-      />
-    </div>
->>>>>>> 045458e2
   </div>
 </template>
 
