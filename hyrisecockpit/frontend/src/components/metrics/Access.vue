<template>
  <div>
    <div class="mt-12">
      <v-select
        v-model="selectedTable"
        :items="tables"
        class="select"
        chips
        label="table"
        outlined
        prepend-icon="mdi-table"
        width="100"
      />
      <Heatmap
        :graph-id="graphId || 'access'"
        :data="mapData"
        :x-values="columns"
        :y-values="chunks"
        :chart-configuration="chartConfiguration"
      />
    </div>
  </div>
</template>

<script lang="ts">
import {
  createComponent,
  SetupContext,
  onMounted,
  computed,
  Ref,
  ref,
  watch
} from "@vue/composition-api";

import Heatmap from "../charts/Heatmap.vue";
import { MetricProps, MetricPropsValidation } from "../../types/metrics";
import { equals } from "../../helpers/methods";

interface Data {
  tables: Ref<string[]>;
  mapData: Ref<number[][]>;
  columns: Ref<string[]>;
  chunks: Ref<string[]>;
  chartConfiguration: string[];
  selectedTable: Ref<string>;
}

export default createComponent({
  name: "Access",
  components: {
    Heatmap
  },
  props: MetricPropsValidation,
  setup(props: MetricProps, context: SetupContext): Data {
    const selectedTable = ref<string>("");
    const data = context.root.$metricController.data[props.metric];
    const watchedDatabase = props.selectedDatabases.map(
      database => database.id
    )[0];
    const tables = ref<string[]>(props.selectedDatabases[0].tables);
    const { isReady } = context.root.$databaseService;
<<<<<<< HEAD
    console.log(tables);
=======
>>>>>>> df30a693

    const mapData = ref<number[][]>([]);
    const columns = ref<string[]>([]);
    const chunks = ref<string[]>([]);
    const chartConfiguration: string[] = ["Access frequency"];

    watch(
      () => props.selectedDatabases[0].tables,
      () => {
        if (isReady) {
          tables.value = props.selectedDatabases[0].tables;
        }
      }
    );

    watch([data, selectedTable], () => {
      if (Object.keys(data.value).length && selectedTable.value != "") {
        const {
          newColumns,
          newChunks,
          dataByChunks
        } = props.metricMeta.transformationService(
          data.value,
          watchedDatabase,
          selectedTable.value
        );
        chunks.value = newChunks;
        columns.value = newColumns;
        mapData.value = dataByChunks;
      }
    });

    return {
      chartConfiguration,
      tables,
      mapData,
      columns,
      chunks,
      selectedTable
    };
  }
});
</script>
<style scoped>
.select {
  z-index: 2;
  width: 50%;
  margin: auto;
}
</style><|MERGE_RESOLUTION|>--- conflicted
+++ resolved
@@ -60,10 +60,6 @@
     )[0];
     const tables = ref<string[]>(props.selectedDatabases[0].tables);
     const { isReady } = context.root.$databaseService;
-<<<<<<< HEAD
-    console.log(tables);
-=======
->>>>>>> df30a693
 
     const mapData = ref<number[][]>([]);
     const columns = ref<string[]>([]);
