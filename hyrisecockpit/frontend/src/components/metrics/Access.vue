--- conflicted
+++ resolved
@@ -8,13 +8,8 @@
             :id="'detailed-access-select'"
             v-model="selectedItem"
             class="select"
-<<<<<<< HEAD
             :items="tables"
             dense
-=======
-            :items="selectionItems"
-            chips
->>>>>>> e744c953
             label="table"
             outlined
             prepend-icon="mdi-table"
@@ -31,17 +26,10 @@
       </metric-detailed-view>
       <v-select
         :id="'access-select'"
-<<<<<<< HEAD
         v-model="selectedTable"
         class="select mt-n12"
         :items="tables"
         dense
-=======
-        v-model="selectedItem"
-        class="select"
-        :items="selectionItems"
-        chips
->>>>>>> e744c953
         label="table"
         outlined
         prepend-icon="mdi-table"
