<template>
  <div>
    <row>
      <template #first>
        <metric-detailed-view metric="access">
          <template #header>Access Frequency</template>
          <template #content>
            <row>
              <template #second>
                <v-select
                  :id="'detailed-access-select'"
                  v-model="selectedItem"
                  style="width: 80%;"
                  :items="selectionItems"
                  dense
                  label="table"
                  outlined
                  hide-details
                  prepend-icon="mdi-table"
                  width="100"
                />
              </template>
            </row>
            <Heatmap
              :graph-id="'detailed-' + graphId || 'access'"
              :data="data"
              :chart-configuration="chartConfiguration"
              :autosize="false"
              :max-value="maxValue"
              :hover-template="'<b>column: %{text}</b> <br><b>chunk: %{y}</b> <br>%{z} accesses <extra></extra>'"
              :max-chart-width="1300"
            />
          </template>
        </metric-detailed-view>
      </template>
      <template #second>
        <v-select
          :id="'access-select'"
          v-model="selectedItem"
          style="width: 80%;"
          :items="selectionItems"
          dense
          label="table"
          outlined
          hide-details
          prepend-icon="mdi-table"
        />
      </template>
    </row>
    <Heatmap
      :graph-id="graphId || 'access'"
      :data="data"
      :chart-configuration="chartConfiguration"
      :selected-databases="selectedDatabases"
      :max-chart-width="maxChartWidth"
      :max-value="maxValue"
      :hover-template="'<b>column: %{text}</b> <br><b>chunk: %{y}</b> <br>%{z} accesses <extra></extra>'"
    />
  </div>
</template>

<script lang="ts">
import {
  defineComponent,
  SetupContext,
  computed,
  Ref,
  ref,
  watch,
} from "@vue/composition-api";
import Heatmap from "@/components/charts/Heatmap.vue";
import MetricDetailedView from "@/components/details/MetricDetailedView.vue";
import {
  MetricProps,
  MetricPropsValidation,
  ChartConfiguration,
  AccessData,
  BasicChartComponentData,
  Metric,
} from "@/types/metrics";
import { useUpdatingDatabases } from "@/meta/databases";
import { getMetricChartConfiguration, getMetricMetadata } from "@/meta/metrics";
import { eventBus } from "@/plugins/eventBus";
<<<<<<< HEAD
import { useDataWithSelection, UseDataWithSelection } from "@/meta/components";
import Row from "@/components/container/Row.vue";
=======
import { getTableName } from "@/meta/workloads";
>>>>>>> 8109057c

interface Data
  extends BasicChartComponentData<AccessData>,
    UseDataWithSelection {
  maxValue: Ref<number>;
}

export default defineComponent({
  name: "Access",
  components: {
    Heatmap,
    MetricDetailedView,
    Row,
  },
  props: MetricPropsValidation,
  setup(props: MetricProps, context: SetupContext): Data {
    const { transformedData, selection } = useDataWithSelection<AccessData>(
      props,
      context
    );
    return {
      chartConfiguration: getMetricChartConfiguration(props.metric),
      data: transformedData,
      maxValue: context.root.$metricController.maxValueData[props.metric],
      ...selection,
    };
  },
});
<<<<<<< HEAD
</script>
=======

interface UseDataWithSelection {
  selectionItems: Ref<readonly { text: string; value: string }[]>;
  selectedItem: Ref<string>;
}

function useDataWithSelection(
  props: MetricProps,
  context: SetupContext
): { selection: UseDataWithSelection; transformedData: Ref<AccessData> } {
  const metricMeta = getMetricMetadata(props.metric);
  const data = context.root.$metricController.data[props.metric];
  const { databases } = useUpdatingDatabases(props, context);

  const selectedTable = usePreSelect(props.metric);
  const accessData = ref<AccessData>(({} as unknown) as AccessData);

  /** update access data on base data and selection change */
  watch(
    [data, selectedTable],
    () => {
      if (Object.keys(data.value).length) {
        accessData.value = metricMeta.transformationService(
          data.value,
          databases.value[0].id,
          selectedTable.value
        );
      }
    },
    { immediate: true }
  );

  return {
    selection: {
      selectionItems: computed(() =>
        databases.value[0].tables.map((table) => ({
          text: getTableName(table),
          value: table,
        }))
      ),
      selectedItem: selectedTable,
    },
    transformedData: accessData,
  };
}

/** Use reactive selected item with preselection depending on metric */
function usePreSelect(metric: Metric): Ref<string> {
  const selectedItem = ref("");

  eventBus.$on(`PRESELECT_${metric.toUpperCase()}`, (item: string) => {
    selectedItem.value = item;
    eventBus.$off(`PRESELECT_${metric.toUpperCase()}`);
  });

  return selectedItem;
}
</script>
<style scoped>
.select {
  z-index: 2;
  width: 45%;
  margin: auto;
  margin-top: -90px;
}
</style>
>>>>>>> 8109057c
<|MERGE_RESOLUTION|>--- conflicted
+++ resolved
@@ -81,12 +81,9 @@
 import { useUpdatingDatabases } from "@/meta/databases";
 import { getMetricChartConfiguration, getMetricMetadata } from "@/meta/metrics";
 import { eventBus } from "@/plugins/eventBus";
-<<<<<<< HEAD
 import { useDataWithSelection, UseDataWithSelection } from "@/meta/components";
 import Row from "@/components/container/Row.vue";
-=======
 import { getTableName } from "@/meta/workloads";
->>>>>>> 8109057c
 
 interface Data
   extends BasicChartComponentData<AccessData>,
@@ -115,73 +112,4 @@
     };
   },
 });
-<<<<<<< HEAD
-</script>
-=======
-
-interface UseDataWithSelection {
-  selectionItems: Ref<readonly { text: string; value: string }[]>;
-  selectedItem: Ref<string>;
-}
-
-function useDataWithSelection(
-  props: MetricProps,
-  context: SetupContext
-): { selection: UseDataWithSelection; transformedData: Ref<AccessData> } {
-  const metricMeta = getMetricMetadata(props.metric);
-  const data = context.root.$metricController.data[props.metric];
-  const { databases } = useUpdatingDatabases(props, context);
-
-  const selectedTable = usePreSelect(props.metric);
-  const accessData = ref<AccessData>(({} as unknown) as AccessData);
-
-  /** update access data on base data and selection change */
-  watch(
-    [data, selectedTable],
-    () => {
-      if (Object.keys(data.value).length) {
-        accessData.value = metricMeta.transformationService(
-          data.value,
-          databases.value[0].id,
-          selectedTable.value
-        );
-      }
-    },
-    { immediate: true }
-  );
-
-  return {
-    selection: {
-      selectionItems: computed(() =>
-        databases.value[0].tables.map((table) => ({
-          text: getTableName(table),
-          value: table,
-        }))
-      ),
-      selectedItem: selectedTable,
-    },
-    transformedData: accessData,
-  };
-}
-
-/** Use reactive selected item with preselection depending on metric */
-function usePreSelect(metric: Metric): Ref<string> {
-  const selectedItem = ref("");
-
-  eventBus.$on(`PRESELECT_${metric.toUpperCase()}`, (item: string) => {
-    selectedItem.value = item;
-    eventBus.$off(`PRESELECT_${metric.toUpperCase()}`);
-  });
-
-  return selectedItem;
-}
-</script>
-<style scoped>
-.select {
-  z-index: 2;
-  width: 45%;
-  margin: auto;
-  margin-top: -90px;
-}
-</style>
->>>>>>> 8109057c
+</script>