<template>
  <v-dialog v-model="showDialog" width="60%">
    <template v-slot:activator="{ on }">
<<<<<<< HEAD
      <v-btn id="open-sql-dialog" v-on="on" depressed medium height="32">
        <v-icon class="mr-2" color="primary" size="18">mdi-file-edit</v-icon>
        <v-text class="text font-weight-regular">SQL</v-text>
=======
      <v-btn icon v-on="on" data-id="open-sql-dialog">
        <v-icon>mdi-file-edit</v-icon>
>>>>>>> b582330b
      </v-btn>
    </template>
    <v-card>
      <v-system-bar :height="50" class="sql-header">
        <v-card-title>SQL-interface</v-card-title>
        <v-spacer />
        <v-btn
          @click="showDialog = false"
          color="primary"
          text
          data-id="close-sql-dialog"
        >
          <v-icon>mdi-close</v-icon>
        </v-btn>
      </v-system-bar>
      <v-card-text>
        <v-textarea
          v-model="sqlQuery"
          filled
          auto-grow
          :error-messages="error"
          :loading="isLoading"
          placeholder="insert SQL here"
          data-id="sql-input"
        ></v-textarea>
        <s-q-l-result-table :rows="rows" :columnNames="columnNames" />
      </v-card-text>
      <v-card-actions>
        <v-spacer />
        <v-btn
          @click="showDialog = false"
          color="primary"
          text
          data-id="close-sql-input"
          >Close</v-btn
        >
        <v-btn
          @click="sendSQLQuery()"
          color="primary"
          text
          data-id="send-sql-input"
          >send query to DB</v-btn
        >
      </v-card-actions>
    </v-card>
  </v-dialog>
</template>

<script lang="ts">
import {
  SetupContext,
  defineComponent,
  ref,
  Ref,
  computed,
} from "@vue/composition-api";
import { useDatabaseService } from "../../services/databaseService";
import SQLResultTable from "./SQLResultTable.vue";

interface Data {
  sqlQuery: Ref<string>;
  sendSQLQuery: () => void;
  error: Ref<string>;
  isLoading: Ref<boolean>;
  rows: Ref<[]>;
  columnNames: Ref<String[]>;
  showDialog: Ref<boolean>;
}

interface Props {
  databaseId: string;
}

export default defineComponent({
  components: {
    SQLResultTable,
  },
  props: {
    databaseId: {
      type: String,
      default: null,
    },
  },
  setup(props: Props, context: SetupContext): Data {
    const sqlQuery = ref<string>("");
    const { postSQLQuery } = useDatabaseService();
    const error = ref<string>("");
    const isLoading = ref<boolean>(false);
    const rows = ref<[]>([]);
    const columnNames = ref<string[]>([]);
    const showDialog = ref<boolean>(false);

    function sendSQLQuery() {
      isLoading.value = true;
      postSQLQuery(props.databaseId, sqlQuery.value)
        .then((result) => {
          if (result.data.successful) {
            error.value = "";
            rows.value = result.data.results;
            columnNames.value = result.data.col_names;
          } else {
            error.value = result.data.error_message;
          }
          isLoading.value = false;
        })
        .catch((error) => {
          error.value = error;
          isLoading.value = false;
        });
    }

    return {
      sqlQuery,
      sendSQLQuery,
      error,
      isLoading,
      rows,
      columnNames,
      showDialog,
    };
  },
});
</script>
<style scoped>
.sql-header {
  margin-bottom: 16px;
}
.list {
  z-index: 12;
}
.button {
  margin-right: 10px;
  margin-left: 10px;
}
.header {
  padding: 5px !important;
  margin-left: 10px !important;
  align-content: center;
  justify-content: center;
}
</style><|MERGE_RESOLUTION|>--- conflicted
+++ resolved
@@ -1,14 +1,9 @@
 <template>
   <v-dialog v-model="showDialog" width="60%">
     <template v-slot:activator="{ on }">
-<<<<<<< HEAD
-      <v-btn id="open-sql-dialog" v-on="on" depressed medium height="32">
+      <v-btn data-id="open-sql-dialog" v-on="on" depressed medium height="32">
         <v-icon class="mr-2" color="primary" size="18">mdi-file-edit</v-icon>
         <v-text class="text font-weight-regular">SQL</v-text>
-=======
-      <v-btn icon v-on="on" data-id="open-sql-dialog">
-        <v-icon>mdi-file-edit</v-icon>
->>>>>>> b582330b
       </v-btn>
     </template>
     <v-card>
