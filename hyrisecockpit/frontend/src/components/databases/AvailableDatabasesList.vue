--- conflicted
+++ resolved
@@ -1,30 +1,8 @@
 <template>
-<<<<<<< HEAD
-  <v-card id="database-list" class="list" width="280px">
+  <v-card class="list" data-id="database-list" width="280px">
     <v-system-bar :height="50" color="secondary">
       <v-card-title>
         <div class="header">Databases</div>
-=======
-  <v-list class="list" data-id="database-list">
-    <v-card flat>
-      <v-card-title class="header subtitle-1">
-        DATABASES
-        <v-spacer />
-        <v-tooltip right>
-          <template v-slot:activator="{ on }">
-            <v-chip
-              class="button"
-              color="white primary--text"
-              v-on="on"
-              data-id="add-database-button"
-              @click="$emit('addDatabase')"
-            >
-              <v-icon color="primary" size="26">mdi-plus</v-icon>
-            </v-chip>
-          </template>
-          <span>Add Database</span>
-        </v-tooltip>
->>>>>>> b582330b
       </v-card-title>
       <v-spacer></v-spacer>
       <v-icon @click="onClose()">mdi-close</v-icon>
