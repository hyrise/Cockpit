<template>
  <v-dialog v-model="open" persistent max-width="600px">
    <v-card id="add-database">
      <v-card-title>
        <span class="headline">Add new database</span>
      </v-card-title>
      <v-card-text>
        <v-container>
          <v-row>
            <v-col cols="6">
              <v-text-field
                id="host-input"
                v-model="host"
                label="Host*"
                required
              ></v-text-field>
            </v-col>
            <v-col cols="6">
              <v-text-field
                id="id-input"
                v-model="id"
                label="Id*"
                required
                :error-messages="idError"
              ></v-text-field>
            </v-col>
          </v-row>
          <v-row align="center">
            <v-col cols="12" sm="6">
              <v-text-field
                id="worker-input"
                v-model="number_workers"
                label="Number of Workers*"
                type="number"
                required
              ></v-text-field>
            </v-col>
            <v-spacer />
            <v-btn
              id="advanced-input-button"
              text
              @click="showAdvanced = !showAdvanced"
            >
              <div v-if="!showAdvanced">
                show advanced
              </div>
              <div v-else>
                hide advanced
              </div>
            </v-btn>
          </v-row>
          <v-expand-transition>
            <div v-if="showAdvanced">
              <v-row>
                <v-col cols="6" sm="6">
                  <v-text-field
                    id="port-input"
                    v-model="port"
                    label="Port*"
                    required
                  ></v-text-field>
                </v-col>
                <v-col cols="6" sm="6">
                  <v-text-field
                    id="dbname-input"
                    v-model="dbname"
                    label="Databasename*"
                    required
                  ></v-text-field>
                </v-col>
              </v-row>
              <v-row>
                <v-col cols="6">
                  <v-text-field
                    id="user-input"
                    v-model="user"
                    label="User*"
                    required
                  ></v-text-field>
                </v-col>
                <v-col cols="6">
                  <v-text-field
                    id="password-input"
                    v-model="password"
                    label="Password"
                    type="password"
                  ></v-text-field>
                </v-col>
              </v-row>
            </div>
          </v-expand-transition>
        </v-container>
        <small>*indicates required field</small>
      </v-card-text>
      <v-card-actions>
        <v-spacer></v-spacer>
        <v-btn
          id="cancel-add-database-button"
          color="primary"
          text
          @click="
            closeDialog();
            showAdvanced = false;
          "
          >Cancel</v-btn
        >
        <v-btn
          id="save-database-button"
          color="primary"
          text
          @click="
            createNewDatabase();
            showAdvanced = false;
            closeDialog();
          "
          :disabled="!!idError.length"
          >Save</v-btn
        >
      </v-card-actions>
    </v-card>
  </v-dialog>
</template>

<script lang="ts">
import {
  defineComponent,
  SetupContext,
  onMounted,
  computed,
  Ref,
  ref,
  watch
} from "@vue/composition-api";
import { useDatabaseService } from "@/services/databaseService";

interface Props {
  open: boolean;
}
interface Data extends DatabaseCreationData {
  showAdvanced: Ref<boolean>;
}

export default defineComponent({
  props: {
    open: {
      type: Boolean,
      default: false
    }
  },
  setup(props: Props, context: SetupContext): Data {
    const showAdvanced = ref(false);
    return {
      ...useDatabaseCreation(context),
      showAdvanced
    };
  }
});

interface DatabaseCreationData {
  number_workers: Ref<number>;
  id: Ref<string>;
  user: Ref<string>;
  password: Ref<string>;
  host: Ref<string>;
  port: Ref<string>;
  dbname: Ref<string>;
  idError: Ref<string>;
  createNewDatabase: () => void;
  closeDialog: () => void;
}

function useDatabaseCreation(context: SetupContext): DatabaseCreationData {
  const { addDatabase } = useDatabaseService();

  const number_workers = ref<number>(8);
  const id = ref<string>("");
  const user = ref<string>("serviceuser");
  const password = ref<string>("");
  const host = ref<string>("vm-");
  const port = ref<string>("5432");
  const dbname = ref<string>("postgres");
  const idError = ref<string>("");

  watch(host, (host, prevHost) => {
    if (!id.value.length || id.value === prevHost) id.value = host;
  });

  watch(id, id => {
    if (
      context.root.$databaseController.availableDatabasesById.value.includes(id)
    ) {
<<<<<<< HEAD
      idError.value = "Id is already taken.";
    } else if (id.length === 0) {
      idError.value = "Choose an Id";
=======
      idError.value = "ID is already taken.";
>>>>>>> 569974aa
    } else {
      idError.value = "";
    }
  });

  function resetValues(): void {
    number_workers.value = 8;
    id.value = "";
    user.value = "serviceuser";
    password.value = "";
    host.value = "vm-";
    port.value = "5432";
    dbname.value = "postgres";
  }

  function createNewDatabase(): void {
    addDatabase({
      number_workers: parseInt(number_workers.value.toString(), 10),
      id: id.value,
      user: user.value,
      password: password.value,
      host: host.value,
      port: port.value,
      dbname: dbname.value
    });
    resetValues();
  }

  function closeDialog(): void {
    context.emit("close");
  }

  return {
    number_workers,
    id,
    user,
    password,
    host,
    port,
    dbname,
    createNewDatabase,
    closeDialog,
    idError
  };
}
</script>
<style scoped></style><|MERGE_RESOLUTION|>--- conflicted
+++ resolved
@@ -189,13 +189,9 @@
     if (
       context.root.$databaseController.availableDatabasesById.value.includes(id)
     ) {
-<<<<<<< HEAD
-      idError.value = "Id is already taken.";
+      idError.value = "ID is already taken.";
     } else if (id.length === 0) {
       idError.value = "Choose an Id";
-=======
-      idError.value = "ID is already taken.";
->>>>>>> 569974aa
     } else {
       idError.value = "";
     }
