<template>
  <v-dialog v-model="open" persistent max-width="500px">
    <v-card data-id="add-database">
      <v-system-bar :height="50" color="secondary">
        <v-card-title>
          <span class="subtitle-1">Add new database</span>
        </v-card-title>
        <v-spacer />
        <v-icon
          data-id="cancel-add-database-button"
          @click="
            closeDialog();
            showAdvanced = false;
            databaseAdded = null;
          "
          >mdi-close</v-icon
        >
      </v-system-bar>
<<<<<<< HEAD
      <v-card-text>
        <v-container>
          <v-alert v-if="databaseAdded === true" type="success" dismissible>
            Database was successfully added.
          </v-alert>
          <v-alert v-if="databaseAdded === false" type="error" dismissible>
            Database was not added.
          </v-alert>
          <v-row>
            <v-col cols="6">
              <v-text-field
                v-model="host"
                label="Host*"
                required
                data-id="host-input"
              ></v-text-field>
            </v-col>
            <v-col cols="6">
              <v-text-field
                v-model="id"
                label="Id*"
                required
                :error-messages="idError"
                data-id="id-input"
              ></v-text-field>
            </v-col>
          </v-row>
          <v-row align="center">
            <v-col cols="12" sm="6">
              <v-text-field
                v-model="number_workers"
                label="Number of Workers*"
                type="number"
                required
                data-id="worker-input"
              ></v-text-field>
            </v-col>
            <v-spacer />
            <v-btn
              text
              @click="showAdvanced = !showAdvanced"
              data-id="advanced-input-button"
            >
              <div v-if="!showAdvanced">show advanced</div>
              <div v-else>hide advanced</div>
            </v-btn>
          </v-row>
          <v-expand-transition>
            <div v-if="showAdvanced">
              <v-row>
                <v-col cols="6" sm="6">
                  <v-text-field
                    v-model="port"
                    label="Port*"
                    required
                    data-id="port-input"
                  ></v-text-field>
                </v-col>
                <v-col cols="6" sm="6">
                  <v-text-field
                    v-model="dbname"
                    label="Databasename*"
                    required
                    data-id="dbname-input"
                  ></v-text-field>
                </v-col>
              </v-row>
              <v-row>
                <v-col cols="6">
                  <v-text-field
                    v-model="user"
                    label="User*"
                    required
                    data-id="user-input"
                  ></v-text-field>
                </v-col>
                <v-col cols="6">
                  <v-text-field
                    v-model="password"
                    label="Password"
                    type="password"
                    data-id="password-input"
                  ></v-text-field>
                </v-col>
              </v-row>
            </div>
          </v-expand-transition>
        </v-container>
        <small>*indicates required field</small>
=======
      <v-card-text class="pb-0">
        <v-row>
          <v-col class="pb-0" cols="6">
            <v-text-field
              v-model="host"
              label="Host"
              :error-messages="host.length < 4 ? 'Required' : ''"
              data-id="host-input"
            ></v-text-field>
          </v-col>
          <v-col class="pb-0" cols="6">
            <v-text-field
              v-model="id"
              label="ID"
              :error-messages="!id.length ? 'Required' : idError"
              data-id="id-input"
            ></v-text-field>
          </v-col>
        </v-row>
        <v-row>
          <v-col class="py-0" cols="6">
            <v-text-field
              v-model="port"
              label="Port"
              :error-messages="!port.length ? 'Required' : ''"
              data-id="port-input"
            ></v-text-field>
          </v-col>
          <v-col class="py-0" cols="6">
            <v-text-field
              v-model="number_workers"
              label="Number of Workers"
              type="number"
              min="1"
              :error-messages="number_workers.length === 0 ? 'Required' : ''"
              data-id="worker-input"
            ></v-text-field>
          </v-col>
        </v-row>
>>>>>>> 3ffad151
      </v-card-text>
      <v-card-actions class="justify-center pt-0">
        <v-btn
          class="secondary primary--text my-2"
          @click="
            databaseAdded = null;
            createNewDatabase();
<<<<<<< HEAD
=======
            closeDialog();
>>>>>>> 3ffad151
          "
          :disabled="
            !!idError.length ||
            !host.length ||
            !id.length ||
            !port.length ||
            number_workers.length === 0
          "
          data-id="save-database-button"
          >Save</v-btn
        >
      </v-card-actions>
    </v-card>
  </v-dialog>
</template>

<script lang="ts">
import {
  defineComponent,
  SetupContext,
  onMounted,
  computed,
  Ref,
  ref,
  watch,
} from "@vue/composition-api";
import { useDatabaseService } from "@/services/databaseService";

interface Props {
  open: boolean;
}

export default defineComponent({
  props: {
    open: {
      type: Boolean,
      default: false,
    },
  },
  setup(props: Props, context: SetupContext): DatabaseCreationData {
    return {
      ...useDatabaseCreation(context),
    };
  },
});

interface DatabaseCreationData {
  number_workers: Ref<number>;
  id: Ref<string>;
  user: Ref<string>;
  password: Ref<string>;
  host: Ref<string>;
  port: Ref<string>;
  dbname: Ref<string>;
  idError: Ref<string>;
  databaseAdded: Ref<boolean | null>;
  createNewDatabase: () => void;
  closeDialog: () => void;
}

function useDatabaseCreation(context: SetupContext): DatabaseCreationData {
  const { addDatabase } = useDatabaseService();

  const number_workers = ref<number>(8);
  const id = ref<string>("");
  const user = ref<string>("serviceuser");
  const password = ref<string>("");
  const host = ref<string>("vm-");
  const port = ref<string>("5432");
  const dbname = ref<string>("postgres");
  const idError = ref<string>("");
  const databaseAdded = ref<boolean | null>(null);

  watch(host, (host, prevHost) => {
    if (!id.value.length || id.value === prevHost) id.value = host;
  });

  watch(id, (id) => {
    if (
      context.root.$databaseController.availableDatabasesById.value.includes(id)
    ) {
      idError.value = "ID is already taken.";
    } else {
      idError.value = "";
    }
  });

  function resetValues(): void {
    number_workers.value = 8;
    id.value = "";
    user.value = "serviceuser";
    password.value = "";
    host.value = "vm-";
    port.value = "5432";
    dbname.value = "postgres";
  }

  function createNewDatabase(): void {
    addDatabase({
      number_workers: parseInt(number_workers.value.toString(), 10),
      id: id.value,
      user: user.value,
      password: password.value,
      host: host.value,
      port: port.value,
      dbname: dbname.value,
    }).then(
      () => {
        databaseAdded.value = true;
      },
      () => {
        databaseAdded.value = false;
      }
    );
    resetValues();
  }

  function closeDialog(): void {
    context.emit("close");
  }

  return {
    number_workers,
    id,
    user,
    password,
    host,
    port,
    dbname,
    createNewDatabase,
    closeDialog,
    idError,
    databaseAdded,
  };
}
</script><|MERGE_RESOLUTION|>--- conflicted
+++ resolved
@@ -16,98 +16,13 @@
           >mdi-close</v-icon
         >
       </v-system-bar>
-<<<<<<< HEAD
-      <v-card-text>
-        <v-container>
-          <v-alert v-if="databaseAdded === true" type="success" dismissible>
-            Database was successfully added.
-          </v-alert>
-          <v-alert v-if="databaseAdded === false" type="error" dismissible>
-            Database was not added.
-          </v-alert>
-          <v-row>
-            <v-col cols="6">
-              <v-text-field
-                v-model="host"
-                label="Host*"
-                required
-                data-id="host-input"
-              ></v-text-field>
-            </v-col>
-            <v-col cols="6">
-              <v-text-field
-                v-model="id"
-                label="Id*"
-                required
-                :error-messages="idError"
-                data-id="id-input"
-              ></v-text-field>
-            </v-col>
-          </v-row>
-          <v-row align="center">
-            <v-col cols="12" sm="6">
-              <v-text-field
-                v-model="number_workers"
-                label="Number of Workers*"
-                type="number"
-                required
-                data-id="worker-input"
-              ></v-text-field>
-            </v-col>
-            <v-spacer />
-            <v-btn
-              text
-              @click="showAdvanced = !showAdvanced"
-              data-id="advanced-input-button"
-            >
-              <div v-if="!showAdvanced">show advanced</div>
-              <div v-else>hide advanced</div>
-            </v-btn>
-          </v-row>
-          <v-expand-transition>
-            <div v-if="showAdvanced">
-              <v-row>
-                <v-col cols="6" sm="6">
-                  <v-text-field
-                    v-model="port"
-                    label="Port*"
-                    required
-                    data-id="port-input"
-                  ></v-text-field>
-                </v-col>
-                <v-col cols="6" sm="6">
-                  <v-text-field
-                    v-model="dbname"
-                    label="Databasename*"
-                    required
-                    data-id="dbname-input"
-                  ></v-text-field>
-                </v-col>
-              </v-row>
-              <v-row>
-                <v-col cols="6">
-                  <v-text-field
-                    v-model="user"
-                    label="User*"
-                    required
-                    data-id="user-input"
-                  ></v-text-field>
-                </v-col>
-                <v-col cols="6">
-                  <v-text-field
-                    v-model="password"
-                    label="Password"
-                    type="password"
-                    data-id="password-input"
-                  ></v-text-field>
-                </v-col>
-              </v-row>
-            </div>
-          </v-expand-transition>
-        </v-container>
-        <small>*indicates required field</small>
-=======
       <v-card-text class="pb-0">
+        <v-alert v-if="databaseAdded === true" type="success" dismissible>
+          Database was successfully added.
+        </v-alert>
+        <v-alert v-if="databaseAdded === false" type="error" dismissible>
+          Database was not added.
+        </v-alert>
         <v-row>
           <v-col class="pb-0" cols="6">
             <v-text-field
@@ -146,7 +61,6 @@
             ></v-text-field>
           </v-col>
         </v-row>
->>>>>>> 3ffad151
       </v-card-text>
       <v-card-actions class="justify-center pt-0">
         <v-btn
@@ -154,10 +68,6 @@
           @click="
             databaseAdded = null;
             createNewDatabase();
-<<<<<<< HEAD
-=======
-            closeDialog();
->>>>>>> 3ffad151
           "
           :disabled="
             !!idError.length ||
