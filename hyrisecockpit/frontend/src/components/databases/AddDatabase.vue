--- conflicted
+++ resolved
@@ -1,10 +1,20 @@
 <template>
   <v-dialog v-model="open" persistent max-width="500px">
     <v-card data-id="add-database">
-<<<<<<< HEAD
-      <v-card-title>
-        <span class="headline">Add new database</span>
-      </v-card-title>
+      <v-system-bar :height="50" color="secondary">
+        <v-card-title>
+          <span class="subtitle-1">Add new database</span>
+        </v-card-title>
+        <v-spacer />
+        <v-icon
+          data-id="cancel-add-database-button"
+          @click="
+            closeDialog();
+            showAdvanced = false;
+          "
+          >mdi-close</v-icon
+        >
+      </v-system-bar>
       <v-card-text class="pb-0">
         <v-row>
           <v-col class="pb-0" cols="6">
@@ -40,121 +50,12 @@
             ></v-text-field>
           </v-col>
         </v-row>
-=======
-      <v-system-bar :height="50" color="secondary">
-        <v-card-title>
-          <span class="subtitle-1">Add new database</span>
-        </v-card-title>
-        <v-spacer />
-        <v-icon
-          data-id="cancel-add-database-button"
-          @click="
-            closeDialog();
-            showAdvanced = false;
-          "
-          >mdi-close</v-icon
-        >
-      </v-system-bar>
-      <v-card-text>
-        <v-container>
-          <v-row>
-            <v-col cols="6">
-              <v-text-field
-                v-model="host"
-                label="Host*"
-                required
-                data-id="host-input"
-              ></v-text-field>
-            </v-col>
-            <v-col cols="6">
-              <v-text-field
-                v-model="id"
-                label="Id*"
-                required
-                :error-messages="idError"
-                data-id="id-input"
-              ></v-text-field>
-            </v-col>
-          </v-row>
-          <v-row align="center">
-            <v-col cols="12" sm="6">
-              <v-text-field
-                v-model="number_workers"
-                label="Number of Workers*"
-                type="number"
-                required
-                data-id="worker-input"
-              ></v-text-field>
-            </v-col>
-            <v-spacer />
-            <v-btn
-              text
-              @click="showAdvanced = !showAdvanced"
-              data-id="advanced-input-button"
-            >
-              <div v-if="!showAdvanced">show advanced</div>
-              <div v-else>hide advanced</div>
-            </v-btn>
-          </v-row>
-          <v-expand-transition>
-            <div v-if="showAdvanced">
-              <v-row>
-                <v-col cols="6" sm="6">
-                  <v-text-field
-                    v-model="port"
-                    label="Port*"
-                    required
-                    data-id="port-input"
-                  ></v-text-field>
-                </v-col>
-                <v-col cols="6" sm="6">
-                  <v-text-field
-                    v-model="dbname"
-                    label="Databasename*"
-                    required
-                    data-id="dbname-input"
-                  ></v-text-field>
-                </v-col>
-              </v-row>
-              <v-row>
-                <v-col cols="6">
-                  <v-text-field
-                    v-model="user"
-                    label="User*"
-                    required
-                    data-id="user-input"
-                  ></v-text-field>
-                </v-col>
-                <v-col cols="6">
-                  <v-text-field
-                    v-model="password"
-                    label="Password"
-                    type="password"
-                    data-id="password-input"
-                  ></v-text-field>
-                </v-col>
-              </v-row>
-            </div>
-          </v-expand-transition>
-        </v-container>
-        <small>*indicates required field</small>
->>>>>>> bf15f775
       </v-card-text>
       <v-card-actions class="pt-0">
         <v-spacer></v-spacer>
         <v-btn
           color="primary"
           text
-<<<<<<< HEAD
-          @click="closeDialog()"
-          data-id="cancel-add-database-button"
-          >Cancel</v-btn
-        >
-        <v-btn
-          color="primary"
-          text
-=======
->>>>>>> bf15f775
           @click="
             createNewDatabase();
             closeDialog();
