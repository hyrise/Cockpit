<template>
  <v-dialog v-model="open" persistent max-width="500px">
    <v-card data-id="add-database">
      <v-system-bar :height="50" color="secondary">
        <v-card-title>
          <span class="subtitle-1">Add new database</span>
        </v-card-title>
        <v-spacer />
        <v-icon
          data-id="cancel-add-database-button"
          @click="
            closeDialog();
            showAdvanced = false;
            databaseAdded = null;
          "
          >mdi-close</v-icon
        >
      </v-system-bar>
      <v-card-text class="pb-0">
        <v-alert
          v-if="databaseAdded"
          class="mt-4 mb-0"
          type="success"
          dismissible
          dense
        >
          Database was successfully added.
        </v-alert>
        <v-alert
          v-if="databaseAdded === false"
          class="mt-4 mb-0"
          type="error"
          dismissible
          dense
        >
          Database was not added.
        </v-alert>
        <v-alert
          v-if="workersRunning"
          class="mt-4 mb-0"
          type="error"
          dismissible
          dense
        >
          <v-row>
            <v-col class="grow pr-0 py-0"
              >Stop workers before adding databases.</v-col
            >
            <v-col class="shrink mr-2 pl-0 py-0">
              <v-tooltip right>
                <template v-slot:activator="{ on }">
                  <v-btn
                    v-on="on"
                    class="white primary--text"
                    x-small
                    @click="stop()"
                  >
                    Stop
                  </v-btn>
                </template>
                <span>Stops workers</span>
              </v-tooltip>
            </v-col>
          </v-row>
        </v-alert>
        <v-row>
          <v-col class="pb-0" cols="6">
            <v-text-field
              v-model="host"
              label="Host"
              :error-messages="!host.length ? 'Required' : ''"
              data-id="host-input"
            ></v-text-field>
          </v-col>
          <v-col class="pb-0" cols="6">
            <v-text-field
              v-model="id"
              label="ID"
              :error-messages="!id.length ? 'Required' : idError"
              data-id="id-input"
            ></v-text-field>
          </v-col>
        </v-row>
        <v-row>
          <v-col class="py-0" cols="6">
            <v-text-field
              v-model="port"
              label="Port"
              :error-messages="!port.length ? 'Required' : ''"
              data-id="port-input"
            ></v-text-field>
          </v-col>
          <v-col class="py-0" cols="6">
            <v-text-field
              v-model="number_workers"
              label="Number of Workers"
              type="number"
              min="1"
              :error-messages="number_workers.length === 0 ? 'Required' : ''"
              data-id="worker-input"
            ></v-text-field>
          </v-col>
        </v-row>
      </v-card-text>
      <v-card-actions class="justify-center pt-0">
<<<<<<< HEAD
        <v-tooltip right>
          <template v-slot:activator="{ on }">
            <v-btn
              v-on="on"
              class="secondary primary--text my-2"
              @click="
                databaseAdded = null;
                createNewDatabase();
              "
              :disabled="
                !!idError.length ||
                !host.length ||
                !id.length ||
                !port.length ||
                number_workers.length === 0
              "
              data-id="save-database-button"
              >Save</v-btn
            >
          </template>
          <span>Add new database</span>
        </v-tooltip>
=======
        <v-btn
          class="secondary primary--text my-2"
          @click="
            databaseAdded = null;
            createNewDatabase();
          "
          :disabled="
            !!idError.length ||
            !host.length ||
            !id.length ||
            !port.length ||
            number_workers.length === 0 ||
            workersRunning
          "
          data-id="save-database-button"
          >Save</v-btn
        >
>>>>>>> c2209851
      </v-card-actions>
    </v-card>
  </v-dialog>
</template>

<script lang="ts">
import {
  defineComponent,
  SetupContext,
  onMounted,
  computed,
  Ref,
  ref,
  watch,
} from "@vue/composition-api";
import { useDatabaseService } from "@/services/databaseService";
import { useWorkloadService } from "../../services/workloadService";

interface Props {
  open: boolean;
  workersRunning: boolean;
}

interface Data extends DatabaseCreationData {
  stop: () => void;
}

export default defineComponent({
  props: {
    open: {
      type: Boolean,
      default: false,
    },
    workersRunning: {
      type: Boolean,
      default: false,
    },
  },
  setup(props: Props, context: SetupContext): Data {
    const { stopWorkers } = useWorkloadService();
    function stop(): void {
      context.emit("stop");
      stopWorkers();
    }
    return {
      stop,
      ...useDatabaseCreation(context),
    };
  },
});

interface DatabaseCreationData {
  number_workers: Ref<number>;
  id: Ref<string>;
  user: Ref<string>;
  password: Ref<string>;
  host: Ref<string>;
  port: Ref<string>;
  dbname: Ref<string>;
  idError: Ref<string>;
  databaseAdded: Ref<boolean | null>;
  createNewDatabase: () => void;
  closeDialog: () => void;
}

function useDatabaseCreation(context: SetupContext): DatabaseCreationData {
  const { addDatabase } = useDatabaseService();

  const number_workers = ref<number>(8);
  const id = ref<string>("");
  const user = ref<string>("serviceuser");
  const password = ref<string>("");
  const host = ref<string>("vm-");
  const port = ref<string>("5432");
  const dbname = ref<string>("postgres");
  const idError = ref<string>("");
  const databaseAdded = ref<boolean | null>(null);

  watch(host, (host, prevHost) => {
    if (!id.value.length || id.value === prevHost) id.value = host;
  });

  watch(id, (id) => {
    if (
      context.root.$databaseController.availableDatabasesById.value.includes(id)
    ) {
      idError.value = "ID is already taken.";
    } else {
      idError.value = "";
    }
  });

  function resetValues(): void {
    number_workers.value = 8;
    id.value = "";
    user.value = "serviceuser";
    password.value = "";
    host.value = "vm-";
    port.value = "5432";
    dbname.value = "postgres";
  }

  function createNewDatabase(): void {
    addDatabase({
      number_workers: parseInt(number_workers.value.toString(), 10),
      id: id.value,
      user: user.value,
      password: password.value,
      host: host.value,
      port: port.value,
      dbname: dbname.value,
    }).then(
      () => {
        databaseAdded.value = true;
      },
      () => {
        databaseAdded.value = false;
      }
    );
    resetValues();
  }

  function closeDialog(): void {
    context.emit("close");
  }

  return {
    number_workers,
    id,
    user,
    password,
    host,
    port,
    dbname,
    createNewDatabase,
    closeDialog,
    idError,
    databaseAdded,
  };
}
</script><|MERGE_RESOLUTION|>--- conflicted
+++ resolved
@@ -103,7 +103,6 @@
         </v-row>
       </v-card-text>
       <v-card-actions class="justify-center pt-0">
-<<<<<<< HEAD
         <v-tooltip right>
           <template v-slot:activator="{ on }">
             <v-btn
@@ -118,7 +117,8 @@
                 !host.length ||
                 !id.length ||
                 !port.length ||
-                number_workers.length === 0
+                number_workers.length === 0 ||
+                workersRunning
               "
               data-id="save-database-button"
               >Save</v-btn
@@ -126,25 +126,6 @@
           </template>
           <span>Add new database</span>
         </v-tooltip>
-=======
-        <v-btn
-          class="secondary primary--text my-2"
-          @click="
-            databaseAdded = null;
-            createNewDatabase();
-          "
-          :disabled="
-            !!idError.length ||
-            !host.length ||
-            !id.length ||
-            !port.length ||
-            number_workers.length === 0 ||
-            workersRunning
-          "
-          data-id="save-database-button"
-          >Save</v-btn
-        >
->>>>>>> c2209851
       </v-card-actions>
     </v-card>
   </v-dialog>
