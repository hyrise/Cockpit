<template>
  <v-card class="selection-list" data-id="selection-list">
    <v-system-bar :height="50" color="secondary">
      <v-card-title>
        <div class="header">{{ pageName }} Page Settings</div>
      </v-card-title>
      <v-spacer></v-spacer>
      <v-icon @click="$emit('close')">mdi-close</v-icon>
    </v-system-bar>

    <v-card-text class="title">
      <v-tabs
        v-if="open"
        v-model="tab"
        background-color="grey lighten-2"
        color="primary"
        height="45"
      >
        <v-tabs-slider color="primary"></v-tabs-slider>
        <v-tab class="body-2 font-weight-regular ml-2"
          >Databases and Metrics</v-tab
        >
        <v-tab class="body-2 font-weight-regular">Time Range</v-tab>
      </v-tabs>
      <v-divider />
      <v-tabs-items v-model="tab" color="primary">
        <v-tab-item>
          <v-container class="white container flex">
            <v-row no gutters>
              <v-col class="flex-item">
                <database-selection
                  :initial-databases="selectedDatabases"
                  @selectionChanged="handleDatabaseChange"
                />
              </v-col>
              <v-col class="flex-item">
                <metric-selection
                  :initial-metrics="selectedMetrics"
                  :available-metrics="availableMetrics"
                  @selectionChanged="handleMetricChange"
                />
              </v-col>
            </v-row>
          </v-container>
        </v-tab-item>
        <v-tab-item>
<<<<<<< HEAD
          <v-window v-model="window">
            <v-window-item :value="1">
              <v-subheader class="mt-2">
                Continuous Range
                <v-badge
                  class="ml-2 mt-1"
                  :color="!staticRange ? 'green' : 'red'"
                  dot
                />
              </v-subheader>
              <v-sheet height="350">
                <v-container class="white container flex">
                  <v-row class="top-row" no gutters>
                    <v-col class="flex-item select">
                      <range-selection :disabled="staticRange" />
                    </v-col>
                    <v-col class="flex-item select">
                      <precision-selection
                        :available-precisions="availablePrecisions"
                        :disabled="staticRange"
                      />
                    </v-col>
                  </v-row>
                </v-container>
                <v-btn
                  data-id="reset-time-range"
                  class="button body-2 font-weight-regular"
                  color="primary"
                  block
                  :disabled="!staticRange"
                  @click="resetTimeRange"
                  >Set Continuous Time Range</v-btn
                >
              </v-sheet>
            </v-window-item>
            <v-window-item :value="2">
              <v-subheader class="mt-2">
                Static Range
                <v-badge
                  class="ml-2 mt-1"
                  :color="staticRange ? 'green' : 'red'"
                  dot
                />
              </v-subheader>
              <v-sheet height="350">
                <v-container class="white container flex">
                  <v-row no gutters>
                    <v-col class="flex-item select remove-margin">
                      <timestamp-selection
                        label="Start"
                        @dateChanged="(newDate) => (startDate = newDate)"
                        @timeChanged="(newTime) => (startTime = newTime)"
                      />
                    </v-col>
                    <v-col class="flex-item select remove-margin">
                      <timestamp-selection
                        label="End"
                        :min-date="startDate"
                        :min-time="startTime"
                        @dateChanged="(newDate) => (endDate = newDate)"
                        @timeChanged="(newTime) => (endTime = newTime)"
                      />
                    </v-col>
                  </v-row>
                </v-container>
                <v-container class="white container flex">
                  <v-row no gutters class="remove-margin-low">
                    <v-col class="flex-item select">
                      <precision-selection
                        :available-precisions="availableStaticPrecisions"
                        :global="false"
                        :max-precision="maxPrecision"
                        @precisionChanged="
                          (newPrecision) => (staticPrecision = newPrecision)
                        "
                      />
                    </v-col>
                  </v-row>
                </v-container>
                <v-alert
                  v-if="!!errorMessage"
                  type="error"
                  class="remove-margin-low"
                  >{{ errorMessage }}</v-alert
                >
                <v-btn
                  data-id="set-static-time-range"
                  class="body-2 font-weight-regular"
                  color="primary"
                  block
                  :disabled="invalidDates"
                  @click="setStaticTimeRange"
                  >Set Static Time Range</v-btn
                >
              </v-sheet>
            </v-window-item>
          </v-window>
          <v-divider class="my-2" />
          <v-card flat>
            <v-card-actions>
              <v-spacer v-show="window === 1" />
              <v-tooltip top>
                <template v-slot:activator="{ on }">
=======
          <v-subheader class="subtitle-2 mt-2 ml-1">
            Continuous Range
            <v-badge
              class="ml-2 mt-1"
              :color="!staticRange ? 'green' : 'red'"
              dot
            />
          </v-subheader>
          <v-sheet height="100" class="ml-4 mt-n3">
            <v-container class="white container flex">
              <v-row class="top-row" no gutters>
                <v-col class="flex-item select">
                  <range-selection :disabled="staticRange" />
                </v-col>
                <v-col class="flex-item select">
                  <precision-selection
                    :available-precisions="availablePrecisions"
                    :disabled="staticRange"
                  />
                </v-col>
                <v-col>
                  <v-btn
                    data-id="reset-time-range"
                    class="button body-2 font-weight-regular"
                    color="primary"
                    :disabled="!staticRange"
                    @click="resetTimeRange"
                    >Apply</v-btn
                  >
                </v-col>
              </v-row>
            </v-container>
          </v-sheet>

          <v-subheader class="subtitle-2 mt-2 ml-1 mt-n3">
            Static Range
            <v-badge
              class="ml-2 mt-1"
              :color="staticRange ? 'green' : 'red'"
              dot
            />
          </v-subheader>
          <v-alert
            v-if="!!errorMessage"
            type="error"
            class="mt-n3 ml-3"
            max-width="510"
            dense
            text
          >
            {{ errorMessage }}
          </v-alert>
          <v-sheet height="200" width="700" class="ml-5 mt-n1">
            <v-container class="white container flex">
              <v-row no gutters>
                <v-col class="flex-item select remove-margin">
                  <timestamp-selection
                    label="Start"
                    @dateChanged="(newDate) => (startDate = newDate)"
                    @timeChanged="(newTime) => (startTime = newTime)"
                  />
                </v-col>
                <v-col class="flex-item select remove-margin">
                  <timestamp-selection
                    label="End"
                    :min-date="startDate"
                    :min-time="startTime"
                    @dateChanged="(newDate) => (endDate = newDate)"
                    @timeChanged="(newTime) => (endTime = newTime)"
                  />
                </v-col>
                <v-col class="flex-item select">
                  <precision-selection
                    :available-precisions="availableStaticPrecisions"
                    :global="false"
                    :max-precision="maxPrecision"
                    @precisionChanged="
                      (newPrecision) => (staticPrecision = newPrecision)
                    "
                  />
                </v-col>
                <v-col>
>>>>>>> e0510833
                  <v-btn
                    data-id="set-static-time-range"
                    class="button body-2 font-weight-regular"
                    color="primary"
                    :disabled="invalidDates"
                    @click="setStaticTimeRange"
                    >Apply</v-btn
                  >
<<<<<<< HEAD
                    <v-icon v-if="window === 2" left>mdi-chevron-left</v-icon>
                    {{ window == 1 ? "Static" : "Continuous" }}
                    <v-icon v-if="window === 1" right>mdi-chevron-right</v-icon>
                  </v-btn>
                </template>
                <span>
                  Select {{ window == 1 ? "Static" : "Continuous" }} Range Type
                </span>
              </v-tooltip>
            </v-card-actions>
          </v-card>
=======
                </v-col>
              </v-row>
            </v-container>
          </v-sheet>
>>>>>>> e0510833
        </v-tab-item>
      </v-tabs-items>
    </v-card-text>
  </v-card>
</template>

<script lang="ts">
import {
  defineComponent,
  SetupContext,
  watch,
  computed,
  reactive,
  Ref,
  ref,
  onMounted,
  watchEffect,
} from "@vue/composition-api";

import { Database } from "@/types/database";
import DatabaseSelection from "@/components/selection/DatabaseSelection.vue";
import MetricSelection from "@/components/selection/MetricSelection.vue";
import RangeSelection from "@/components/selection/RangeSelection.vue";
import PrecisionSelection from "@/components/selection/PrecisionSelection.vue";
import TimestampSelection from "@/components/selection/TimestampSelection.vue";
import {
  useDatabaseEvents,
  useMetricEvents,
  useWindowEvents,
} from "@/meta/events";
import { PageName } from "@/types/views";
import { Metric } from "@/types/metrics";
import { useFormatting } from "@/meta/formatting";
import { isInvalidDateTimeString, isInFuture } from "@/utils/methods";

interface Props {
  open: boolean;
}

interface Data
  extends UseGlobalInstances,
    UseDataChangeHandling,
    UseStaticRangeSelection {
  pageName: Ref<string>;
  tab: Ref<number>;
  window: Ref<number>;
}

export default defineComponent({
  components: {
    DatabaseSelection,
    MetricSelection,
    PrecisionSelection,
    RangeSelection,
    TimestampSelection,
  },
  props: {
    open: {
      type: Boolean,
      default: false,
    },
  },
  setup(props: Props, context: SetupContext): Data {
    const page = computed(() => {
      const pageName = context.root.$route.name!;
      if (pageName === "home") return "overview";

      return pageName as PageName;
    });

    return {
      pageName: computed(
        () => page.value[0].toUpperCase() + page.value.substring(1)
      ),
      tab: ref(0),
      window: ref(1),
      ...useDataChangeHandling(context, page),
      ...useGlobalInstances(context, page),
      ...useStaticRangeSelection(context),
    };
  },
});

interface UseGlobalInstances {
  availableMetrics: Ref<readonly Metric[]>;
  availablePrecisions: { text: string; value: number }[];
  selectedDatabases: Ref<readonly string[]>;
  selectedMetrics: Ref<readonly Metric[]>;
}

function useGlobalInstances(
  context: SetupContext,
  page: Ref<PageName>
): UseGlobalInstances {
  const { formatMinutesToSeconds } = useFormatting();
  return {
    availableMetrics: computed(
      () => context.root.$selectionController.availableMetrics[page.value]
    ),
    availablePrecisions: [
      { text: "1 second", value: 1 },
      { text: "5 seconds", value: 5 },
      { text: "15 seconds", value: 15 },
      { text: "30 seconds", value: 30 },
      { text: "1 minute", value: formatMinutesToSeconds(1) },
      { text: "5 minutes", value: formatMinutesToSeconds(5) },
    ],
    selectedDatabases: context.root.$selectionController.selectedDatabases,
    selectedMetrics: context.root.$selectionController.selectedMetrics,
  };
}

interface UseDataChangeHandling {
  handleDatabaseChange: (databaseId: string, value: boolean) => void;
  handleMetricChange: (metric: Metric, value: boolean) => void;
}

function useDataChangeHandling(
  context: SetupContext,
  page: Ref<PageName>
): UseDataChangeHandling {
  const { emitSelectedDatabasesChangedWithinEvent } = useDatabaseEvents();
  const { emitSelectedMetricsChangedWithinEvent } = useMetricEvents();
  const { emitPageChangedEvent } = useWindowEvents();

  // update page
  watchEffect(() => emitPageChangedEvent(page.value));

  function handleDatabaseChange(databaseId: string, value: boolean): void {
    emitSelectedDatabasesChangedWithinEvent(page.value, databaseId, value);
  }
  function handleMetricChange(metric: Metric, value: boolean): void {
    emitSelectedMetricsChangedWithinEvent(page.value, metric, value);
  }

  return {
    handleDatabaseChange,
    handleMetricChange,
  };
}

interface UseStaticRangeSelection {
  // variables
  availableStaticPrecisions: { text: string; value: number }[];
  endDate: Ref<string>;
  endTime: Ref<string>;
  startDate: Ref<string>;
  startTime: Ref<string>;
  staticPrecision: Ref<number>;
  // error handling
  errorMessage: Ref<string>;
  invalidDates: Ref<boolean>;
  maxPrecision: Ref<number>;
  // range handlers
  resetTimeRange: () => void;
  setStaticTimeRange: () => void;
  staticRange: Ref<boolean>;
}

function useStaticRangeSelection(
  context: SetupContext
): UseStaticRangeSelection {
  const { formatMinutesToSeconds, formatStringsToDate } = useFormatting();
  const { emitStaticRangeChangedEvent } = useWindowEvents();

  /* variables */
  const startDate = ref("");
  const startTime = ref("");
  const endDate = ref("");
  const endTime = ref("");
  const staticPrecision = ref(0);

  const invalidInput = computed(() =>
    [startDate.value, startTime.value, endDate.value, endTime.value].some(
      (value) => ["", null].includes(value) || isInvalidDateTimeString(value)
    )
  );

  /* set max selectable precision, depending on start and end date */
  const maxPrecision = computed(() =>
    !invalidInput.value
      ? (formatStringsToDate(endDate.value, endTime.value).getTime() -
          formatStringsToDate(startDate.value, startTime.value).getTime()) /
        Math.pow(10, 3)
      : 60
  );

  /* error handling of invalid dates and times */
  const errorMessage = ref("");
  const invalidDates = computed(() => {
    errorMessage.value = "";
    // case: input is invalid
    if (invalidInput.value)
      errorMessage.value = "The selected dates or times are invalid.";

    // case: precision is invalid
    if (
      formatStringsToDate(endDate.value, endTime.value).getTime() -
        formatStringsToDate(startDate.value, startTime.value).getTime() <=
      staticPrecision.value * Math.pow(10, 3)
    )
      errorMessage.value =
        "The selected range is too small for the selected precision.";

    // case: selected dates are in the future
    if (
      isInFuture(formatStringsToDate(startDate.value, startTime.value), 3) ||
      isInFuture(formatStringsToDate(endDate.value, endTime.value), 3)
    )
      errorMessage.value = "The selected dates and times are in the future.";

    return !!errorMessage.value;
  });

  const staticRange = computed(
    () => !!context.root.$selectionController.selectedStaticRange.value
  );

  /* range handlers */
  function setStaticTimeRange(): void {
    emitStaticRangeChangedEvent(
      formatStringsToDate(startDate.value, startTime.value),
      formatStringsToDate(endDate.value, endTime.value),
      staticPrecision.value
    );
  }

  function resetTimeRange(): void {
    emitStaticRangeChangedEvent();
  }

  return {
    startDate,
    startTime,
    endDate,
    endTime,
    invalidDates,
    setStaticTimeRange,
    staticPrecision,
    availableStaticPrecisions: [
      { text: "1 second", value: 1 },
      { text: "5 seconds", value: 5 },
      { text: "15 seconds", value: 15 },
      { text: "30 seconds", value: 30 },
      { text: "1 minute", value: formatMinutesToSeconds(1) },
      { text: "5 minutes", value: formatMinutesToSeconds(5) },
      { text: "15 minutes", value: formatMinutesToSeconds(15) },
      { text: "30 minutes", value: formatMinutesToSeconds(30) },
      { text: "1 hour", value: formatMinutesToSeconds(60) },
    ],
    maxPrecision,
    staticRange,
    resetTimeRange,
    errorMessage,
  };
}
</script>
<style scoped>
.container {
  padding: 0px !important;
  margin: 0px !important;
}
.flex {
  display: flex;
  flex-direction: row;
  flex-wrap: wrap;
}
.flex-item {
  flex: 0 0 45%;
  margin-left: auto !important;
  margin-right: auto !important;
}
.selection-list {
  position: fixed;
  top: 50px;
  z-index: 10;
  min-width: 500px;
}
.top-row {
  margin-top: 6px;
}
.select {
  max-width: 200px;
}
.header {
  display: block;
  margin-left: auto !important;
  margin-right: auto !important;
  font-size: medium;
}
.v-tab {
  text-transform: none !important;
}
.button {
  text-transform: none !important;
}
.title {
  margin: 0px;
  padding: 0px;
}
.remove-margin {
  margin: -10px;
}
.remove-margin-low {
  margin-top: -20px;
}
</style><|MERGE_RESOLUTION|>--- conflicted
+++ resolved
@@ -17,9 +17,7 @@
         height="45"
       >
         <v-tabs-slider color="primary"></v-tabs-slider>
-        <v-tab class="body-2 font-weight-regular ml-2"
-          >Databases and Metrics</v-tab
-        >
+        <v-tab class="body-2 font-weight-regular">Databases and Metrics</v-tab>
         <v-tab class="body-2 font-weight-regular">Time Range</v-tab>
       </v-tabs>
       <v-divider />
@@ -44,7 +42,6 @@
           </v-container>
         </v-tab-item>
         <v-tab-item>
-<<<<<<< HEAD
           <v-window v-model="window">
             <v-window-item :value="1">
               <v-subheader class="mt-2">
@@ -148,99 +145,13 @@
               <v-spacer v-show="window === 1" />
               <v-tooltip top>
                 <template v-slot:activator="{ on }">
-=======
-          <v-subheader class="subtitle-2 mt-2 ml-1">
-            Continuous Range
-            <v-badge
-              class="ml-2 mt-1"
-              :color="!staticRange ? 'green' : 'red'"
-              dot
-            />
-          </v-subheader>
-          <v-sheet height="100" class="ml-4 mt-n3">
-            <v-container class="white container flex">
-              <v-row class="top-row" no gutters>
-                <v-col class="flex-item select">
-                  <range-selection :disabled="staticRange" />
-                </v-col>
-                <v-col class="flex-item select">
-                  <precision-selection
-                    :available-precisions="availablePrecisions"
-                    :disabled="staticRange"
-                  />
-                </v-col>
-                <v-col>
                   <v-btn
-                    data-id="reset-time-range"
-                    class="button body-2 font-weight-regular"
-                    color="primary"
-                    :disabled="!staticRange"
-                    @click="resetTimeRange"
-                    >Apply</v-btn
+                    v-on="on"
+                    color="white"
+                    depressed
+                    data-id="change-range-type"
+                    @click="window = window == 1 ? 2 : 1"
                   >
-                </v-col>
-              </v-row>
-            </v-container>
-          </v-sheet>
-
-          <v-subheader class="subtitle-2 mt-2 ml-1 mt-n3">
-            Static Range
-            <v-badge
-              class="ml-2 mt-1"
-              :color="staticRange ? 'green' : 'red'"
-              dot
-            />
-          </v-subheader>
-          <v-alert
-            v-if="!!errorMessage"
-            type="error"
-            class="mt-n3 ml-3"
-            max-width="510"
-            dense
-            text
-          >
-            {{ errorMessage }}
-          </v-alert>
-          <v-sheet height="200" width="700" class="ml-5 mt-n1">
-            <v-container class="white container flex">
-              <v-row no gutters>
-                <v-col class="flex-item select remove-margin">
-                  <timestamp-selection
-                    label="Start"
-                    @dateChanged="(newDate) => (startDate = newDate)"
-                    @timeChanged="(newTime) => (startTime = newTime)"
-                  />
-                </v-col>
-                <v-col class="flex-item select remove-margin">
-                  <timestamp-selection
-                    label="End"
-                    :min-date="startDate"
-                    :min-time="startTime"
-                    @dateChanged="(newDate) => (endDate = newDate)"
-                    @timeChanged="(newTime) => (endTime = newTime)"
-                  />
-                </v-col>
-                <v-col class="flex-item select">
-                  <precision-selection
-                    :available-precisions="availableStaticPrecisions"
-                    :global="false"
-                    :max-precision="maxPrecision"
-                    @precisionChanged="
-                      (newPrecision) => (staticPrecision = newPrecision)
-                    "
-                  />
-                </v-col>
-                <v-col>
->>>>>>> e0510833
-                  <v-btn
-                    data-id="set-static-time-range"
-                    class="button body-2 font-weight-regular"
-                    color="primary"
-                    :disabled="invalidDates"
-                    @click="setStaticTimeRange"
-                    >Apply</v-btn
-                  >
-<<<<<<< HEAD
                     <v-icon v-if="window === 2" left>mdi-chevron-left</v-icon>
                     {{ window == 1 ? "Static" : "Continuous" }}
                     <v-icon v-if="window === 1" right>mdi-chevron-right</v-icon>
@@ -252,12 +163,6 @@
               </v-tooltip>
             </v-card-actions>
           </v-card>
-=======
-                </v-col>
-              </v-row>
-            </v-container>
-          </v-sheet>
->>>>>>> e0510833
         </v-tab-item>
       </v-tabs-items>
     </v-card-text>
@@ -276,7 +181,6 @@
   onMounted,
   watchEffect,
 } from "@vue/composition-api";
-
 import { Database } from "@/types/database";
 import DatabaseSelection from "@/components/selection/DatabaseSelection.vue";
 import MetricSelection from "@/components/selection/MetricSelection.vue";
@@ -292,11 +196,9 @@
 import { Metric } from "@/types/metrics";
 import { useFormatting } from "@/meta/formatting";
 import { isInvalidDateTimeString, isInFuture } from "@/utils/methods";
-
 interface Props {
   open: boolean;
 }
-
 interface Data
   extends UseGlobalInstances,
     UseDataChangeHandling,
@@ -305,7 +207,6 @@
   tab: Ref<number>;
   window: Ref<number>;
 }
-
 export default defineComponent({
   components: {
     DatabaseSelection,
@@ -324,10 +225,8 @@
     const page = computed(() => {
       const pageName = context.root.$route.name!;
       if (pageName === "home") return "overview";
-
       return pageName as PageName;
     });
-
     return {
       pageName: computed(
         () => page.value[0].toUpperCase() + page.value.substring(1)
@@ -340,14 +239,12 @@
     };
   },
 });
-
 interface UseGlobalInstances {
   availableMetrics: Ref<readonly Metric[]>;
   availablePrecisions: { text: string; value: number }[];
   selectedDatabases: Ref<readonly string[]>;
   selectedMetrics: Ref<readonly Metric[]>;
 }
-
 function useGlobalInstances(
   context: SetupContext,
   page: Ref<PageName>
@@ -369,12 +266,10 @@
     selectedMetrics: context.root.$selectionController.selectedMetrics,
   };
 }
-
 interface UseDataChangeHandling {
   handleDatabaseChange: (databaseId: string, value: boolean) => void;
   handleMetricChange: (metric: Metric, value: boolean) => void;
 }
-
 function useDataChangeHandling(
   context: SetupContext,
   page: Ref<PageName>
@@ -382,23 +277,19 @@
   const { emitSelectedDatabasesChangedWithinEvent } = useDatabaseEvents();
   const { emitSelectedMetricsChangedWithinEvent } = useMetricEvents();
   const { emitPageChangedEvent } = useWindowEvents();
-
   // update page
   watchEffect(() => emitPageChangedEvent(page.value));
-
   function handleDatabaseChange(databaseId: string, value: boolean): void {
     emitSelectedDatabasesChangedWithinEvent(page.value, databaseId, value);
   }
   function handleMetricChange(metric: Metric, value: boolean): void {
     emitSelectedMetricsChangedWithinEvent(page.value, metric, value);
   }
-
   return {
     handleDatabaseChange,
     handleMetricChange,
   };
 }
-
 interface UseStaticRangeSelection {
   // variables
   availableStaticPrecisions: { text: string; value: number }[];
@@ -416,26 +307,22 @@
   setStaticTimeRange: () => void;
   staticRange: Ref<boolean>;
 }
-
 function useStaticRangeSelection(
   context: SetupContext
 ): UseStaticRangeSelection {
   const { formatMinutesToSeconds, formatStringsToDate } = useFormatting();
   const { emitStaticRangeChangedEvent } = useWindowEvents();
-
   /* variables */
   const startDate = ref("");
   const startTime = ref("");
   const endDate = ref("");
   const endTime = ref("");
   const staticPrecision = ref(0);
-
   const invalidInput = computed(() =>
     [startDate.value, startTime.value, endDate.value, endTime.value].some(
       (value) => ["", null].includes(value) || isInvalidDateTimeString(value)
     )
   );
-
   /* set max selectable precision, depending on start and end date */
   const maxPrecision = computed(() =>
     !invalidInput.value
@@ -444,7 +331,6 @@
         Math.pow(10, 3)
       : 60
   );
-
   /* error handling of invalid dates and times */
   const errorMessage = ref("");
   const invalidDates = computed(() => {
@@ -452,7 +338,6 @@
     // case: input is invalid
     if (invalidInput.value)
       errorMessage.value = "The selected dates or times are invalid.";
-
     // case: precision is invalid
     if (
       formatStringsToDate(endDate.value, endTime.value).getTime() -
@@ -461,21 +346,17 @@
     )
       errorMessage.value =
         "The selected range is too small for the selected precision.";
-
     // case: selected dates are in the future
     if (
       isInFuture(formatStringsToDate(startDate.value, startTime.value), 3) ||
       isInFuture(formatStringsToDate(endDate.value, endTime.value), 3)
     )
       errorMessage.value = "The selected dates and times are in the future.";
-
     return !!errorMessage.value;
   });
-
   const staticRange = computed(
     () => !!context.root.$selectionController.selectedStaticRange.value
   );
-
   /* range handlers */
   function setStaticTimeRange(): void {
     emitStaticRangeChangedEvent(
@@ -484,11 +365,9 @@
       staticPrecision.value
     );
   }
-
   function resetTimeRange(): void {
     emitStaticRangeChangedEvent();
   }
-
   return {
     startDate,
     startTime,
