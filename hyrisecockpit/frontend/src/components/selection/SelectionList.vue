--- conflicted
+++ resolved
@@ -1,6 +1,5 @@
 <template>
-<<<<<<< HEAD
-  <v-card id="selection-list" class="selection-list">
+  <v-card class="selection-list" data-id="selection-list" >
     <v-system-bar :height="50" color="secondary">
       <v-card-title>
         <div class="header">{{ pageName }} Page Settings</div>
@@ -10,13 +9,6 @@
     </v-system-bar>
 
     <v-card-text class="title">
-=======
-  <v-card class="selection-list" data-id="selection-list">
-    <v-card-title>
-      <div class="header">{{ pageName }}</div>
-    </v-card-title>
-    <v-card-text>
->>>>>>> b582330b
       <v-tabs
         v-if="open"
         v-model="tab"
@@ -75,15 +67,11 @@
                   </v-row>
                 </v-container>
                 <v-btn
-<<<<<<< HEAD
-                  id="reset-time-range"
+                  data-id="reset-time-range"
                   class="button body-2 font-weight-regular"
-=======
->>>>>>> b582330b
                   color="primary"
                   block
                   :disabled="!staticRange"
-                  data-id="reset-time-range"
                   @click="resetTimeRange"
                   >Set Continuous Time Range</v-btn
                 >
@@ -141,15 +129,11 @@
                   {{ errorMessage }}
                 </v-alert>
                 <v-btn
-<<<<<<< HEAD
-                  id="set-static-time-range"
+                  data-id="set-static-time-range"
                   class="body-2 font-weight-regular"
-=======
->>>>>>> b582330b
                   color="primary"
                   block
                   :disabled="invalidDates"
-                  data-id="set-static-time-range"
                   @click="setStaticTimeRange"
                   >Set Static Time Range</v-btn
                 >
