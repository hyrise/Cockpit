const backendUrl= "http://vm-aurora.eaalab.hpi.uni-potsdam.de:5000/";

const cpuBase = "system_data";
const throughputBase = "throughput";
const databaseBase = "database";
const storageBase = "storage";

export function getEndpoint(type: string): string {
  if (type === "throughput") {
    return backendUrl + throughputBase;
  }
  if (type === "cpu") {
    return backendUrl + cpuBase;
  }
<<<<<<< HEAD
  if (type === "database") {
    return databaseEndpoint;
=======
  if(type === "database"){
    return backendUrl + databaseBase;
  }
  if(type === "storage"){
    return backendUrl + storageBase;
  }
}

export function getBase(type: string): string {
  if (type === "throughput") {
    return throughputBase;
  }
  if (type === "cpu") {
    return cpuBase;
>>>>>>> 668af95d
  }
}<|MERGE_RESOLUTION|>--- conflicted
+++ resolved
@@ -12,10 +12,6 @@
   if (type === "cpu") {
     return backendUrl + cpuBase;
   }
-<<<<<<< HEAD
-  if (type === "database") {
-    return databaseEndpoint;
-=======
   if(type === "database"){
     return backendUrl + databaseBase;
   }
@@ -30,6 +26,5 @@
   }
   if (type === "cpu") {
     return cpuBase;
->>>>>>> 668af95d
   }
 }