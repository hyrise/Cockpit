--- conflicted
+++ resolved
@@ -6,13 +6,8 @@
       (accumulator: any, currentValue: any) => accumulator + currentValue
     );
   }
-<<<<<<< HEAD
-  function transformThroughputData(data: any, key: string = ""): number {
-    return data[key];
-=======
   function transformThroughputData(data: any, primaryKey: string = ""): number {
     return data[primaryKey];
->>>>>>> 83422f7e
   }
 
   function transformStorageData(
