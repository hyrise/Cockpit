--- conflicted
+++ resolved
@@ -8,11 +8,8 @@
     access: getAccessData,
     cpu: getCPUData,
     latency: getReadOnlyData,
-<<<<<<< HEAD
-=======
     executedQueryTypeProportion: getExecutedQueryTypeProportionData,
     generatedQueryTypeProportion: getGeneratedQueryTypeProportionData,
->>>>>>> f2f44d5d
     queueLength: getReadOnlyData,
     ram: getRAMData,
     storage: getStorageData,
