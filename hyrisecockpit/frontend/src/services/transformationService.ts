--- conflicted
+++ resolved
@@ -21,15 +21,11 @@
   throughput: getReadOnlyData,
 };
 
-<<<<<<< HEAD
 const { roundNumber, subSeconds } = useFormatting();
-=======
-const { roundNumber } = useFormatting();
 const {
   getTableMemoryFootprint,
   getDatabaseMemoryFootprint,
 } = useDataTransformationHelpers();
->>>>>>> 6461331f
 
 export function useDataTransformation(metric: Metric): TransformationService {
   return transformationServiceMap[metric];
@@ -116,17 +112,9 @@
   );
 }
 
-<<<<<<< HEAD
-function getStorageData(data: any, primaryKey: string = ""): StorageData {
-  const {
-    getTableMemoryFootprint,
-    getDatabaseMemoryFootprint,
-  } = useDataTransformationHelpers();
-=======
 function getMemoryFootprint(data: any): number[] {
   return [getDatabaseMemoryFootprint(data)];
 }
->>>>>>> 6461331f
 
 function getStorageData(data: any, primaryKey: string = ""): StorageData {
   //TODO: this can be replaced when the size entry of the returned data of every table is fixed from the backend
@@ -410,9 +398,6 @@
     getActivePluginData,
     getPluginLogsData,
     getPluginSettingsData,
-<<<<<<< HEAD
     getPluginEventData,
-=======
->>>>>>> 6461331f
   };
 }