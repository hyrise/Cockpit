import {
  Metric,
  StorageData,
  TreemapDescription,
  AccessData,
} from "../types/metrics";
import { TransformationService } from "@/types/services";
import { useFormatting } from "@/meta/formatting";
import { colorValueDefinition } from "@/meta/colors";

const transformationServiceMap: Record<Metric, TransformationService> = {
  access: getAccessData,
  cpu: getCPUData,
  latency: getLatencyData,
  executedQueryTypeProportion: getExecutedQueryTypeProportionData,
  generatedQueryTypeProportion: getGeneratedQueryTypeProportionData,
  memoryFootprint: getMemoryFootprint,
  queueLength: getReadOnlyData,
  ram: getRAMData,
  storage: getStorageData,
  throughput: getReadOnlyData,
};

const { roundNumber } = useFormatting();
const {
  getTableMemoryFootprint,
  getDatabaseMemoryFootprint,
} = useDataTransformationHelpers();

export function useDataTransformation(metric: Metric): TransformationService {
  return transformationServiceMap[metric];
}

function getExecutedQueryTypeProportionData(
  data: any,
  primaryKey: string = ""
): any {
  const executedQueryTypeProportion = data.find(
    (database: any) => database.id === primaryKey
  ).executed;

  return getQueryTypeProportionData(executedQueryTypeProportion, "executed");
}

function getGeneratedQueryTypeProportionData(
  data: any,
  primaryKey: string = ""
): any {
  const generatedQueryTypeProportion = data.find(
    (database: any) => database.id === primaryKey
  ).generated;

  return getQueryTypeProportionData(generatedQueryTypeProportion, "generated");
}

function getQueryTypeProportionData(data: any, type: string): any {
  return [
    {
      x: [type],
      y: [data.UPDATE] as number[],
      name: "UPDATE",
      type: "bar",
      marker: {
<<<<<<< HEAD
        color: colorValueDefinition.green
      }
=======
        color: colorDefinition.green,
      },
>>>>>>> 9e746ded
    },
    {
      x: [type],
      y: [data.SELECT] as number[],
      name: "SELECT",
      type: "bar",
      marker: {
<<<<<<< HEAD
        color: colorValueDefinition.blue
      }
=======
        color: colorDefinition.blue,
      },
>>>>>>> 9e746ded
    },
    {
      x: [type],
      y: [data.INSERT] as number[],
      name: "INSERT",
      type: "bar",
      marker: {
<<<<<<< HEAD
        color: colorValueDefinition.orange
      }
=======
        color: colorDefinition.orange,
      },
>>>>>>> 9e746ded
    },
    {
      x: [type],
      y: [data.DELETE] as number[],
      name: "DELETE",
      type: "bar",
      marker: {
<<<<<<< HEAD
        color: colorValueDefinition.red
      }
    }
=======
        color: colorDefinition.red,
      },
    },
>>>>>>> 9e746ded
  ];
}

function getCPUData(data: any, primaryKey: string = ""): number[] {
  return data.map((entry: any) => entry[primaryKey].cpu.cpu_process_usage);
}

function getRAMData(data: any, primaryKey: string = ""): number[] {
  return data.map((entry: any) => entry[primaryKey].memory.percent);
}

function getReadOnlyData(data: any, primaryKey: string = ""): number[] {
  return data.map((entry: any) => entry[primaryKey]);
}

function getLatencyData(data: any, primaryKey: string = ""): number[] {
  return getReadOnlyData(data, primaryKey).map((data: number) =>
    roundNumber(data, Math.pow(10, 6))
  );
}

function getMemoryFootprint(data: any): number[] {
  return [getDatabaseMemoryFootprint(data)];
}

function getStorageData(data: any, primaryKey: string = ""): StorageData {
  //TODO: this can be replaced when the size entry of the returned data of every table is fixed from the backend
  const totalDatabaseMemory = getDatabaseMemoryFootprint(data[primaryKey]);

  const labels: string[] = [primaryKey];
  const parents: string[] = [""];
  const sizes: number[] = [0];
  const descriptions: TreemapDescription[] = [
    {
      size: `${totalDatabaseMemory} MB`,
      encoding: "",
      dataType: "",
      percentOfDatabase: "100% of total footprint",
      percentOfTable: "",
    },
  ];

  function getRoundedData(value: number): number {
    return roundNumber(value, 1000, 1 / Math.pow(10, 3), false);
  }

  function getPercentage(part: number, total: number): number {
    return roundNumber(part / total, 100, Math.pow(10, 4), false);
  }

  function getEncodingData(rawData: any): string {
    const totalAmount = rawData.reduce(
      (accumulator: number, currentEncoding: any) =>
        accumulator + currentEncoding.amount,
      0
    );
    return rawData.reduce(
      (
        encodingText: string,
        currentEncoding: any,
        encodingIndex: number,
        encodingArray: [any]
      ) => {
        const compressionText = currentEncoding.compression.reduce(
          (
            text: string,
            compression: string,
            compressionIndex: number,
            compressionArray: [number]
          ) =>
            text +
            compression +
            (compressionIndex === compressionArray.length - 1 ? "" : ",<br>"),
          ""
        );
        return (
          encodingText +
          "<br> " +
          getPercentage(currentEncoding.amount, totalAmount) +
          "%: " +
          currentEncoding.name +
          "<br> (" +
          compressionText +
          (encodingIndex === encodingArray.length - 1 ? ")" : ")<br>")
        );
      },
      ""
    );
  }

  Object.entries(data[primaryKey]).forEach(
    ([table, tableData]: [string, any]) => {
      labels.push(table);
      parents.push(primaryKey);
      sizes.push(0);
      descriptions.push({
        size: `${getTableMemoryFootprint(tableData.data)} MB`,
        encoding: "",
        dataType: "",
        percentOfDatabase: `${getPercentage(
          getTableMemoryFootprint(tableData.data),
          totalDatabaseMemory
        )} % of total footprint`,
        percentOfTable: `100 % of ${table}`,
      });
      Object.entries(tableData.data).forEach(
        ([attribute, attributeData]: [string, any]) => {
          labels.push(attribute);
          parents.push(table);
          getRoundedData(attributeData.size);
          sizes.push(getRoundedData(attributeData.size));
          descriptions.push({
            size: `${getRoundedData(attributeData.size)} MB`,
            encoding: `encoding: ${getEncodingData(attributeData.encoding)}`,
            dataType: `data type: ${attributeData.data_type}`,
            percentOfDatabase: `${getPercentage(
              getRoundedData(attributeData.size),
              totalDatabaseMemory
            )} % of total footprint`,
            percentOfTable: `${getPercentage(
              getRoundedData(attributeData.size),
              getTableMemoryFootprint(tableData.data)
            )} % of ${table}`,
          });
        }
      );
    }
  );

  return {
    parents,
    labels,
    sizes,
    descriptions,
  };
}

function getAccessData(
  data: any,
  primaryKey: string = "",
  secondaryKey: string = ""
): AccessData {
  const dataByColumns: number[][] = [];
  const dataByChunks: number[][] = [];
  const chunks: string[] = [];
  const columns: string[] = [];
  const descriptions: string[][] = [];

  const availableColumns: string[] = [];

  Object.entries(data[primaryKey][secondaryKey]).forEach(
    ([column, columnData]: [string, any]) => {
      dataByColumns.push(columnData);
      columns.push(truncateColumnName(column));
      availableColumns.push(column);
    }
  );

  const numberOfChunks = dataByColumns[0].length;

  function truncateColumnName(column: string): string {
    return column.length > 7 ? column.substring(0, 7) + ".." : column;
  }

  for (let i = 0; i < numberOfChunks; i++) {
    chunks.push("Nr. " + i);
    descriptions.push(availableColumns);

    const chunk: number[] = [];
    dataByColumns.forEach((column) => {
      chunk.push(column[i]);
    });
    dataByChunks.push(chunk);
  }
  return { chunks, columns, dataByChunks, descriptions };
}

export function useDataTransformationHelpers(): {
  getDatabaseMemoryFootprint: (data: any) => number;
  getTableMemoryFootprint: (data: any) => number;
  getDatabaseMainMemoryCapacity: (data: any) => number;
} {
  function getTableMemoryFootprint(data: any): number {
    return roundNumber(
      Object.values(data).reduce(
        (sum1: number, table: any) => sum1 + table.size,
        0
      ),
      Math.pow(10, 3),
      1 / Math.pow(10, 3),
      false
    );
  }
  function getDatabaseMemoryFootprint(data: any): number {
    const memory: number[] = [];
    Object.entries(data).forEach(([table, tableData]: [string, any]) => {
      memory.push(getTableMemoryFootprint(tableData.data));
    });

    return roundNumber(
      memory.reduce((total, tableMemory) => total + tableMemory, 0),
      Math.pow(10, 3),
      Math.pow(10, 3),
      false
    );
  }
  function getDatabaseMainMemoryCapacity(data: any): number {
    return roundNumber(
      data?.memory?.total ?? 0,
      Math.pow(10, 3),
      1 / Math.pow(10, 6),
      false
    );
  }
  return {
    getDatabaseMemoryFootprint,
    getDatabaseMainMemoryCapacity,
    getTableMemoryFootprint,
  };
}

export function usePluginTransformationSevice(): any {
  const { formatDateToHHMMSS } = useFormatting();

  function getActivePluginData(data: any): any {
    return data.reduce((result: string[], currentDatabase: any) => {
      return currentDatabase.plugins
        ? [
            ...result,
            ...currentDatabase.plugins.map(
              (plugin: string) =>
                currentDatabase.id + "_" + plugin.replace("Plugin", "")
            ),
          ]
        : result;
    }, []);
  }

  function getPluginLogsData(data: any): any {
    return data.reduce((result: any, currentDatabase: any) => {
      result[currentDatabase.id] = currentDatabase.plugin_log.reduce(
        (databaseLog: string, currentLog: any) => {
          return (
            databaseLog +
            `${currentLog.reporter} [${formatDateToHHMMSS(
              new Date(parseInt(currentLog.timestamp))
            )}]: ${currentLog.message}\n`
          );
        },
        ""
      );
      return result;
    }, {});
  }

  function getPluginSettingsData(data: any): any {
    return data.reduce((result: any, currentDatabase: any) => {
      const allDatabaseSettings =
        currentDatabase.plugin_settings &&
        currentDatabase.plugin_settings.reduce(
          (allSettings: any, currentSetting: any) => {
            const pluginName = currentSetting.name.substring(
              0,
              currentSetting.name.indexOf("Plugin")
            );
            allSettings[pluginName]
              ? (allSettings[pluginName] = [
                  ...allSettings[pluginName],
                  currentSetting,
                ])
              : (allSettings[pluginName] = [currentSetting]);
            return allSettings;
          },
          {}
        );
      result[currentDatabase.id] = allDatabaseSettings;
      return result;
    }, {});
  }

  return {
    getActivePluginData,
    getPluginLogsData,
    getPluginSettingsData,
  };
}<|MERGE_RESOLUTION|>--- conflicted
+++ resolved
@@ -61,13 +61,8 @@
       name: "UPDATE",
       type: "bar",
       marker: {
-<<<<<<< HEAD
         color: colorValueDefinition.green
       }
-=======
-        color: colorDefinition.green,
-      },
->>>>>>> 9e746ded
     },
     {
       x: [type],
@@ -75,13 +70,8 @@
       name: "SELECT",
       type: "bar",
       marker: {
-<<<<<<< HEAD
         color: colorValueDefinition.blue
       }
-=======
-        color: colorDefinition.blue,
-      },
->>>>>>> 9e746ded
     },
     {
       x: [type],
@@ -89,13 +79,8 @@
       name: "INSERT",
       type: "bar",
       marker: {
-<<<<<<< HEAD
         color: colorValueDefinition.orange
       }
-=======
-        color: colorDefinition.orange,
-      },
->>>>>>> 9e746ded
     },
     {
       x: [type],
@@ -103,15 +88,9 @@
       name: "DELETE",
       type: "bar",
       marker: {
-<<<<<<< HEAD
         color: colorValueDefinition.red
       }
     }
-=======
-        color: colorDefinition.red,
-      },
-    },
->>>>>>> 9e746ded
   ];
 }
 
