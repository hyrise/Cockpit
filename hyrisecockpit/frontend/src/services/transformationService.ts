--- conflicted
+++ resolved
@@ -28,11 +28,8 @@
   ram: getRAMData,
   storage: getStorageData,
   throughput: getReadOnlyData,
-<<<<<<< HEAD
   negativeThroughput: getReadOnlyData,
-=======
   queryInformation: getQueryInformationData,
->>>>>>> 68ffa9a4
 };
 
 /** export appropriate transformation function of given metric */
