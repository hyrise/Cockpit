--- conflicted
+++ resolved
@@ -3,10 +3,7 @@
   StorageData,
   TreemapDescription,
   AccessData,
-<<<<<<< HEAD
   SegmentData,
-=======
->>>>>>> 8109057c
 } from "@/types/metrics";
 import { TransformationService } from "@/types/services";
 import { useFormatting } from "@/meta/formatting";
@@ -43,7 +40,6 @@
 
 // TRANSFORM FUNCTION POOL
 
-<<<<<<< HEAD
 function getSegmentData(
   data: any,
   primaryKey = "",
@@ -109,7 +105,7 @@
   dataByChunks.push(chunk);
 
   return { chunks, columns, dataByChunks, descriptions, valueToId };
-=======
+}
 /** transform query information data to table structure */
 function getQueryInformationData(data: any, primaryKey: string = ""): any {
   const entry = data.find((dbEntry: any) => dbEntry.id === primaryKey);
@@ -121,7 +117,6 @@
       throughput: query.throughput,
     };
   });
->>>>>>> 8109057c
 }
 
 /** transform query type data to barchart structure */
