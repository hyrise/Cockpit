--- conflicted
+++ resolved
@@ -8,11 +8,8 @@
 import { useFormatting } from "@/meta/formatting";
 import { colorValueDefinition, multiColors } from "@/meta/colors";
 import { useDataEvents } from "@/meta/events";
-<<<<<<< HEAD
 import { changeTableName } from "@/meta/names";
-=======
 import { getDisplayedFromTransferred } from "@/meta/workloads";
->>>>>>> aaaf3b40
 
 const { roundNumber, formatPercentage, formatTimeUnit } = useFormatting();
 const {
