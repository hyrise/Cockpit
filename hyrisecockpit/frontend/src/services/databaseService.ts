--- conflicted
+++ resolved
@@ -11,11 +11,8 @@
 } {
   const colorsArray = Object.keys(colors);
   let usedColors = 0;
-<<<<<<< HEAD
   const databases = ref<Database[]>([]);
-  let isReady = ref<boolean>(false);
-=======
-  const databases = ref<Database[]>(getDummyDatabases());
+  const isReady = ref<boolean>(false);
   const tables = ref<string[]>([]);
 
   function getTables(): void {
@@ -26,7 +23,6 @@
         tables.value = Object.keys(result.data.body.storage[instance]);
       });
   }
->>>>>>> 83422f7e
 
   function getDatabases(): void {
     axios
@@ -75,26 +71,11 @@
         console.log(error);
       });
   }
-  function getDummyTables(): void {
-    tables.value = [
-      "customer",
-      "lineitem",
-      "nation",
-      "orders",
-      "part",
-      "partsupp",
-      "region",
-      "supplier"
-    ];
-  }
 
   return {
     databases,
     addDatabase,
-<<<<<<< HEAD
-    isReady
-=======
+    isReady,
     tables
->>>>>>> 83422f7e
   };
 }