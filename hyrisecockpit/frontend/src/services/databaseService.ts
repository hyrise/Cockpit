import { ref } from "@vue/composition-api";
import { Database, DatabaseService } from "../types/database";
import axios from "axios";
import colors from "vuetify/lib/util/colors";
import { monitorBackend, controlBackend } from "../../config";

export function useDatabaseService(): DatabaseService {
  const colorsArray: any = Object.keys(colors);
  let usedColors: any = 0;
  const databases = ref<Database[]>([]);
  const isReady = ref<boolean>(false);
  const tables = ref<string[]>([]);

  function getTables(): void {
    axios.get(monitorBackend + "storage").then(result => {
      const instance = Object.keys(result.data.body.storage)[0];
      tables.value = Object.keys(result.data.body.storage[instance]);
    });
  }

  function getDatabases(): void {
    axios.get(controlBackend + "database").then(response => {
      databases.value = response.data.body.databases.map((database: any) => ({
        id: database,
        color: getDatabaseColor(database)
      }));
      isReady.value = true;
    });
  }

  getDatabases();
  getTables();

  function getDatabaseColor(id: string): string {
    const database =
      databases && databases.value.find(database => database.id === id);
    if (database) {
      return database.color;
    }
    const color: any = (colors as any)[colorsArray[usedColors]].base;
    usedColors += 2;
    return color;
  }

  function addDatabase(databaseService: any): void {
    axios
<<<<<<< HEAD
      .post(controlBackend + "database", databaseData)
=======
      .post(controlBackend + "database", databaseService)
>>>>>>> f2f44d5d
      .then(response => {
        axios.get(controlBackend + "database").then(
          result =>
            (databases.value = result.data.body.databases.map(
              (database: any) => ({
                id: database,
                color: getDatabaseColor(database)
              })
            ))
        );
      })
      .catch(error => {});
  }

  return {
    databases,
    addDatabase,
    isReady,
    tables
  };
}<|MERGE_RESOLUTION|>--- conflicted
+++ resolved
@@ -44,11 +44,7 @@
 
   function addDatabase(databaseService: any): void {
     axios
-<<<<<<< HEAD
-      .post(controlBackend + "database", databaseData)
-=======
       .post(controlBackend + "database", databaseService)
->>>>>>> f2f44d5d
       .then(response => {
         axios.get(controlBackend + "database").then(
           result =>
