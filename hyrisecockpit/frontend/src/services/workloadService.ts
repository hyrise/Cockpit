--- conflicted
+++ resolved
@@ -11,7 +11,6 @@
   function deleteWorkloadData(workload: Workload): void {
     axios.delete(`${backendUrl}data/${workload}`);
   }
-<<<<<<< HEAD
   function registerWorkload(): void {
     axios.post(`${backendUrl}register_workload`, {
       type: "TPCH_0.1",
@@ -35,8 +34,6 @@
     startWorkload,
     stopWorkload
   };
-=======
-  return { loadWorkloadData, deleteWorkloadData };
 }
 
 export function useKruegerService(): FetchService {
@@ -104,5 +101,4 @@
   }
 
   return { data, checkState };
->>>>>>> 31cea362
 }