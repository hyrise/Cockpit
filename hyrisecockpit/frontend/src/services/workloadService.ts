--- conflicted
+++ resolved
@@ -7,11 +7,7 @@
 export function useWorkloadService(): WorkloadService {
   function loadWorkloadData(workload: Workload): void {
     axios.post(`${backendUrl}data/${workload}`, {
-<<<<<<< HEAD
-      body: { sf: "1.0" }
-=======
       body: { sf: "1" }
->>>>>>> 037acfb6
     });
   }
   function deleteWorkloadData(workload: Workload): void {
