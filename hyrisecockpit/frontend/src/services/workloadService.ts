import axios from "axios";
import { getWorkloadType, getScaleFactor } from "@/meta/workloads";
import { WorkloadService } from "../types/services";
import { controlBackend, statusBackend, workloadBackend } from "../../config";

export function useWorkloadService(): WorkloadService {
  async function getLoadedWorkloads(): Promise<string[]> {
    return axios.get(`${statusBackend}workload_tables`);
  }
  async function getDatabaseStatus(): Promise<string[]> {
    return axios.get(`${statusBackend}database`);
  }

  async function getAllAvailableWorkloads(): Promise<void> {
    return axios.get(`${controlBackend}database/workload_tables`);
  }
  async function loadWorkload(workload: string): Promise<void> {
    return axios.post(`${controlBackend}database/workload_tables`, {
      scale_factor: getScaleFactor(workload),
      workload_type: getWorkloadType(workload),
    });
  }
  async function deleteWorkload(workload: string): Promise<void> {
    return axios.delete(`${controlBackend}database/workload_tables`, {
      data: {
        scale_factor: getScaleFactor(workload),
        workload_type: getWorkloadType(workload),
      },
    });
  }

  async function startWorkers(): Promise<void> {
    return axios.post(`${controlBackend}database/worker`);
  }
  async function stopWorkers(): Promise<void> {
    return axios.delete(`${controlBackend}database/worker`);
  }

  async function getWorkload(workload: string): Promise<void> {
    return axios.get(`${workloadBackend}${getWorkloadType(workload)}`);
  }
  async function getWorkloads(): Promise<void> {
    return axios.get(`${workloadBackend}`);
  }
  async function startWorkload(
    workload: string,
    frequency: number,
    weights: Object
  ): Promise<void> {
    return axios.post(`${workloadBackend}`, {
      scale_factor: getScaleFactor(workload),
      workload_type: getWorkloadType(workload),
      weights: weights,
      frequency: frequency,
    });
  }
  async function stopWorkload(workload: string): Promise<void> {
    return axios.delete(`${workloadBackend}${getWorkloadType(workload)}`);
  }

  return {
    getLoadedWorkloads,
    getDatabaseStatus,
<<<<<<< HEAD
    getAllAvailableWorkloads,
    loadWorkload,
    deleteWorkload,
    startWorker,
    stopWorker,
=======
    loadWorkloadData,
    deleteWorkloadData,
    startWorkers,
    stopWorkers,
>>>>>>> b96a196a
    getWorkload,
    getWorkloads,
    startWorkload,
    stopWorkload,
  };
}<|MERGE_RESOLUTION|>--- conflicted
+++ resolved
@@ -61,18 +61,11 @@
   return {
     getLoadedWorkloads,
     getDatabaseStatus,
-<<<<<<< HEAD
     getAllAvailableWorkloads,
     loadWorkload,
     deleteWorkload,
-    startWorker,
-    stopWorker,
-=======
-    loadWorkloadData,
-    deleteWorkloadData,
     startWorkers,
     stopWorkers,
->>>>>>> b96a196a
     getWorkload,
     getWorkloads,
     startWorkload,
