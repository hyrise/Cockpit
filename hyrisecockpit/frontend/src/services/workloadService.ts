--- conflicted
+++ resolved
@@ -1,11 +1,6 @@
 import axios from "axios";
-<<<<<<< HEAD
 import { Workload, WorkloadData } from "@/types/workloads";
-import { backendUrl, WorkloadService } from "../types/services";
-=======
-import { Workload } from "@/types/workloads";
 import { WorkloadService } from "../types/services";
->>>>>>> 9fb8f749
 import { ref } from "@vue/composition-api";
 import { FetchService } from "@/types/services";
 import { backendUrl } from "../../config";
