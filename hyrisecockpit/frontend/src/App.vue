--- conflicted
+++ resolved
@@ -2,7 +2,6 @@
   <v-app :style="{ background: $vuetify.theme.themes['light'].background }">
     <AppDrawer />
     <v-app-bar app color="primary" dark>
-<<<<<<< HEAD
       <v-img
         src="../src/components/images/hyrise_logo.png"
         class="mr-2 mb-2"
@@ -17,41 +16,29 @@
         max-height="55"
       >
       </v-img>
-      <add-database />
-      <v-btn color="secondary" class="ml-1 mr-2" @click="togglePluginEditor()">
-        Plugins
-      </v-btn>
-=======
-      <b> Hyrise Cockpit </b>
       <v-spacer />
+      <workload-generation
+        :open="showWorkloadDialog"
+        @close="showWorkloadDialog = false"
+      />
       <add-database
         :open="showAddDatabaseDialog"
         @close="showAddDatabaseDialog = false"
       />
       <v-tooltip class="tooltip" bottom>
         <template v-slot:activator="{ on }">
-          <v-icon class="icon" v-on="on" @click="togglePluginEditor()">
-            mdi-widgets
-          </v-icon>
+          <v-btn color="secondary" class="icon" v-on="on" @click="togglePluginEditor()">
+            Plugins
+          </v-btn>
         </template>
         <span>Manage Plugins</span>
       </v-tooltip>
       <v-tooltip class="tooltip" bottom right>
         <template v-slot:activator="{ on }">
-          <v-icon class="icon" v-on="on" @click="openWorkloadDialog()">
-            mdi-speedometer
-          </v-icon>
+          <v-btn color="secondary" class="icon" v-on="on" @click="openWorkloadDialog()">Workload</v-btn>
         </template>
         <span>Generate Workload</span>
       </v-tooltip>
->>>>>>> cfb7cdc9
-      <workload-generation
-        :open="showWorkloadDialog"
-        @close="showWorkloadDialog = false"
-      />
-<<<<<<< HEAD
-      <v-btn color="secondary" @click="openWorkloadDialog()">Workload</v-btn>
-=======
       <v-menu bottom offset-y>
         <template v-slot:activator="{ on: menu }">
           <v-tooltip class="db-tooltip" bottom>
@@ -65,7 +52,6 @@
         </template>
         <available-databases-list @addDatabase="showAddDatabaseDialog = true" />
       </v-menu>
->>>>>>> cfb7cdc9
     </v-app-bar>
     <v-content>
       <PluginsOverview v-if="showPluginEditor" :onClose="togglePluginEditor" />
