--- conflicted
+++ resolved
@@ -31,14 +31,9 @@
   | "worker"
   | "workload_statement_information"
   | "workload_operator_information"
-<<<<<<< HEAD
-  | "status_benchmarks"
-  | "status_database"
-  | "segment_configuration";
-=======
+  | "segment_configuration"
   | "status_workloads"
   | "status_database";
->>>>>>> 95567463
 
 export type BackendState = "up" | "down";
 
