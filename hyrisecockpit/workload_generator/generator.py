--- conflicted
+++ resolved
@@ -91,14 +91,8 @@
         return True
 
     def _call_workload(self, body: Dict) -> Dict:
-<<<<<<< HEAD
-        # if not self._load_data(body["type"]):
-        #     return get_error_response(400, "Required tables could not be loaded")
-
-=======
         if not self._load_data(body["type"], body["sf"]):
             return get_response(400)
->>>>>>> e40fe968
         try:
             factor = body.get("factor", 1)
             shuffle_flag = body.get("shuffle", False)
