--- conflicted
+++ resolved
@@ -5,13 +5,9 @@
 
 from typing import Any, Callable, Dict
 
-<<<<<<< HEAD
 from apscheduler.schedulers.background import BackgroundScheduler
+from jsonschema import ValidationError, validate
 from zmq import PUB, REP, Context
-=======
-from jsonschema import ValidationError, validate
-from zmq import PUB, REP, REQ, Context
->>>>>>> 924d8542
 
 from hyrisecockpit.exception import (
     EmptyWorkloadFolderException,
@@ -20,7 +16,7 @@
     QueryTypeNotFoundException,
     QueryTypesNotSpecifiedException,
 )
-from hyrisecockpit.message import request_schema, workload_request_schema
+from hyrisecockpit.message import request_schema, start_workload_request_schema
 from hyrisecockpit.response import get_error_response, get_response
 from hyrisecockpit.workload_generator.workloads.workload import Workload
 
@@ -85,31 +81,13 @@
             self._workloads[workload_type] = workload
         return workload
 
-<<<<<<< HEAD
     def _call_start_workload(self, body: Dict) -> Dict:
-        scale_factor = body.get("scale_factor")
-        benchmark = body.get("benchmark")
-        if not benchmark:
-            return get_error_response(400, "Benchmark name not provided")
-        if not scale_factor:
-            workload_type = benchmark
-        else:
-            workload_type = f"""{benchmark}_{scale_factor}"""
-=======
-    def _load_data(self, datatype, sf) -> bool:
-        message = {
-            "header": {"message": "load data"},
-            "body": {"datatype": datatype, "sf": sf},
-        }
-        self._db_manager_socket.send_json(message)
-        response = self._db_manager_socket.recv_json()
-        if response["header"]["status"] != 200:
-            return False
-        return True
-
-    def _call_workload(self, body: Dict) -> Dict:
-        validate(instance=body, schema=workload_request_schema)
->>>>>>> 924d8542
+        # TODO use validate instead of manual validation
+        validate(instance=body, schema=start_workload_request_schema)
+        benchmark: str = body["benchmark"]
+        scale_factor: str = body["scale-factor"]
+        frequency: int = body["frequency"]
+        workload_type = f"{benchmark}_{scale_factor}"
         try:
             self._get_workload(workload_type)
         except (
@@ -122,7 +100,7 @@
             return get_error_response(400, str(e))
 
         self._workload_type = workload_type
-        self._frequency = body.get("frequency", 200)
+        self._frequency = frequency
         self._generate_workload_flag = True
 
         return get_response(200)
@@ -134,14 +112,6 @@
     def _publish_data(self, data: Dict):
         self._pub_socket.send_json(data)
 
-<<<<<<< HEAD
-    def _handle_request(self, request):
-        handler = self._server_calls.get(request["header"]["message"], None)
-        if not handler:
-            return get_response(400)
-        response = handler(request["body"])
-        return response
-
     def _generate_workload(self):
         if self._generate_workload_flag:
             workload = self._get_workload(self._workload_type)
@@ -150,8 +120,6 @@
             response["body"] = {"querylist": queries}
             self._publish_data(response)
 
-=======
->>>>>>> 924d8542
     def start(self) -> None:
         """Run the generator by enabling IPC."""
         while True:
