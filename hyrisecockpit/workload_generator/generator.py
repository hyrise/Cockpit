"""Module for generating workloads.

Includes the main WorkloadGenerator.
"""

from typing import Any, Callable, Dict

from apscheduler.schedulers.background import BackgroundScheduler
from zmq import PUB, REP, Context

from hyrisecockpit.exception import (
    EmptyWorkloadFolderException,
    NotExistingConfigFileException,
    NotExistingWorkloadFolderException,
    QueryTypeNotFoundException,
    QueryTypesNotSpecifiedException,
)
from hyrisecockpit.response import get_error_response, get_response
from hyrisecockpit.workload_generator.workloads.workload import Workload


class WorkloadGenerator(object):
    """Object responsible for generating workload."""

    def __init__(
        self,
        generator_listening: str,
        generator_port: str,
        workload_listening: str,
        workload_pub_port: str,
        default_workload_location: str,
    ) -> None:
        """Initialize a WorkloadGenerator."""
        self._generator_listening = generator_listening
        self._generator_port = generator_port
        self._workload_listening = workload_listening
        self._workload_pub_port = workload_pub_port
<<<<<<< HEAD
=======
        self._db_manager_port = db_manager_port
        self._db_manager_host = db_manager_host
>>>>>>> eaf74eef
        self._default_workload_location = default_workload_location
        self._server_calls: Dict[str, Callable[[Dict[str, Any]], Dict[str, Any]]] = {
            "workload": self._call_workload,
            "start workload": self._call_start_workload,
            "stop workload": self._call_stop_workload,
        }
        self._generate_workload_flag = False
        self._frequency = 0
        self._workloads: Dict[str, Any] = {}
        self._init_server()
        self._scheduler = BackgroundScheduler()
        self._generate_workload_job = self._scheduler.add_job(
            func=self._generate_workload, trigger="interval", seconds=1,
        )
        self._scheduler.start()

    def __enter__(self):
        """Return self for a context manager."""
        return self

    def __exit__(self, exc_type, exc_val, exc_tb) -> None:
        """Call close with a context manager."""
        self.close()

    def _init_server(self) -> None:
        self._context = Context(io_threads=1)
        self._rep_socket = self._context.socket(REP)
        self._pub_socket = self._context.socket(PUB)
        self._rep_socket.bind(
            "tcp://{:s}:{:s}".format(self._generator_listening, self._generator_port)
        )
        self._pub_socket.bind(
            "tcp://{:s}:{:s}".format(self._workload_listening, self._workload_pub_port)
        )

    def _get_default_workload_location(self):
        return self._default_workload_location

    def _get_workload(self, workload_type: str):
        workload = self._workloads.get(workload_type)
        if not workload:
            workload = Workload(workload_type, self._get_default_workload_location())
            self._workloads[workload_type] = workload
        return workload

    def _call_workload(self, body: Dict) -> Dict:
        try:
            factor = body.get("factor", 1)
            workload_type = body["type"]
            workload = self._get_workload(workload_type)
            queries = workload.generate_workload(factor)
            response = get_response(200)
            response["body"] = {"querylist": queries}
            self._publish_data(response)
        except (
            NotExistingWorkloadFolderException,
            EmptyWorkloadFolderException,
            QueryTypeNotFoundException,
            QueryTypesNotSpecifiedException,
            NotExistingConfigFileException,
        ) as e:
            return get_error_response(400, str(e))

        return get_response(200)

    def _call_start_workload(self, body: Dict) -> Dict:
        scale_factor = body.get("scale_factor")
        benchmark = body.get("benchmark")
        if not benchmark:
            return get_error_response(400, "Benchmark name not provided")
        if not scale_factor:
            workload_type = benchmark
        else:
            workload_type = f"""{benchmark}_{scale_factor}"""
        try:
            self._get_workload(workload_type)
        except (
            NotExistingWorkloadFolderException,
            EmptyWorkloadFolderException,
            QueryTypeNotFoundException,
            QueryTypesNotSpecifiedException,
            NotExistingConfigFileException,
        ) as e:
            return get_error_response(400, str(e))

        self._workload_type = workload_type
        self._frequency = body.get("frequency", 200)
        self._generate_workload_flag = True

        return get_response(200)

    def _call_stop_workload(self, body: Dict) -> Dict:
        self._generate_workload_flag = False
        return get_response(200)

    def _publish_data(self, data: Dict):
        self._pub_socket.send_json(data)

    def _handle_request(self, request):
        handler = self._server_calls.get(request["header"]["message"], None)
        if not handler:
            return get_response(400)
        response = handler(request["body"])
        return response

    def _generate_workload(self):
        if self._generate_workload_flag:
            workload = self._get_workload(self._workload_type)
            queries = workload.generate_workload(self._frequency)
            response = get_response(200)
            response["body"] = {"querylist": queries}
            self._publish_data(response)

    def start(self) -> None:
        """Run the generator by enabling IPC."""
        while True:
            # Get the message
            request = self._rep_socket.recv_json()

            # Handle the call
            response = self._handle_request(request)

            # Send the reply
            self._rep_socket.send_json(response)

    def close(self) -> None:
        """Close the socket and context."""
        self._generate_workload_job.remove()
        self._scheduler.shutdown()
        self._rep_socket.close()
        self._pub_socket.close()
        self._context.term()<|MERGE_RESOLUTION|>--- conflicted
+++ resolved
@@ -35,11 +35,6 @@
         self._generator_port = generator_port
         self._workload_listening = workload_listening
         self._workload_pub_port = workload_pub_port
-<<<<<<< HEAD
-=======
-        self._db_manager_port = db_manager_port
-        self._db_manager_host = db_manager_host
->>>>>>> eaf74eef
         self._default_workload_location = default_workload_location
         self._server_calls: Dict[str, Callable[[Dict[str, Any]], Dict[str, Any]]] = {
             "workload": self._call_workload,
