"""CLI used to start the workload generator."""
from hyrisecockpit.settings import (
<<<<<<< HEAD
    GENERATOR_HOST,
=======
    DB_MANAGER_HOST,
    DB_MANAGER_PORT,
    GENERATOR_LISTENING,
>>>>>>> eaf74eef
    GENERATOR_PORT,
    WORKLOAD_LISTENING,
    WORKLOAD_LOCATION,
    WORKLOAD_PUBSUB_PORT,
)

from .generator import WorkloadGenerator


def main() -> None:
    """Create and start a workload generator."""
    try:
        with WorkloadGenerator(
            GENERATOR_LISTENING,
            GENERATOR_PORT,
            WORKLOAD_LISTENING,
            WORKLOAD_PUBSUB_PORT,
            WORKLOAD_LOCATION,
        ) as workload_generator:
            workload_generator.start()
    except KeyboardInterrupt:
        print("Workload Generator closed.")<|MERGE_RESOLUTION|>--- conflicted
+++ resolved
@@ -1,12 +1,6 @@
 """CLI used to start the workload generator."""
 from hyrisecockpit.settings import (
-<<<<<<< HEAD
-    GENERATOR_HOST,
-=======
-    DB_MANAGER_HOST,
-    DB_MANAGER_PORT,
     GENERATOR_LISTENING,
->>>>>>> eaf74eef
     GENERATOR_PORT,
     WORKLOAD_LISTENING,
     WORKLOAD_LOCATION,
