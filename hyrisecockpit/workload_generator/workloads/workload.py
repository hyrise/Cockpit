"""This module represents a workload."""
<<<<<<< HEAD
import secrets
from random import shuffle
=======
from secrets import choice
>>>>>>> 5fd727c0
from typing import Any, Dict, List, Tuple

from hyrisecockpit.exception import QueryTypeNotFoundException
from hyrisecockpit.workload_generator.workload_reader import WorkloadReader


class Workload(object):
    """Generates workload."""

    def __init__(
        self,
        workload_type: str,
        queries_location: str,
        delimiter: str = ";",
        file_type: str = "sql",
    ) -> None:
        """Initialize a Workload."""
        self.workload_type: str = workload_type
        self._queries_location: str = f"{queries_location}/{workload_type}"
        self._delimiter: str = delimiter
        self._file_type: str = file_type
        self._queries: Dict[str, List[str]] = {}
        self._workload_reader = WorkloadReader()
        self._initialize()

    def _initialize(self) -> None:
        """Read workload from folder."""
        self._queries = self._workload_reader.read_workload(
            self._queries_location, self._delimiter, self._file_type, self.workload_type
        )

    def generate_workload(
        self, factor: int = 1, shuffle_flag: bool = False
    ) -> List[Tuple[str, Any]]:
        """Chose random one query from every type."""
        workload_queries: List[Tuple[str, Any]] = []
<<<<<<< HEAD

        for _ in range(factor):
            for queries_type in self._queries.values():
                workload_queries.append((secrets.choice(queries_type), None))

        if shuffle_flag:
            shuffle(workload_queries)

        return workload_queries

    def generate_specific(
        self, query_type: str, factor: int = 1
    ) -> List[Tuple[str, Any]]:
        """Chose random one query from every type."""
        if query_type not in self._queries.keys():
            raise QueryTypeNotFoundException(f"Query file {query_type} was not found")

        workload_queries: List[Tuple[str, Any]] = [
            (secrets.choice(self._queries[query_type]), None) for _ in range(factor)
        ]

=======
        for queries_type in self._queries.values():
            workload_queries.append((choice(queries_type), None))
>>>>>>> 5fd727c0
        return workload_queries<|MERGE_RESOLUTION|>--- conflicted
+++ resolved
@@ -1,10 +1,7 @@
 """This module represents a workload."""
-<<<<<<< HEAD
-import secrets
+
 from random import shuffle
-=======
 from secrets import choice
->>>>>>> 5fd727c0
 from typing import Any, Dict, List, Tuple
 
 from hyrisecockpit.exception import QueryTypeNotFoundException
@@ -41,11 +38,10 @@
     ) -> List[Tuple[str, Any]]:
         """Chose random one query from every type."""
         workload_queries: List[Tuple[str, Any]] = []
-<<<<<<< HEAD
 
         for _ in range(factor):
             for queries_type in self._queries.values():
-                workload_queries.append((secrets.choice(queries_type), None))
+                workload_queries.append((choice(queries_type), None))
 
         if shuffle_flag:
             shuffle(workload_queries)
@@ -60,11 +56,7 @@
             raise QueryTypeNotFoundException(f"Query file {query_type} was not found")
 
         workload_queries: List[Tuple[str, Any]] = [
-            (secrets.choice(self._queries[query_type]), None) for _ in range(factor)
+            (choice(self._queries[query_type]), None) for _ in range(factor)
         ]
 
-=======
-        for queries_type in self._queries.values():
-            workload_queries.append((choice(queries_type), None))
->>>>>>> 5fd727c0
         return workload_queries