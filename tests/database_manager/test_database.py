"""Tests for the database module."""

from collections import Counter
from multiprocessing.sharedctypes import Synchronized as ValueType
from typing import Any, Dict, List, Optional
from unittest.mock import MagicMock, patch

<<<<<<< HEAD
from psycopg2 import Error, pool
from pytest import fixture
=======
from psycopg2 import DatabaseError, InterfaceError, pool
from pytest import fixture, mark
>>>>>>> 005283db

from hyrisecockpit.database_manager.database import Database

database_id: str = "MongoDB forever"
database_user: str = "Proform"
database_password: str = "passwort"
database_host: str = "nsa"
database_port: str = "666"
database_name: str = "MongoDB"
number_workers: int = 42
workload_publisher_url: str = "lothar matthäus"
default_tables: str = "Watt_ihr_Volt"
storage_host: str = "xulfni"
storage_password: str = "1234"
storage_port: str = "42"
storage_user: str = "Käptin Blaubär"

mocked_pool_cur: MagicMock = MagicMock()
mocked_pool_cur.fetchall.return_value = []


def get_fake_tables() -> Dict:
    """Return fake table dictionary."""
    fake_dict: Dict[str, List[str]] = {
        "alternative": [
            "The Dough Rollers",
            "Broken Witt Rebels",
            "Bonny Doon",
            "Jack White",
        ],
        "Rock": ["Gary Clark Jr.", "Greta Van Fleet", "Tenacious D"],
    }
    return fake_dict


def get_mocked_pool_cursor(*args) -> MagicMock:
    """Return fake PoolCursor."""
    mocked_context_cur: MagicMock = MagicMock()
    mocked_context_cur.__enter__.return_value = mocked_pool_cur
    return mocked_context_cur


def reset_mocked_pool_cursor() -> None:
    """Reset mocked pool cursor."""
    global mocked_pool_cur
    mocked_pool_cur = MagicMock()
    mocked_pool_cur.fetchall.return_value = []


def get_fake_pool_cursor_with_rows_to_return(connection_pool: pool) -> MagicMock:
    """Return fake PoolCursor with return value for fetch all."""
    mocked_context_cur: MagicMock = MagicMock()
    mocked_cur: MagicMock = MagicMock()
    mocked_cur.execute.return_value = None
    mocked_cur.fetchall.return_value = [
        ("Hildegunst von Mythenmetz", "Lindwurm", "sprachliche Begabung",),
        ("Rumo von Zamonien", "Wolpertinger", "gute Schachspieler und gute Kämpfer",),
    ]
    mocked_context_cur.__enter__.return_value = mocked_cur
    return mocked_context_cur


def get_fake_background_job_manager(*args) -> MagicMock:
    """Return fake  BackgroundJobManager."""
    mocked_job_manager: MagicMock = MagicMock()
    mocked_job_manager.start.side_effect = None
    mocked_job_manager.load_tables.side_effect = None
    return mocked_job_manager


class TestDatabase(object):
    """Tests for the Database class."""

    @fixture
    @patch(
        "hyrisecockpit.database_manager.database.BackgroundJobManager",
        get_fake_background_job_manager,
    )
    @patch("hyrisecockpit.database_manager.database.WorkerPool", MagicMock())
    @patch("hyrisecockpit.database_manager.database.Driver", MagicMock())
    @patch(
        "hyrisecockpit.database_manager.database.Database.create_empty_loaded_tables",
        MagicMock(),
    )
    @patch(
        "hyrisecockpit.database_manager.database.Database._initialize_influx",
        MagicMock(),
    )
    def database(self) -> Database:
        """Get a new Database."""
        return Database(
            database_id,
            database_user,
            database_password,
            database_host,
            database_port,
            database_name,
            number_workers,
            workload_publisher_url,
            default_tables,
            storage_host,
            storage_password,
            storage_port,
            storage_user,
        )

    def test_inintializes_database(self, database: Database) -> None:
        """Test initialization of worker pool attributes."""
        assert database._id == database_id
        assert database.number_workers == number_workers
        assert database._default_tables == default_tables
        assert type(database._number_additional_connections) is int
        assert type(database._database_blocked) is ValueType
        assert type(database._hyrise_active) is ValueType
        assert database._hyrise_active.value
        assert not database._database_blocked.value
        database._background_scheduler.start.assert_called_once()  # type: ignore
        database._background_scheduler.load_tables.assert_called_once_with(  # type: ignore
            default_tables
        )

    @patch("hyrisecockpit.database_manager.database._table_names", get_fake_tables())
    def test_creates_empty_loaded_tables(self, database: Database) -> None:
        """Test creates empty loaded tables."""
        expected_results: Dict[str, Optional[str]] = {
            "The Dough Rollers": None,
            "Broken Witt Rebels": None,
            "Bonny Doon": None,
            "Jack White": None,
            "Gary Clark Jr.": None,
            "Greta Van Fleet": None,
            "Tenacious D": None,
        }
        result: Dict[str, Optional[str]] = database.create_empty_loaded_tables()
        assert expected_results == result

    def test_gets_worker_pool_queue_length(self, database: Database) -> None:
        """Test return of queue length from worker pool."""
        mocked_worker_pool: MagicMock = MagicMock()
        mocked_worker_pool.get_queue_length.return_value = 42
        database._worker_pool = mocked_worker_pool

        result: int = database.get_queue_length()

        assert type(result) is int
        assert result == 42

    def test_loads_data_while_worker_pool_is_closed_and_load_table_is_successful(
        self, database: Database
    ) -> None:
        """Test loading data while worker pool is closed and background scheduler is returning true."""
        mocked_worker_pool: MagicMock = MagicMock()
        mocked_worker_pool.get_status.return_value = "closed"
        mocked_background_scheduler: MagicMock = MagicMock()
        mocked_background_scheduler.load_tables.return_value = True

        database._worker_pool = mocked_worker_pool
        database._background_scheduler = mocked_background_scheduler

        result: bool = database.load_data(default_tables)

        mocked_worker_pool.get_status.assert_called_once()
        mocked_background_scheduler.load_tables.assert_called_once_with(default_tables)
        assert type(result) is bool
        assert result

    def test_loads_data_while_worker_pool_is_running(self, database: Database) -> None:
        """Test loading data while worker pool is running."""
        mocked_worker_pool: MagicMock = MagicMock()
        mocked_worker_pool.get_status.return_value = "running"
        mocked_background_scheduler: MagicMock = MagicMock()
        mocked_background_scheduler.load_tables.return_value = True

        database._worker_pool = mocked_worker_pool
        database._background_scheduler = mocked_background_scheduler

        result: bool = database.load_data(default_tables)

        mocked_worker_pool.get_status.assert_called_once()
        mocked_background_scheduler.load_tables.assert_not_called()
        assert type(result) is bool
        assert not result

    def test_loads_data_while_worker_pool_is_closed_and_load_table_failed(
        self, database: Database
    ) -> None:
        """Test loading data while worker pool is running."""
        mocked_worker_pool: MagicMock = MagicMock()
        mocked_worker_pool.get_status.return_value = "closed"
        mocked_background_scheduler: MagicMock = MagicMock()
        mocked_background_scheduler.load_tables.return_value = False

        database._worker_pool = mocked_worker_pool
        database._background_scheduler = mocked_background_scheduler

        result: bool = database.load_data(default_tables)

        mocked_worker_pool.get_status.assert_called_once()
        mocked_background_scheduler.load_tables.assert_called_once_with(default_tables)
        assert type(result) is bool
        assert not result

    def test_deletes_data_while_worker_pool_is_closed_and_load_table_is_successful(
        self, database: Database
    ) -> None:
        """Test delete of data while worker pool is closed and background scheduler is returning true."""
        mocked_worker_pool: MagicMock = MagicMock()
        mocked_worker_pool.get_status.return_value = "closed"
        mocked_background_scheduler: MagicMock = MagicMock()
        mocked_background_scheduler.delete_tables.return_value = True

        database._worker_pool = mocked_worker_pool
        database._background_scheduler = mocked_background_scheduler

        result: bool = database.delete_data(default_tables)

        mocked_worker_pool.get_status.assert_called_once()
        mocked_background_scheduler.delete_tables.assert_called_once_with(
            default_tables
        )
        assert type(result) is bool
        assert result

    def test_deletes_data_while_worker_pool_is_running(
        self, database: Database
    ) -> None:
        """Test delete of  data while worker pool is running."""
        mocked_worker_pool: MagicMock = MagicMock()
        mocked_worker_pool.get_status.return_value = "running"
        mocked_background_scheduler: MagicMock = MagicMock()
        mocked_background_scheduler.delete_tables.return_value = True

        database._worker_pool = mocked_worker_pool
        database._background_scheduler = mocked_background_scheduler

        result: bool = database.delete_data(default_tables)

        mocked_worker_pool.get_status.assert_called_once()
        mocked_background_scheduler.delete_tables.assert_not_called()
        assert type(result) is bool
        assert not result

    def test_deletes_data_while_worker_pool_is_closed_and_load_table_failed(
        self, database: Database
    ) -> None:
        """Test delete of  data while worker pool is running."""
        mocked_worker_pool: MagicMock = MagicMock()
        mocked_worker_pool.get_status.return_value = "closed"
        mocked_background_scheduler: MagicMock = MagicMock()
        mocked_background_scheduler.delete_tables.return_value = False

        database._worker_pool = mocked_worker_pool
        database._background_scheduler = mocked_background_scheduler

        result: bool = database.delete_data(default_tables)

        mocked_worker_pool.get_status.assert_called_once()
        mocked_background_scheduler.delete_tables.assert_called_once_with(
            default_tables
        )
        assert type(result) is bool
        assert not result

    def test_activates_plugin_with_success(self, database: Database) -> None:
        """Test entry point for plug-in activation with success."""
        mocked_background_scheduler: MagicMock = MagicMock()
        mocked_background_scheduler.activate_plugin.return_value = True
        fake_plugin: str = "Coolputer"
        database._background_scheduler = mocked_background_scheduler

        result: bool = database.activate_plugin(fake_plugin)

        mocked_background_scheduler.activate_plugin.assert_called_once_with(fake_plugin)
        assert type(result) is bool
        assert result

    def test_activates_plugin_with_no_success(self, database: Database) -> None:
        """Test entry point for plug-in activation with no success."""
        mocked_background_scheduler: MagicMock = MagicMock()
        mocked_background_scheduler.activate_plugin.return_value = False
        fake_plugin: str = "Coolputer"
        database._background_scheduler = mocked_background_scheduler

        result: bool = database.activate_plugin(fake_plugin)

        mocked_background_scheduler.activate_plugin.assert_called_once_with(fake_plugin)
        assert type(result) is bool
        assert not result

    def test_deactivats_plugin_with_success(self, database: Database) -> None:
        """Test entry point for plug-in deactivation with success."""
        mocked_background_scheduler: MagicMock = MagicMock()
        mocked_background_scheduler.deactivate_plugin.return_value = True
        fake_plugin: str = "Coolputer"
        database._background_scheduler = mocked_background_scheduler

        result: bool = database.deactivate_plugin(fake_plugin)

        mocked_background_scheduler.deactivate_plugin.assert_called_once_with(
            fake_plugin
        )
        assert type(result) is bool
        assert result

    def test_deactivats_plugin_with_no_success(self, database: Database) -> None:
        """Test entry point for plug-in deactivation with no success."""
        mocked_background_scheduler: MagicMock = MagicMock()
        mocked_background_scheduler.deactivate_plugin.return_value = False
        fake_plugin: str = "Coolputer"
        database._background_scheduler = mocked_background_scheduler

        result: bool = database.deactivate_plugin(fake_plugin)

        mocked_background_scheduler.deactivate_plugin.assert_called_once_with(
            fake_plugin
        )
        assert type(result) is bool
        assert not result

    def test_gets_blocked_database_status(self, database: Database) -> None:
        """Test return value for blocked database."""
        database._database_blocked.value = False
        result: bool = database.get_database_blocked()

        assert type(result) is bool
        assert not result

    def test_gets_unblocked_database_status(self, database: Database) -> None:
        """Test return value for unblocked database."""
        database._database_blocked.value = True
        result: bool = database.get_database_blocked()

        assert type(result) is bool
        assert result

    @patch("hyrisecockpit.database_manager.database._table_names", get_fake_tables())
    def test_gets_loaded_benchmarks_for_present_benchmarks(
        self, database: Database
    ) -> None:
        """Test get loaded benchmark for present benchmarks."""
        fake_loaded_tables: Dict[str, Optional[str]] = {
            "The Dough Rollers": "alternative",
            "Broken Witt Rebels": "alternative",
            "Bonny Doon": "alternative",
            "Jack White": "alternative",
            "Gary Clark Jr.": "Rock",
            "Greta Van Fleet": "Rock",
            "Tenacious D": "Rock",
        }
        database._loaded_tables = fake_loaded_tables
        expected: List[str] = ["Rock", "alternative"]

        results: List[str] = database.get_loaded_benchmarks()

        assert Counter(results) == Counter(expected)

    @patch("hyrisecockpit.database_manager.database._table_names", get_fake_tables())
    def test_gets_loaded_benchmarks_for_not_present_benchmarks(
        self, database: Database
    ) -> None:
        """Test get loaded benchmark for not present benchmarks."""
        fake_loaded_tables: Dict[str, Optional[str]] = {
            "The Dough Rollers": "alternative",
            "Broken Witt Rebels": "alternative",
            "Bonny Doon": None,
            "Jack White": "alternative",
            "Gary Clark Jr.": "Rock",
            "Greta Van Fleet": "Rock",
            "Tenacious D": "Rock",
        }
        database._loaded_tables = fake_loaded_tables
        expected = ["Rock"]

        results: List[str] = database.get_loaded_benchmarks()

        assert Counter(results) == Counter(expected)

    def test_gets_worker_pool_status(self, database: Database) -> None:
        """Test return of worker pool status."""
        mocked_worker_pool: MagicMock = MagicMock()
        mocked_worker_pool.get_status.return_value = "running"
        database._worker_pool = mocked_worker_pool

        result: str = database.get_worker_pool_status()

        assert type(result) is str
        assert result == "running"

    def test_gets_loaded_tables(self, database: Database) -> None:
        """Test get loaded tables."""
        fake_loaded_tables: Dict[str, Optional[str]] = {
            "Broken Witt Rebels": "alternative",
            "Bonny Doon": None,
            "Jack White": "alternative",
            "Greta Van Fleet": None,
            "Tenacious D": "Rock",
        }
        database._loaded_tables = fake_loaded_tables
        expected: List[Dict[str, str]] = [
            {"table_name": "Broken Witt Rebels", "benchmark": "alternative"},
            {"table_name": "Jack White", "benchmark": "alternative"},
            {"table_name": "Tenacious D", "benchmark": "Rock"},
        ]

        received: List[Dict[str, str]] = database.get_loaded_tables()

        assert expected == received

    def test_gets_hyrise_active(self, database: Database) -> None:
        """Test get hyrise active status."""
        database._hyrise_active.value = True
        result: bool = database.get_hyrise_active()

        assert type(result) is bool
        assert result

    def test_starts_successful_worker(self, database: Database) -> None:
        """Test start of successful worker."""
        mocked_worker_pool: MagicMock = MagicMock()
        mocked_worker_pool.start.return_value = True
        database._worker_pool = mocked_worker_pool
        result: bool = database.start_worker()

        mocked_worker_pool.start.assert_called_once()
        assert type(result) is bool
        assert result

    def test_starts_unsuccessful_worker(self, database: Database) -> None:
        """Test start of unsuccessful worker."""
        mocked_worker_pool: MagicMock = MagicMock()
        mocked_worker_pool.start.return_value = False
        database._worker_pool = mocked_worker_pool
        result: bool = database.start_worker()

        mocked_worker_pool.start.assert_called_once()
        assert type(result) is bool
        assert not result

    def test_closes_successful_worker(self, database: Database) -> None:
        """Test successful close of worker."""
        mocked_worker_pool: MagicMock = MagicMock()
        mocked_worker_pool.close.return_value = True
        database._worker_pool = mocked_worker_pool
        result: bool = database.close_worker()

        mocked_worker_pool.close.assert_called_once()
        assert type(result) is bool
        assert result

    def test_closes_unsuccessful_worker(self, database: Database) -> None:
        """Test unsuccessful close of worker."""
        mocked_worker_pool: MagicMock = MagicMock()
        mocked_worker_pool.close.return_value = False
        database._worker_pool = mocked_worker_pool
        result: bool = database.close_worker()

        mocked_worker_pool.close.assert_called_once()
        assert type(result) is bool
        assert not result

    @patch(
        "hyrisecockpit.database_manager.database.PoolCursor", get_mocked_pool_cursor,
    )
    def test_gets_plugins_when_database_unblocked_and_no_plugins_exists(
        self, database: Database
    ) -> None:
        """Test get not existing plug-ins."""
        database._database_blocked.value = False
        result: Optional[List] = database.get_plugins()

        global mocked_pool_cur
        mocked_pool_cur.execute.assert_called_once_with(
            ("SELECT name FROM meta_plugins;"), None
        )
        assert type(result) is list
        assert result == []

        reset_mocked_pool_cursor()

    @patch(
        "hyrisecockpit.database_manager.database.PoolCursor", get_mocked_pool_cursor,
    )
    def test_gets_plugins_when_database_blocked(self, database: Database) -> None:
        """Test get plug-ins when database is blocked."""
        database._database_blocked.value = True
        result: Optional[List] = database.get_plugins()

        assert not result

    @patch(
        "hyrisecockpit.database_manager.database.PoolCursor",
        get_fake_pool_cursor_with_rows_to_return,
    )
    def test_gets_plugins_when_database_unblocked_and_plugins_exists(
        self, database: Database
    ) -> None:
        """Test get existing plug-ins."""
        database._database_blocked.value = False
        expected: List[str] = ["Hildegunst von Mythenmetz", "Rumo von Zamonien"]
        result: Optional[List] = database.get_plugins()

        assert type(result) is list
        assert Counter(result) == Counter(expected)

    @patch(
        "hyrisecockpit.database_manager.database.PoolCursor", get_mocked_pool_cursor,
    )
    @mark.parametrize(
        "exceptions", [DatabaseError(), InterfaceError()],
    )
    def test_gets_plugins_when_database_throws_exception(
        self, database: Database, exceptions
    ) -> None:
        """Test get existing plug-ins when database throws exception."""

        def raise_exception(*args):
            """Throw exception."""
            raise exceptions

        global mocked_pool_cur
        mocked_pool_cur.execute.side_effect = raise_exception
        database._database_blocked.value = False
        result: Optional[List] = database.get_plugins()

        assert result is None

        mocked_pool_cur = MagicMock()

    @patch(
        "hyrisecockpit.database_manager.database.PoolCursor", get_mocked_pool_cursor,
    )
    def test_sets_plugin_setting_when_database_is_unblocked(
        self, database: Database
    ) -> None:
        """Test set plug-in setting while the database is not blocked."""
        database._database_blocked.value = False
        result: bool = database.set_plugin_setting("M. böslich", "Eiskaltius")

        global mocked_pool_cur
        mocked_pool_cur.execute.assert_called_once_with(
            "UPDATE meta_settings SET value=%s WHERE name=%s;",
            ("Eiskaltius", "M. böslich",),
        )

        assert type(result) is bool
        assert result

        reset_mocked_pool_cursor()

    @patch(
        "hyrisecockpit.database_manager.database.PoolCursor", get_mocked_pool_cursor,
    )
    def test_set_plugin_settings_when_database_blocked(
        self, database: Database
    ) -> None:
        """Test set plug-in setting while the database is blocked."""
        database._database_blocked.value = True
        result: bool = database.set_plugin_setting("Eiskaltius", "M. böslich")

        global mocked_pool_cur
        mocked_pool_cur.execute.assert_not_called()

        assert type(result) is bool
        assert not result

        reset_mocked_pool_cursor()

    @patch(
        "hyrisecockpit.database_manager.database.PoolCursor", get_mocked_pool_cursor,
    )
    @mark.parametrize(
        "exceptions", [DatabaseError(), InterfaceError()],
    )
    def test_sets_plugin_settings_when_database_throws_exception(
        self, database: Database, exceptions
    ) -> None:
        """Test sets plug-in settings when database throws exception."""

        def raise_exception(*args):
            """Throw exception."""
            raise exceptions

        global mocked_pool_cur
        mocked_pool_cur.execute.side_effect = raise_exception
        database._database_blocked.value = False
        result: bool = database.set_plugin_setting("Eiskaltius", "M. böslich")

        assert not result

        mocked_pool_cur = MagicMock()

    @patch(
        "hyrisecockpit.database_manager.database.PoolCursor", get_mocked_pool_cursor,
    )
    def test_gets_plugins_settings_when_database_unblocked_and_no_plugins_exists(
        self, database: Database
    ) -> None:
        """Test get not existing plug-ins settings."""
        database._database_blocked.value = False
        result: Optional[List] = database.get_plugin_setting()

        global mocked_pool_cur
        mocked_pool_cur.execute.assert_called_once_with(
            "SELECT name, value, description FROM meta_settings;", None
        )

        assert type(result) is list
        assert result == []

        reset_mocked_pool_cursor()

    @patch(
        "hyrisecockpit.database_manager.database.PoolCursor", get_mocked_pool_cursor,
    )
    def test_gets_plugins_settings_when_database_blocked(
        self, database: Database
    ) -> None:
        """Test get plug-ins settings when database is blocked."""
        database._database_blocked.value = True
        result: Optional[List] = database.get_plugin_setting()

        global mocked_pool_cur
        mocked_pool_cur.execute.assert_not_called()

        assert not result

        reset_mocked_pool_cursor()

    @patch(
        "hyrisecockpit.database_manager.database.PoolCursor",
        get_fake_pool_cursor_with_rows_to_return,
    )
    def test_gets_plugins_settings_when_database_unblocked_and_plugins_exists(
        self, database: Database
    ) -> None:
        """Test get existing plug-ins settings."""
        database._database_blocked.value = False
        expected_plugin_one: Dict[str, str] = {
            "name": "Hildegunst von Mythenmetz",
            "value": "Lindwurm",
            "description": "sprachliche Begabung",
        }
        expected_plugin_two: Dict[str, str] = {
            "name": "Rumo von Zamonien",
            "value": "Wolpertinger",
            "description": "gute Schachspieler und gute Kämpfer",
        }

        expected = [expected_plugin_one, expected_plugin_two]
        result: Optional[List] = database.get_plugin_setting()

        assert type(result) is list
        assert result[:] == expected[:]  # type: ignore

    @patch(
        "hyrisecockpit.database_manager.database.PoolCursor", get_mocked_pool_cursor,
    )
<<<<<<< HEAD
    def test_executes_sql_query(self, database: Database) -> None:
        """Test execute sql query."""
        database._database_blocked.value = False
        database._id = "Identification?"
        global mocked_pool_cur
        mocked_pool_cur.fetchall.return_value = [
            (
                "I'm planning to make a film series on databases",
                "I've got the first part ready, but I can't think of a SQL.",
                None,
                42,
            )
        ]
        mocked_pool_cur.cur.description = (
            ("bad", "encoding",),
            ("joke", "encoding",),
        )

        expected = {
            "id": "Identification?",
            "successful": True,
            "results": [
                [
                    "I'm planning to make a film series on databases",
                    "I've got the first part ready, but I can't think of a SQL.",
                    "None",
                    "42",
                ]
            ],
            "col_names": ["bad", "joke"],
            "error_message": "",
        }

        result = database.execute_sql_query("SELECT funny FROM not_funny")

        assert expected == result

        reset_mocked_pool_cursor()

    @patch(
        "hyrisecockpit.database_manager.database.PoolCursor", get_mocked_pool_cursor,
    )
    def test_executes_sql_query_with_throwing_exception(
        self, database: Database
    ) -> None:
        """Test execute sql query with throwing exception."""

        def raise_exception(*args) -> Exception:
            """Throw exception."""
            raise Error

        database._database_blocked.value = False
        database._id = "Identification?"
        global mocked_pool_cur
        mocked_pool_cur.execute.side_effect = raise_exception

        expected = {
            "id": "Identification?",
            "successful": False,
            "results": [],
            "col_names": [],
            "error_message": "",
        }

        result = database.execute_sql_query("SELECT funny FROM not_funny")

        assert expected == result

        reset_mocked_pool_cursor()

    @patch(
        "hyrisecockpit.database_manager.database.PoolCursor", get_mocked_pool_cursor,
    )
    def test_executes_sql_query_while_database_is_blocked(
        self, database: Database
    ) -> None:
        """Test execute sql query while database is blocked."""
        global mocked_pool_cur

        database._database_blocked.value = True
        result = database.execute_sql_query("SELECT funny FROM not_funny")

        assert result is None
        mocked_pool_cur.execute.assert_not_called()

        reset_mocked_pool_cursor()
=======
    @mark.parametrize(
        "exceptions", [DatabaseError(), InterfaceError()],
    )
    def test_gets_plugin_settings_when_database_throws_exception(
        self, database: Database, exceptions
    ) -> None:
        """Test gets plugin settings when database throws exception."""

        def raise_exception(*args):
            """Throw exception."""
            raise exceptions

        global mocked_pool_cur
        mocked_pool_cur.execute.side_effect = raise_exception
        database._database_blocked.value = False
        result: Optional[List[Any]] = database.get_plugin_setting()

        assert result is None

        mocked_pool_cur = MagicMock()
>>>>>>> 005283db

    def test_closes_database(self, database: Database) -> None:
        """Test closing of database."""
        mocked_worker_pool: MagicMock = MagicMock()
        mocked_worker_pool.terminate.return_value = None
        mocked_background_scheduler: MagicMock = MagicMock()
        mocked_background_scheduler.close.return_value = None
        mocked_connection_pool: MagicMock = MagicMock()
        mocked_connection_pool.closeall.return_value = None

        database._worker_pool = mocked_worker_pool
        database._background_scheduler = mocked_background_scheduler
        database._connection_pool = mocked_connection_pool

        database.close()

        mocked_worker_pool.terminate.assert_called_once()
        mocked_background_scheduler.close.assert_called_once()
        mocked_connection_pool.closeall.assert_called_once()<|MERGE_RESOLUTION|>--- conflicted
+++ resolved
@@ -5,13 +5,8 @@
 from typing import Any, Dict, List, Optional
 from unittest.mock import MagicMock, patch
 
-<<<<<<< HEAD
-from psycopg2 import Error, pool
-from pytest import fixture
-=======
-from psycopg2 import DatabaseError, InterfaceError, pool
+from psycopg2 import DatabaseError, InterfaceError, pool, Error
 from pytest import fixture, mark
->>>>>>> 005283db
 
 from hyrisecockpit.database_manager.database import Database
 
@@ -665,11 +660,35 @@
 
         assert type(result) is list
         assert result[:] == expected[:]  # type: ignore
-
-    @patch(
-        "hyrisecockpit.database_manager.database.PoolCursor", get_mocked_pool_cursor,
-    )
-<<<<<<< HEAD
+        
+        
+    @patch(
+        "hyrisecockpit.database_manager.database.PoolCursor", get_mocked_pool_cursor,
+    )    
+    @mark.parametrize(
+        "exceptions", [DatabaseError(), InterfaceError()],
+    )
+    def test_gets_plugin_settings_when_database_throws_exception(
+        self, database: Database, exceptions
+    ) -> None:
+        """Test gets plugin settings when database throws exception."""
+
+        def raise_exception(*args):
+            """Throw exception."""
+            raise exceptions
+
+        global mocked_pool_cur
+        mocked_pool_cur.execute.side_effect = raise_exception
+        database._database_blocked.value = False
+        result: Optional[List[Any]] = database.get_plugin_setting()
+
+        assert result is None
+
+        reset_mocked_pool_cursor()
+
+    @patch(
+        "hyrisecockpit.database_manager.database.PoolCursor", get_mocked_pool_cursor,
+    )
     def test_executes_sql_query(self, database: Database) -> None:
         """Test execute sql query."""
         database._database_blocked.value = False
@@ -756,28 +775,8 @@
         mocked_pool_cur.execute.assert_not_called()
 
         reset_mocked_pool_cursor()
-=======
-    @mark.parametrize(
-        "exceptions", [DatabaseError(), InterfaceError()],
-    )
-    def test_gets_plugin_settings_when_database_throws_exception(
-        self, database: Database, exceptions
-    ) -> None:
-        """Test gets plugin settings when database throws exception."""
-
-        def raise_exception(*args):
-            """Throw exception."""
-            raise exceptions
-
-        global mocked_pool_cur
-        mocked_pool_cur.execute.side_effect = raise_exception
-        database._database_blocked.value = False
-        result: Optional[List[Any]] = database.get_plugin_setting()
-
-        assert result is None
-
-        mocked_pool_cur = MagicMock()
->>>>>>> 005283db
+        
+
 
     def test_closes_database(self, database: Database) -> None:
         """Test closing of database."""
