"""Tests for the database module."""

from multiprocessing.sharedctypes import Synchronized as ValueType
from typing import Dict, List
from unittest.mock import MagicMock, patch

from pytest import fixture

from hyrisecockpit.database_manager.database import Database

database_id: str = "MongoDB forever"
database_user: str = "Proform"
database_password: str = "passwort"
database_host: str = "nsa"
database_port: str = "666"
database_name: str = "MongoDB"
number_workers: int = 42
workload_publisher_url: str = "lothar matthäus"
default_tables: str = "Watt_ihr_Volt"
storage_host: str = "xulfni"
storage_password: str = "1234"
storage_port: str = "42"
storage_user: str = "Käptin Blaubär"

mocked_pool_cur: MagicMock = MagicMock()
mocked_pool_cur.fetchall.return_value = []


def get_fake_tables() -> Dict:
    """Return fake table dictionary."""
    fake_dict: Dict[str, List[str]] = {
        "alternative": [
            "The Dough Rollers",
            "Broken Witt Rebels",
            "Bonny Doon",
            "Jack White",
        ],
        "Rock": ["Gary Clark Jr.", "Greta Van Fleet", "Tenacious D"],
    }
    return fake_dict


def get_fake_background_job_manager(*args) -> MagicMock:
    """Return fake  BackgroundJobManager."""
    mocked_job_manager: MagicMock = MagicMock()
    mocked_job_manager.start.side_effect = None
    mocked_job_manager.load_tables.side_effect = None
    return mocked_job_manager


class TestDatabase(object):
    """Tests for the Database class."""

    @fixture
    @patch(
        "hyrisecockpit.database_manager.database.BackgroundJobManager",
        get_fake_background_job_manager,
    )
    @patch("hyrisecockpit.database_manager.database.WorkerPool", MagicMock())
    @patch("hyrisecockpit.database_manager.database.ConnectionFactory", MagicMock())
    @patch(
        "hyrisecockpit.database_manager.database.Database._initialize_influx",
        MagicMock(),
    )
    @patch(
        "hyrisecockpit.database_manager.database.SynchronousJobHandler", MagicMock(),
    )
    def database(self) -> Database:
        """Get a new Database."""
        return Database(
            database_id,
            database_user,
            database_password,
            database_host,
            database_port,
            database_name,
            number_workers,
            workload_publisher_url,
            default_tables,
            storage_host,
            storage_password,
            storage_port,
            storage_user,
        )

    def test_inintializes_database(self, database: Database) -> None:
        """Test initialization of database attributes."""
        assert database._id == database_id
        assert database.number_workers == number_workers
        assert database._default_tables == default_tables
        assert type(database._database_blocked) is ValueType
        assert type(database._hyrise_active) is ValueType
        assert database._hyrise_active.value
        assert not database._database_blocked.value
        database._background_scheduler.start.assert_called_once()  # type: ignore

    def test_gets_worker_pool_queue_length(self, database: Database) -> None:
        """Test return of queue length from worker pool."""
        mocked_worker_pool: MagicMock = MagicMock()
        mocked_worker_pool.get_queue_length.return_value = 42
        database._worker_pool = mocked_worker_pool

        result: int = database.get_queue_length()

        assert type(result) is int
        assert result == 42

    def test_loads_data_while_worker_pool_is_closed_and_load_table_is_successful(
        self, database: Database
    ) -> None:
        """Test loading data while worker pool is closed and background scheduler is returning true."""
        mocked_worker_pool: MagicMock = MagicMock()
        mocked_worker_pool.get_status.return_value = "closed"
        mocked_background_scheduler: MagicMock = MagicMock()
        mocked_background_scheduler.load_tables.return_value = True
        fake_workload = {"workload_type": "tpch", "scale_factor": 1.0}
        database._worker_pool = mocked_worker_pool
        database._background_scheduler = mocked_background_scheduler

        result: bool = database.load_data(fake_workload)

        mocked_worker_pool.get_status.assert_called_once()
        mocked_background_scheduler.load_tables.assert_called_once_with("tpch", 1.0)
        assert type(result) is bool
        assert result

    def test_loads_data_while_worker_pool_is_running(self, database: Database) -> None:
        """Test loading data while worker pool is running."""
        mocked_worker_pool: MagicMock = MagicMock()
        mocked_worker_pool.get_status.return_value = "running"
        mocked_background_scheduler: MagicMock = MagicMock()
        mocked_background_scheduler.load_tables.return_value = True
        fake_workload = {"workload_type": "tpch", "scale_factor": 1.0}
        database._worker_pool = mocked_worker_pool
        database._background_scheduler = mocked_background_scheduler

        result: bool = database.load_data(fake_workload)

        mocked_worker_pool.get_status.assert_called_once()
        mocked_background_scheduler.load_tables.assert_not_called()
        assert type(result) is bool
        assert not result

    def test_loads_data_with_no_valid_workload_type(self, database: Database) -> None:
        """Test load data with no valid workload type."""
        mocked_worker_pool: MagicMock = MagicMock()
        mocked_worker_pool.get_status.return_value = "running"
        mocked_background_scheduler: MagicMock = MagicMock()
        mocked_background_scheduler.load_tables.return_value = True
        fake_workload = {"workload_type": "tpcc_not_valid", "scale_factor": 1.0}
        database._worker_pool = mocked_worker_pool
        database._background_scheduler = mocked_background_scheduler
        result: bool = database.load_data(fake_workload)

        mocked_background_scheduler.load_tables.assert_not_called()
        assert type(result) is bool
        assert not result

    def test_loads_data_with_no_valid_scalefactor(self, database: Database) -> None:
        """Test load data with no valid scalefactor."""
        mocked_worker_pool: MagicMock = MagicMock()
        mocked_worker_pool.get_status.return_value = "running"
        mocked_background_scheduler: MagicMock = MagicMock()
        mocked_background_scheduler.load_tables.return_value = True
        fake_workload = {"workload_type": "tpcc", "scale_factor": 1.0}
        database._worker_pool = mocked_worker_pool
        database._background_scheduler = mocked_background_scheduler
        mock_driver = MagicMock()
        mock_driver.get_scalefactors.return_value = [5.0]
        database._workload_drivers = {"tpcc": mock_driver}

        result: bool = database.load_data(fake_workload)

        mocked_background_scheduler.load_tables.assert_not_called()
        assert type(result) is bool
        assert not result

    def test_loads_data_while_worker_pool_is_closed_and_load_table_failed(
        self, database: Database
    ) -> None:
        """Test loading data while worker pool is running."""
        mocked_worker_pool: MagicMock = MagicMock()
        mocked_worker_pool.get_status.return_value = "closed"
        mocked_background_scheduler: MagicMock = MagicMock()
        mocked_background_scheduler.load_tables.return_value = False
        fake_workload = {"workload_type": "tpch", "scale_factor": 1.0}
        database._worker_pool = mocked_worker_pool
        database._background_scheduler = mocked_background_scheduler

        result: bool = database.load_data(fake_workload)

        mocked_worker_pool.get_status.assert_called_once()
        mocked_background_scheduler.load_tables.assert_called_once_with("tpch", 1.0)
        assert type(result) is bool
        assert not result

    def test_deletes_data_while_worker_pool_is_closed_and_load_table_is_successful(
        self, database: Database
    ) -> None:
        """Test delete of data while worker pool is closed and background scheduler is returning true."""
        mocked_worker_pool: MagicMock = MagicMock()
        mocked_worker_pool.get_status.return_value = "closed"
        mocked_background_scheduler: MagicMock = MagicMock()
        mocked_background_scheduler.delete_tables.return_value = True
        fake_workload = {"workload_type": "tpch", "scale_factor": 1.0}
        database._worker_pool = mocked_worker_pool
        database._background_scheduler = mocked_background_scheduler

        result: bool = database.delete_data(fake_workload)

        mocked_worker_pool.get_status.assert_called_once()
        mocked_background_scheduler.delete_tables.assert_called_once_with("tpch", 1.0)
        assert type(result) is bool
        assert result

    def test_deletes_data_while_worker_pool_is_running(
        self, database: Database
    ) -> None:
        """Test delete of  data while worker pool is running."""
        mocked_worker_pool: MagicMock = MagicMock()
        mocked_worker_pool.get_status.return_value = "running"
        mocked_background_scheduler: MagicMock = MagicMock()
        mocked_background_scheduler.delete_tables.return_value = True
        fake_workload = {"workload_type": "tpch", "scale_factor": 1.0}
        database._worker_pool = mocked_worker_pool
        database._background_scheduler = mocked_background_scheduler

        result: bool = database.delete_data(fake_workload)

        mocked_worker_pool.get_status.assert_called_once()
        mocked_background_scheduler.delete_tables.assert_not_called()
        assert type(result) is bool
        assert not result

    def test_delete_data_with_no_valid_workload_type(self, database: Database) -> None:
        """Test delete data with no valid workload type."""
        mocked_worker_pool: MagicMock = MagicMock()
        mocked_worker_pool.get_status.return_value = "running"
        mocked_background_scheduler: MagicMock = MagicMock()
        mocked_background_scheduler.load_tables.return_value = True
        fake_workload = {"workload_type": "tpcc_not_valid", "scale_factor": 1.0}
        database._worker_pool = mocked_worker_pool
        database._background_scheduler = mocked_background_scheduler

        result: bool = database.delete_data(fake_workload)

        mocked_background_scheduler.delete_tables.assert_not_called()
        assert type(result) is bool
        assert not result

    def test_delete_data_with_no_valid_scalefactor(self, database: Database) -> None:
        """Test delete data with no valid scalefactor."""
        mocked_worker_pool: MagicMock = MagicMock()
        mocked_worker_pool.get_status.return_value = "running"
        mocked_background_scheduler: MagicMock = MagicMock()
        mocked_background_scheduler.load_tables.return_value = True
        fake_workload = {"workload_type": "tpcc", "scale_factor": 1.0}
        database._worker_pool = mocked_worker_pool
        database._background_scheduler = mocked_background_scheduler
        mock_driver = MagicMock()
        mock_driver.get_scalefactors.return_value = [5.0]
        database._workload_drivers = {"tpcc": mock_driver}

        result: bool = database.delete_data(fake_workload)

        mocked_background_scheduler.delete_tables.assert_not_called()
        assert type(result) is bool
        assert not result

    def test_deletes_data_while_worker_pool_is_closed_and_load_table_failed(
        self, database: Database
    ) -> None:
        """Test delete of  data while worker pool is running."""
        mocked_worker_pool: MagicMock = MagicMock()
        mocked_worker_pool.get_status.return_value = "closed"
        mocked_background_scheduler: MagicMock = MagicMock()
        mocked_background_scheduler.delete_tables.return_value = False
        fake_workload = {"workload_type": "tpch", "scale_factor": 1.0}
        database._worker_pool = mocked_worker_pool
        database._background_scheduler = mocked_background_scheduler

        result: bool = database.delete_data(fake_workload)

        mocked_worker_pool.get_status.assert_called_once()
        mocked_background_scheduler.delete_tables.assert_called_once_with("tpch", 1.0)
        assert type(result) is bool
        assert not result

    def test_activates_plugin_with_success(self, database: Database) -> None:
        """Test entry point for plug-in activation with success."""
        mock_background_scheduler: MagicMock = MagicMock()
        mock_background_scheduler.activate_plugin.return_value = True
        mock_get_plugins = MagicMock()
        mock_get_plugins.return_value = []
        database._background_scheduler = mock_background_scheduler
        database._get_plugins = mock_get_plugins  # type: ignore
        fake_plugin: str = "Coolputer"

        result: bool = database.activate_plugin(fake_plugin)

        mock_background_scheduler.activate_plugin.assert_called_once_with(fake_plugin)
        assert type(result) is bool
        assert result

    @patch("hyrisecockpit.database_manager.database._get_plugins")
    def test_activates_plugin_with_no_success(
        self, mock_get_plugins: MagicMock, database: Database
    ) -> None:
        """Test entry point for plug-in activation with no success."""
        mock_background_scheduler: MagicMock = MagicMock()
        mock_background_scheduler.activate_plugin.return_value = False
        mock_get_plugins.return_value = []
        database._background_scheduler = mock_background_scheduler
        fake_plugin: str = "Coolputer"

        result: bool = database.activate_plugin(fake_plugin)

        mock_background_scheduler.activate_plugin.assert_called_once_with(fake_plugin)
        assert type(result) is bool
        assert not result

    @patch("hyrisecockpit.database_manager.database._get_plugins")
    def test_activates_already_loaded_plugin_with_no_success(
        self, mock_get_plugins: MagicMock, database: Database
    ) -> None:
        """Test entry point for plug-in activation of the already loaded plugin with no success."""
        mock_background_scheduler: MagicMock = MagicMock()
        mock_background_scheduler.activate_plugin.return_value = False
        mock_get_plugins.return_value = ["Coolputer"]
        database._background_scheduler = mock_background_scheduler
        fake_plugin: str = "Coolputer"

        result: bool = database.activate_plugin(fake_plugin)

        mock_background_scheduler.activate_plugin.assert_not_called()
        assert type(result) is bool
        assert not result

    def test_deactivats_plugin_with_success(self, database: Database) -> None:
        """Test entry point for plug-in deactivation with success."""
        mocked_background_scheduler: MagicMock = MagicMock()
        mocked_background_scheduler.deactivate_plugin.return_value = True
        fake_plugin: str = "Coolputer"
        database._background_scheduler = mocked_background_scheduler

        result: bool = database.deactivate_plugin(fake_plugin)

        mocked_background_scheduler.deactivate_plugin.assert_called_once_with(
            fake_plugin
        )
        assert type(result) is bool
        assert result

    def test_deactivats_plugin_with_no_success(self, database: Database) -> None:
        """Test entry point for plug-in deactivation with no success."""
        mocked_background_scheduler: MagicMock = MagicMock()
        mocked_background_scheduler.deactivate_plugin.return_value = False
        fake_plugin: str = "Coolputer"
        database._background_scheduler = mocked_background_scheduler

        result: bool = database.deactivate_plugin(fake_plugin)

        mocked_background_scheduler.deactivate_plugin.assert_called_once_with(
            fake_plugin
        )
        assert type(result) is bool
        assert not result

    def test_gets_blocked_database_status(self, database: Database) -> None:
        """Test return value for blocked database."""
        database._database_blocked.value = False
        result: bool = database.get_database_blocked()

        assert type(result) is bool
        assert not result

    def test_gets_unblocked_database_status(self, database: Database) -> None:
        """Test return value for unblocked database."""
        database._database_blocked.value = True
        result: bool = database.get_database_blocked()

        assert type(result) is bool
        assert result

    def test_gets_hyrise_active(self, database: Database) -> None:
        """Test get hyrise active status."""
        database._hyrise_active.value = True
        result: bool = database.get_hyrise_active()

        assert type(result) is bool
        assert result

    def test_gets_loaded_tables(self, database: Database) -> None:
        """Test get loaded tables."""
        mock_synchronous_job_handler = MagicMock()
        database._synchronous_job_handler = mock_synchronous_job_handler
        database.get_loaded_tables_in_database()
        mock_synchronous_job_handler.get_loaded_tables_in_database.assert_called_once()

    def test_gets_workload_tables_status(self, database: Database) -> None:
        """Test get workload tables status."""
        mock_synchronous_job_handler = MagicMock()
        database._synchronous_job_handler = mock_synchronous_job_handler
        database.get_workload_tables_status()
        mock_synchronous_job_handler.get_workload_tables_status.assert_called_once()

    def test_gets_detailed_plugins(self, database: Database) -> None:
        """Test get detailed plug-ins."""
        mock_synchronous_job_handler = MagicMock()
        database._synchronous_job_handler = mock_synchronous_job_handler
        database.get_detailed_plugins()
        mock_synchronous_job_handler.get_detailed_plugins.assert_called_once()

    def test_sets_plugin_settings(self, database: Database) -> None:
        """Test set plug-in settings."""
        plugin_name = "compression"
        setting_name = "compression_rate"
        setting_value = "10"
        mock_synchronous_job_handler = MagicMock()
        database._synchronous_job_handler = mock_synchronous_job_handler
        database.set_plugin_setting(plugin_name, setting_name, setting_value)
        mock_synchronous_job_handler.set_plugin_setting.assert_called_once_with(
            plugin_name, setting_name, setting_value
        )

    def test_executes_sql_query(self, database: Database) -> None:
        """Test execute SQL query."""
        query = "SELECT bla bla"
        mock_synchronous_job_handler = MagicMock()
        database._synchronous_job_handler = mock_synchronous_job_handler
        database.execute_sql_query(query)
        mock_synchronous_job_handler.execute_sql_query.assert_called_once_with(query)

    def test_gets_worker_pool_status(self, database: Database) -> None:
        """Test return of worker pool status."""
        mocked_worker_pool: MagicMock = MagicMock()
        mocked_worker_pool.get_status.return_value = "running"
        database._worker_pool = mocked_worker_pool

        result: str = database.get_worker_pool_status()

        assert type(result) is str
        assert result == "running"

<<<<<<< HEAD
=======
    def test_gets_loaded_tables(self, database: Database) -> None:
        """Test get loaded tables."""
        mock_cursor = MagicMock()
        mock_connection_factory = MagicMock()
        mock_connection_factory.create_cursor.return_value.__enter__.return_value = (
            mock_cursor
        )
        mock_cursor.fetchall.return_value = [
            (
                "hallo",
                "type",
            ),
            (
                "world",
                "boring",
            ),
        ]
        database._connection_factory = mock_connection_factory

        results = database.get_loaded_tables_in_database()

        mock_cursor.execute.assert_called_once_with("select * from meta_tables;", None)
        assert results == ["hallo", "world"]  # type: ignore

    @mark.parametrize(
        "exceptions",
        [DatabaseError(), InterfaceError()],
    )
    def test_gets_loaded_tables_with_exception(
        self, database: Database, exceptions
    ) -> None:
        """Test get loaded tables with exception."""

        def raise_exception(*args):
            """Throw exception."""
            raise exceptions

        mock_cursor = MagicMock()
        mock_cursor.execute.side_effect = raise_exception
        mock_connection_factory = MagicMock()
        mock_connection_factory.create_cursor.return_value.__enter__.return_value = (
            mock_cursor
        )
        database._connection_factory = mock_connection_factory

        results = database.get_loaded_tables_in_database()

        mock_cursor.execute.assert_called_once_with("select * from meta_tables;", None)
        assert results == []

    def test_gets_hyrise_active(self, database: Database) -> None:
        """Test get hyrise active status."""
        database._hyrise_active.value = True
        result: bool = database.get_hyrise_active()

        assert type(result) is bool
        assert result

>>>>>>> ac7f6c83
    def test_starts_successful_worker(self, database: Database) -> None:
        """Test start of successful worker."""
        mocked_worker_pool: MagicMock = MagicMock()
        mocked_worker_pool.start.return_value = True
        database._worker_pool = mocked_worker_pool
        result: bool = database.start_worker()

        mocked_worker_pool.start.assert_called_once()
        assert type(result) is bool
        assert result

    def test_starts_unsuccessful_worker(self, database: Database) -> None:
        """Test start of unsuccessful worker."""
        mocked_worker_pool: MagicMock = MagicMock()
        mocked_worker_pool.start.return_value = False
        database._worker_pool = mocked_worker_pool
        result: bool = database.start_worker()

        mocked_worker_pool.start.assert_called_once()
        assert type(result) is bool
        assert not result

    def test_closes_successful_worker(self, database: Database) -> None:
        """Test successful close of worker."""
        mocked_worker_pool: MagicMock = MagicMock()
        mocked_worker_pool.close.return_value = True
        database._worker_pool = mocked_worker_pool
        result: bool = database.close_worker()

        mocked_worker_pool.close.assert_called_once()
        assert type(result) is bool
        assert result

    def test_closes_unsuccessful_worker(self, database: Database) -> None:
        """Test unsuccessful close of worker."""
        mocked_worker_pool: MagicMock = MagicMock()
        mocked_worker_pool.close.return_value = False
        database._worker_pool = mocked_worker_pool
        result: bool = database.close_worker()

        mocked_worker_pool.close.assert_called_once()
        assert type(result) is bool
        assert not result

<<<<<<< HEAD
=======
    def test_gets_plugins_when_database_unblocked_and_no_plugins_exists(
        self, database: Database
    ) -> None:
        """Test get not existing plug-ins."""
        mock_cursor = MagicMock()
        mock_cursor.fetchall.return_value = []
        mock_connection_factory = MagicMock()
        mock_connection_factory.create_cursor.return_value.__enter__.return_value = (
            mock_cursor
        )
        database._connection_factory = mock_connection_factory
        database._database_blocked.value = False

        result: Optional[List] = database._get_plugins()

        mock_cursor.execute.assert_called_once_with(
            ("SELECT name FROM meta_plugins;"), None
        )
        assert type(result) is list
        assert result == []

    def test_gets_plugins_when_database_unblocked_and_plugins_exists(
        self, database: Database
    ) -> None:
        """Test get existing plug-ins."""
        mock_cursor = MagicMock()
        mock_cursor.fetchall.return_value = [
            (
                "Hildegunst von Mythenmetz",
                "Lindwurm",
                "sprachliche Begabung",
            ),
            (
                "Rumo von Zamonien",
                "Wolpertinger",
                "gute Schachspieler und gute Kämpfer",
            ),
        ]
        mock_connection_factory = MagicMock()
        mock_connection_factory.create_cursor.return_value.__enter__.return_value = (
            mock_cursor
        )
        database._connection_factory = mock_connection_factory
        database._database_blocked.value = False

        expected: List[str] = ["Hildegunst von Mythenmetz", "Rumo von Zamonien"]
        result: Optional[List] = database._get_plugins()

        assert type(result) is list
        assert Counter(result) == Counter(expected)

    @mark.parametrize(
        "exceptions",
        [DatabaseError(), InterfaceError()],
    )
    def test_gets_plugins_when_database_throws_exception(
        self, database: Database, exceptions
    ) -> None:
        """Test get existing plug-ins when database throws exception."""

        def raise_exception(*args):
            """Throw exception."""
            raise exceptions

        mock_cursor = MagicMock()
        mock_cursor.execute.side_effect = raise_exception
        mock_connection_factory = MagicMock()
        mock_connection_factory.create_cursor.return_value.__enter__.return_value = (
            mock_cursor
        )
        database._connection_factory = mock_connection_factory
        database._database_blocked.value = False

        result: Optional[List] = database._get_plugins()

        assert result is None

    def test_sets_plugin_setting_when_database_is_unblocked(
        self, database: Database
    ) -> None:
        """Test set plug-in setting while the database is not blocked."""
        mock_cursor = MagicMock()
        mock_connection_factory = MagicMock()
        mock_connection_factory.create_cursor.return_value.__enter__.return_value = (
            mock_cursor
        )
        database._connection_factory = mock_connection_factory
        database._database_blocked.value = False

        result: bool = database.set_plugin_setting(
            "Compression", "MemoryBudget", "55555"
        )

        mock_cursor.execute.assert_called_once_with(
            "UPDATE meta_settings SET value=%s WHERE name=%s;",
            (
                "55555",
                "Plugin::Compression::MemoryBudget",
            ),
        )

        assert type(result) is bool
        assert result

    def test_set_plugin_settings_when_database_blocked(
        self, database: Database
    ) -> None:
        """Test set plug-in setting while the database is blocked."""
        mock_cursor = MagicMock()
        mock_connection_factory = MagicMock()
        mock_connection_factory.create_cursor.return_value.__enter__.return_value = (
            mock_cursor
        )
        database._connection_factory = mock_connection_factory
        database._database_blocked.value = True

        result: bool = database.set_plugin_setting(
            "Compression", "MemoryBudget", "55555"
        )

        mock_cursor.execute.assert_not_called()

        assert type(result) is bool
        assert not result

    @mark.parametrize(
        "exceptions",
        [DatabaseError(), InterfaceError()],
    )
    def test_sets_plugin_settings_when_database_throws_exception(
        self, database: Database, exceptions
    ) -> None:
        """Test sets plug-in settings when database throws exception."""

        def raise_exception(*args):
            """Throw exception."""
            raise exceptions

        mock_cursor = MagicMock()
        mock_cursor.side_effect = raise_exception
        mock_connection_factory = MagicMock()
        mock_connection_factory.create_cursor.return_value.__enter__.return_value = (
            mock_cursor
        )
        database._connection_factory = mock_connection_factory
        database._database_blocked.value = True

        mock_cursor.execute.side_effect = raise_exception
        database._database_blocked.value = False
        result: bool = database.set_plugin_setting(
            "Compression", "MemoryBudget", "55555"
        )

        assert not result

    def test_gets_plugins_settings_when_database_unblocked_and_no_plugins_exist(
        self, database: Database
    ) -> None:
        """Test get not existing plug-ins settings."""
        mock_cursor = MagicMock()
        mock_connection_factory = MagicMock()
        mock_connection_factory.create_cursor.return_value.__enter__.return_value = (
            mock_cursor
        )
        database._connection_factory = mock_connection_factory
        database._database_blocked.value = False

        result = database._get_plugin_setting()

        mock_cursor.execute.assert_called_once_with(
            "SELECT name, value, description, display_name FROM meta_settings WHERE name LIKE 'Plugin::%';",
            None,
        )

        assert isinstance(result, dict)
        assert result == {}

    def test_gets_plugins_settings_when_database_unblocked_and_plugins_exist(
        self, database: Database
    ) -> None:
        """Test get existing plug-ins settings."""
        mock_cursor = MagicMock()
        mock_cursor.fetchall.return_value = [
            ("Plugin::Compression::MemoryBudget", "55555", "...", "Memory Budget (MB)"),
            (
                "Plugin::Something::SomeSetting",
                "true",
                "this should show up",
                "Some Setting (KB)",
            ),
        ]
        mock_connection_factory = MagicMock()
        mock_connection_factory.create_cursor.return_value.__enter__.return_value = (
            mock_cursor
        )
        database._connection_factory = mock_connection_factory
        database._database_blocked.value = False

        expected = {
            "Compression": [
                {"name": "Memory Budget (MB)", "value": "55555", "description": "..."}
            ],
            "Something": [
                {
                    "name": "Some Setting (KB)",
                    "value": "true",
                    "description": "this should show up",
                }
            ],
        }

        result = database._get_plugin_setting()

        assert isinstance(result, dict)
        assert result == expected

    @mark.parametrize(
        "exceptions",
        [DatabaseError(), InterfaceError()],
    )
    def test_gets_plugin_settings_when_database_throws_exception(
        self, database: Database, exceptions
    ) -> None:
        """Test gets plugin settings when database throws exception."""

        def raise_exception(*args):
            """Throw exception."""
            raise exceptions

        mock_cursor = MagicMock()
        mock_cursor.execute.side_effect = raise_exception
        mock_connection_factory = MagicMock()
        mock_connection_factory.create_cursor.return_value.__enter__.return_value = (
            mock_cursor
        )
        database._connection_factory = mock_connection_factory
        database._database_blocked.value = False

        result = database._get_plugin_setting()

        assert result is None

    def test_executes_sql_query(self, database: Database) -> None:
        """Test execute sql query."""
        mock_cursor = MagicMock()
        mock_connection_factory = MagicMock()
        mock_connection_factory.create_cursor.return_value.__enter__.return_value = (
            mock_cursor
        )
        database._connection_factory = mock_connection_factory
        database._database_blocked.value = False

        database._id = "Identification?"
        mock_cursor.fetchall.return_value = [
            (
                "I'm planning to make a film series on databases",
                "I've got the first part ready, but I can't think of a SQL.",
                None,
                42,
            )
        ]
        mock_cursor.fetch_column_names.return_value = ["bad", "joke"]

        expected = {
            "id": "Identification?",
            "successful": True,
            "results": [
                [
                    "I'm planning to make a film series on databases",
                    "I've got the first part ready, but I can't think of a SQL.",
                    "None",
                    "42",
                ]
            ],
            "col_names": ["bad", "joke"],
            "error_message": "",
        }

        result = database.execute_sql_query("SELECT funny FROM not_funny")

        assert expected == result

    def test_executes_sql_query_with_throwing_exception(
        self, database: Database
    ) -> None:
        """Test execute sql query with throwing exception."""

        def raise_exception(*args) -> Exception:
            """Throw exception."""
            raise Error

        mock_cursor = MagicMock()
        mock_cursor.side_effect = raise_exception
        mock_connection_factory = MagicMock()
        mock_connection_factory.create_cursor.return_value.__enter__.return_value = (
            mock_cursor
        )
        database._connection_factory = mock_connection_factory
        database._database_blocked.value = False

        database._id = "Identification?"
        mock_cursor.execute.side_effect = raise_exception

        expected = {
            "id": "Identification?",
            "successful": False,
            "results": [],
            "col_names": [],
            "error_message": "",
        }

        result = database.execute_sql_query("SELECT funny FROM not_funny")

        assert expected == result

    def test_executes_sql_query_while_database_is_blocked(
        self, database: Database
    ) -> None:
        """Test execute sql query while database is blocked."""
        mock_cursor = MagicMock()
        mock_connection_factory = MagicMock()
        mock_connection_factory.create_cursor.return_value.__enter__.return_value = (
            mock_cursor
        )
        database._connection_factory = mock_connection_factory
        database._database_blocked.value = True

        result = database.execute_sql_query("SELECT funny FROM not_funny")

        assert result is None
        mock_cursor.execute.assert_not_called()

>>>>>>> ac7f6c83
    def test_closes_database(self, database: Database) -> None:
        """Test closing of database."""
        mocked_worker_pool: MagicMock = MagicMock()
        mocked_worker_pool.terminate.return_value = None
        mocked_background_scheduler: MagicMock = MagicMock()
        mocked_background_scheduler.close.return_value = None

        database._worker_pool = mocked_worker_pool
        database._background_scheduler = mocked_background_scheduler
        database.close()

        mocked_worker_pool.terminate.assert_called_once()
        mocked_background_scheduler.close.assert_called_once()

    def test_initializes_influx(self, database: Database) -> None:
        """Test intialization of the corresponding influx database."""
        mock_storage_cursor = MagicMock()
        mock_storage_cursor_constructor = MagicMock()
        mock_storage_cursor.create_database.return_value = None
        mock_storage_cursor.drop_database.return_value = None
        mock_storage_cursor.create_continuous_query.return_value = None
        mock_storage_cursor_constructor.create_cursor.return_value.__enter__.return_value = (
            mock_storage_cursor
        )
        database._storage_connection_factory = mock_storage_cursor_constructor

        throughput_query = """SELECT count("latency") AS "throughput"
                INTO "throughput"
                FROM "successful_queries"
                WHERE commited='True'
                GROUP BY time(1s)"""
        latency_query = """SELECT mean("latency") AS "latency"
                INTO "latency"
                FROM "successful_queries"
                GROUP BY time(1s)"""
        resample_options = "EVERY 1s FOR 5s"

        database._initialize_influx()

        mock_storage_cursor_constructor.create_cursor.assert_called_once()
        mock_storage_cursor.drop_database.assert_called_once()
        mock_storage_cursor.create_database.assert_called_once()
        mock_storage_cursor.create_continuous_query.assert_any_call(
            "throughput_calculation", throughput_query, resample_options
        )
        mock_storage_cursor.create_continuous_query.assert_any_call(
            "latency_calculation", latency_query, resample_options
        )<|MERGE_RESOLUTION|>--- conflicted
+++ resolved
@@ -63,7 +63,8 @@
         MagicMock(),
     )
     @patch(
-        "hyrisecockpit.database_manager.database.SynchronousJobHandler", MagicMock(),
+        "hyrisecockpit.database_manager.database.SynchronousJobHandler",
+        MagicMock(),
     )
     def database(self) -> Database:
         """Get a new Database."""
@@ -442,67 +443,6 @@
         assert type(result) is str
         assert result == "running"
 
-<<<<<<< HEAD
-=======
-    def test_gets_loaded_tables(self, database: Database) -> None:
-        """Test get loaded tables."""
-        mock_cursor = MagicMock()
-        mock_connection_factory = MagicMock()
-        mock_connection_factory.create_cursor.return_value.__enter__.return_value = (
-            mock_cursor
-        )
-        mock_cursor.fetchall.return_value = [
-            (
-                "hallo",
-                "type",
-            ),
-            (
-                "world",
-                "boring",
-            ),
-        ]
-        database._connection_factory = mock_connection_factory
-
-        results = database.get_loaded_tables_in_database()
-
-        mock_cursor.execute.assert_called_once_with("select * from meta_tables;", None)
-        assert results == ["hallo", "world"]  # type: ignore
-
-    @mark.parametrize(
-        "exceptions",
-        [DatabaseError(), InterfaceError()],
-    )
-    def test_gets_loaded_tables_with_exception(
-        self, database: Database, exceptions
-    ) -> None:
-        """Test get loaded tables with exception."""
-
-        def raise_exception(*args):
-            """Throw exception."""
-            raise exceptions
-
-        mock_cursor = MagicMock()
-        mock_cursor.execute.side_effect = raise_exception
-        mock_connection_factory = MagicMock()
-        mock_connection_factory.create_cursor.return_value.__enter__.return_value = (
-            mock_cursor
-        )
-        database._connection_factory = mock_connection_factory
-
-        results = database.get_loaded_tables_in_database()
-
-        mock_cursor.execute.assert_called_once_with("select * from meta_tables;", None)
-        assert results == []
-
-    def test_gets_hyrise_active(self, database: Database) -> None:
-        """Test get hyrise active status."""
-        database._hyrise_active.value = True
-        result: bool = database.get_hyrise_active()
-
-        assert type(result) is bool
-        assert result
-
->>>>>>> ac7f6c83
     def test_starts_successful_worker(self, database: Database) -> None:
         """Test start of successful worker."""
         mocked_worker_pool: MagicMock = MagicMock()
@@ -547,341 +487,6 @@
         assert type(result) is bool
         assert not result
 
-<<<<<<< HEAD
-=======
-    def test_gets_plugins_when_database_unblocked_and_no_plugins_exists(
-        self, database: Database
-    ) -> None:
-        """Test get not existing plug-ins."""
-        mock_cursor = MagicMock()
-        mock_cursor.fetchall.return_value = []
-        mock_connection_factory = MagicMock()
-        mock_connection_factory.create_cursor.return_value.__enter__.return_value = (
-            mock_cursor
-        )
-        database._connection_factory = mock_connection_factory
-        database._database_blocked.value = False
-
-        result: Optional[List] = database._get_plugins()
-
-        mock_cursor.execute.assert_called_once_with(
-            ("SELECT name FROM meta_plugins;"), None
-        )
-        assert type(result) is list
-        assert result == []
-
-    def test_gets_plugins_when_database_unblocked_and_plugins_exists(
-        self, database: Database
-    ) -> None:
-        """Test get existing plug-ins."""
-        mock_cursor = MagicMock()
-        mock_cursor.fetchall.return_value = [
-            (
-                "Hildegunst von Mythenmetz",
-                "Lindwurm",
-                "sprachliche Begabung",
-            ),
-            (
-                "Rumo von Zamonien",
-                "Wolpertinger",
-                "gute Schachspieler und gute Kämpfer",
-            ),
-        ]
-        mock_connection_factory = MagicMock()
-        mock_connection_factory.create_cursor.return_value.__enter__.return_value = (
-            mock_cursor
-        )
-        database._connection_factory = mock_connection_factory
-        database._database_blocked.value = False
-
-        expected: List[str] = ["Hildegunst von Mythenmetz", "Rumo von Zamonien"]
-        result: Optional[List] = database._get_plugins()
-
-        assert type(result) is list
-        assert Counter(result) == Counter(expected)
-
-    @mark.parametrize(
-        "exceptions",
-        [DatabaseError(), InterfaceError()],
-    )
-    def test_gets_plugins_when_database_throws_exception(
-        self, database: Database, exceptions
-    ) -> None:
-        """Test get existing plug-ins when database throws exception."""
-
-        def raise_exception(*args):
-            """Throw exception."""
-            raise exceptions
-
-        mock_cursor = MagicMock()
-        mock_cursor.execute.side_effect = raise_exception
-        mock_connection_factory = MagicMock()
-        mock_connection_factory.create_cursor.return_value.__enter__.return_value = (
-            mock_cursor
-        )
-        database._connection_factory = mock_connection_factory
-        database._database_blocked.value = False
-
-        result: Optional[List] = database._get_plugins()
-
-        assert result is None
-
-    def test_sets_plugin_setting_when_database_is_unblocked(
-        self, database: Database
-    ) -> None:
-        """Test set plug-in setting while the database is not blocked."""
-        mock_cursor = MagicMock()
-        mock_connection_factory = MagicMock()
-        mock_connection_factory.create_cursor.return_value.__enter__.return_value = (
-            mock_cursor
-        )
-        database._connection_factory = mock_connection_factory
-        database._database_blocked.value = False
-
-        result: bool = database.set_plugin_setting(
-            "Compression", "MemoryBudget", "55555"
-        )
-
-        mock_cursor.execute.assert_called_once_with(
-            "UPDATE meta_settings SET value=%s WHERE name=%s;",
-            (
-                "55555",
-                "Plugin::Compression::MemoryBudget",
-            ),
-        )
-
-        assert type(result) is bool
-        assert result
-
-    def test_set_plugin_settings_when_database_blocked(
-        self, database: Database
-    ) -> None:
-        """Test set plug-in setting while the database is blocked."""
-        mock_cursor = MagicMock()
-        mock_connection_factory = MagicMock()
-        mock_connection_factory.create_cursor.return_value.__enter__.return_value = (
-            mock_cursor
-        )
-        database._connection_factory = mock_connection_factory
-        database._database_blocked.value = True
-
-        result: bool = database.set_plugin_setting(
-            "Compression", "MemoryBudget", "55555"
-        )
-
-        mock_cursor.execute.assert_not_called()
-
-        assert type(result) is bool
-        assert not result
-
-    @mark.parametrize(
-        "exceptions",
-        [DatabaseError(), InterfaceError()],
-    )
-    def test_sets_plugin_settings_when_database_throws_exception(
-        self, database: Database, exceptions
-    ) -> None:
-        """Test sets plug-in settings when database throws exception."""
-
-        def raise_exception(*args):
-            """Throw exception."""
-            raise exceptions
-
-        mock_cursor = MagicMock()
-        mock_cursor.side_effect = raise_exception
-        mock_connection_factory = MagicMock()
-        mock_connection_factory.create_cursor.return_value.__enter__.return_value = (
-            mock_cursor
-        )
-        database._connection_factory = mock_connection_factory
-        database._database_blocked.value = True
-
-        mock_cursor.execute.side_effect = raise_exception
-        database._database_blocked.value = False
-        result: bool = database.set_plugin_setting(
-            "Compression", "MemoryBudget", "55555"
-        )
-
-        assert not result
-
-    def test_gets_plugins_settings_when_database_unblocked_and_no_plugins_exist(
-        self, database: Database
-    ) -> None:
-        """Test get not existing plug-ins settings."""
-        mock_cursor = MagicMock()
-        mock_connection_factory = MagicMock()
-        mock_connection_factory.create_cursor.return_value.__enter__.return_value = (
-            mock_cursor
-        )
-        database._connection_factory = mock_connection_factory
-        database._database_blocked.value = False
-
-        result = database._get_plugin_setting()
-
-        mock_cursor.execute.assert_called_once_with(
-            "SELECT name, value, description, display_name FROM meta_settings WHERE name LIKE 'Plugin::%';",
-            None,
-        )
-
-        assert isinstance(result, dict)
-        assert result == {}
-
-    def test_gets_plugins_settings_when_database_unblocked_and_plugins_exist(
-        self, database: Database
-    ) -> None:
-        """Test get existing plug-ins settings."""
-        mock_cursor = MagicMock()
-        mock_cursor.fetchall.return_value = [
-            ("Plugin::Compression::MemoryBudget", "55555", "...", "Memory Budget (MB)"),
-            (
-                "Plugin::Something::SomeSetting",
-                "true",
-                "this should show up",
-                "Some Setting (KB)",
-            ),
-        ]
-        mock_connection_factory = MagicMock()
-        mock_connection_factory.create_cursor.return_value.__enter__.return_value = (
-            mock_cursor
-        )
-        database._connection_factory = mock_connection_factory
-        database._database_blocked.value = False
-
-        expected = {
-            "Compression": [
-                {"name": "Memory Budget (MB)", "value": "55555", "description": "..."}
-            ],
-            "Something": [
-                {
-                    "name": "Some Setting (KB)",
-                    "value": "true",
-                    "description": "this should show up",
-                }
-            ],
-        }
-
-        result = database._get_plugin_setting()
-
-        assert isinstance(result, dict)
-        assert result == expected
-
-    @mark.parametrize(
-        "exceptions",
-        [DatabaseError(), InterfaceError()],
-    )
-    def test_gets_plugin_settings_when_database_throws_exception(
-        self, database: Database, exceptions
-    ) -> None:
-        """Test gets plugin settings when database throws exception."""
-
-        def raise_exception(*args):
-            """Throw exception."""
-            raise exceptions
-
-        mock_cursor = MagicMock()
-        mock_cursor.execute.side_effect = raise_exception
-        mock_connection_factory = MagicMock()
-        mock_connection_factory.create_cursor.return_value.__enter__.return_value = (
-            mock_cursor
-        )
-        database._connection_factory = mock_connection_factory
-        database._database_blocked.value = False
-
-        result = database._get_plugin_setting()
-
-        assert result is None
-
-    def test_executes_sql_query(self, database: Database) -> None:
-        """Test execute sql query."""
-        mock_cursor = MagicMock()
-        mock_connection_factory = MagicMock()
-        mock_connection_factory.create_cursor.return_value.__enter__.return_value = (
-            mock_cursor
-        )
-        database._connection_factory = mock_connection_factory
-        database._database_blocked.value = False
-
-        database._id = "Identification?"
-        mock_cursor.fetchall.return_value = [
-            (
-                "I'm planning to make a film series on databases",
-                "I've got the first part ready, but I can't think of a SQL.",
-                None,
-                42,
-            )
-        ]
-        mock_cursor.fetch_column_names.return_value = ["bad", "joke"]
-
-        expected = {
-            "id": "Identification?",
-            "successful": True,
-            "results": [
-                [
-                    "I'm planning to make a film series on databases",
-                    "I've got the first part ready, but I can't think of a SQL.",
-                    "None",
-                    "42",
-                ]
-            ],
-            "col_names": ["bad", "joke"],
-            "error_message": "",
-        }
-
-        result = database.execute_sql_query("SELECT funny FROM not_funny")
-
-        assert expected == result
-
-    def test_executes_sql_query_with_throwing_exception(
-        self, database: Database
-    ) -> None:
-        """Test execute sql query with throwing exception."""
-
-        def raise_exception(*args) -> Exception:
-            """Throw exception."""
-            raise Error
-
-        mock_cursor = MagicMock()
-        mock_cursor.side_effect = raise_exception
-        mock_connection_factory = MagicMock()
-        mock_connection_factory.create_cursor.return_value.__enter__.return_value = (
-            mock_cursor
-        )
-        database._connection_factory = mock_connection_factory
-        database._database_blocked.value = False
-
-        database._id = "Identification?"
-        mock_cursor.execute.side_effect = raise_exception
-
-        expected = {
-            "id": "Identification?",
-            "successful": False,
-            "results": [],
-            "col_names": [],
-            "error_message": "",
-        }
-
-        result = database.execute_sql_query("SELECT funny FROM not_funny")
-
-        assert expected == result
-
-    def test_executes_sql_query_while_database_is_blocked(
-        self, database: Database
-    ) -> None:
-        """Test execute sql query while database is blocked."""
-        mock_cursor = MagicMock()
-        mock_connection_factory = MagicMock()
-        mock_connection_factory.create_cursor.return_value.__enter__.return_value = (
-            mock_cursor
-        )
-        database._connection_factory = mock_connection_factory
-        database._database_blocked.value = True
-
-        result = database.execute_sql_query("SELECT funny FROM not_funny")
-
-        assert result is None
-        mock_cursor.execute.assert_not_called()
-
->>>>>>> ac7f6c83
     def test_closes_database(self, database: Database) -> None:
         """Test closing of database."""
         mocked_worker_pool: MagicMock = MagicMock()
