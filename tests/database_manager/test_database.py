--- conflicted
+++ resolved
@@ -380,16 +380,12 @@
 
     def test_deactivats_plugin_with_success(self, database: Database) -> None:
         """Test entry point for plug-in deactivation with success."""
-<<<<<<< HEAD
-        mocked_background_scheduler: MagicMock = MagicMock()
-        mocked_background_scheduler.deactivate_plugin.return_value = True
+        mock_asynchronous_job_handler: MagicMock = MagicMock()
+        mock_asynchronous_job_handler.deactivate_plugin.return_value = True
         mock_get_plugins = MagicMock()
         mock_get_plugins.return_value = ["Coolputer"]
         database._get_plugins = mock_get_plugins  # type: ignore
-=======
-        mock_asynchronous_job_handler: MagicMock = MagicMock()
-        mock_asynchronous_job_handler.deactivate_plugin.return_value = True
->>>>>>> 81847e3d
+
         fake_plugin: str = "Coolputer"
         database._asynchronous_job_handler = mock_asynchronous_job_handler
 
@@ -403,16 +399,11 @@
 
     def test_deactivats_plugin_with_no_success(self, database: Database) -> None:
         """Test entry point for plug-in deactivation with no success."""
-<<<<<<< HEAD
-        mocked_background_scheduler: MagicMock = MagicMock()
-        mocked_background_scheduler.deactivate_plugin.return_value = False
+        mock_asynchronous_job_handler: MagicMock = MagicMock()
+        mock_asynchronous_job_handler.deactivate_plugin.return_value = False
         mock_get_plugins = MagicMock()
         mock_get_plugins.return_value = ["Coolputer"]
         database._get_plugins = mock_get_plugins  # type: ignore
-=======
-        mock_asynchronous_job_handler: MagicMock = MagicMock()
-        mock_asynchronous_job_handler.deactivate_plugin.return_value = False
->>>>>>> 81847e3d
         fake_plugin: str = "Coolputer"
         database._asynchronous_job_handler = mock_asynchronous_job_handler
 
@@ -426,17 +417,17 @@
 
     def test_deactivats_plugin_if_plugin_not_exists(self, database: Database) -> None:
         """Test entry point for plug-in deactivation with no success."""
-        mocked_background_scheduler: MagicMock = MagicMock()
-        mocked_background_scheduler.deactivate_plugin.return_value = False
+        mock_asynchronous_job_handler: MagicMock = MagicMock()
+        mock_asynchronous_job_handler.deactivate_plugin.return_value = False
         mock_get_plugins = MagicMock()
         mock_get_plugins.return_value = ["Coolputer"]
         database._get_plugins = mock_get_plugins  # type: ignore
         fake_plugin: str = "NotExistingPlugin"
-        database._background_scheduler = mocked_background_scheduler
+        database._asynchronous_job_handler = mock_asynchronous_job_handler
 
         result: bool = database.deactivate_plugin(fake_plugin)
 
-        mocked_background_scheduler.deactivate_plugin.assert_not_called()
+        mock_asynchronous_job_handler.deactivate_plugin.assert_not_called()
         assert type(result) is bool
         assert not result
 
