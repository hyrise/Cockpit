--- conflicted
+++ resolved
@@ -268,14 +268,7 @@
 
         background_job_manager._sql_to_data_frame("select ...", None)
 
-<<<<<<< HEAD
-        global mocked_pool_cursor
-        mocked_pool_cursor.read_sql_query.assert_called_once_with("select ...", None)
-
-        mocked_pool_cursor = MagicMock()
-=======
-        mock_cursor.read_sql_query.assert_called_once_with("select ...")
->>>>>>> c2ae6abd
+        mock_cursor.read_sql_query.assert_called_once_with("select ...", None)
 
     @mark.parametrize(
         "exception", [DatabaseError(), InterfaceError()],
