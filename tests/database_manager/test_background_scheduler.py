"""Tests for the background_scheduler module."""

from multiprocessing import Value
from typing import Any, Callable, Tuple
from unittest.mock import call, patch

from pytest import fixture

from hyrisecockpit.cross_platform_support.testing_support import MagicMock
from hyrisecockpit.database_manager.background_scheduler import BackgroundJobManager
from hyrisecockpit.database_manager.job.activate_plugin import (
    activate_plugin as activate_plugin_job,
)
from hyrisecockpit.database_manager.job.deactivate_plugin import (
    deactivate_plugin as deactivate_plugin_job,
)
from hyrisecockpit.database_manager.job.delete_tables import (
    delete_tables as delete_tables_job,
)
from hyrisecockpit.database_manager.job.load_tables import (
    load_tables as load_tables_job,
)
from hyrisecockpit.database_manager.job.ping_hyrise import ping_hyrise
from hyrisecockpit.database_manager.job.update_chunks_data import update_chunks_data
from hyrisecockpit.database_manager.job.update_krueger_data import update_krueger_data
from hyrisecockpit.database_manager.job.update_plugin_log import update_plugin_log
from hyrisecockpit.database_manager.job.update_queue_length import update_queue_length
from hyrisecockpit.database_manager.job.update_storage_data import update_storage_data
from hyrisecockpit.database_manager.job.update_system_data import update_system_data

database_id: str = "MongoDB"
database_blocked: Value = Value("b", False)
hyrise_active: Value = Value("b", True)
storage_connection_factory: MagicMock = MagicMock()
connection_factory: MagicMock = MagicMock()
worker_pool: MagicMock = MagicMock()


class TestBackgroundJobManager:
    """Tests for the BackgroundJobManager class."""

    @fixture
    @patch(
        "hyrisecockpit.database_manager.background_scheduler.BackgroundScheduler",
        MagicMock(),
    )
    @patch(
        "hyrisecockpit.database_manager.background_scheduler.BackgroundJobManager._init_jobs",
        MagicMock(),
    )
    def background_job_manager(self) -> BackgroundJobManager:
        """Get a new BackgrpundJobManager."""
        return BackgroundJobManager(
            database_id,
            database_blocked,
            connection_factory,
            hyrise_active,
            worker_pool,
            storage_connection_factory,
        )

    def test_creates(self, background_job_manager: BackgroundJobManager):
        """A BackgroundJobManager can be created."""
        assert background_job_manager

    @patch("hyrisecockpit.database_manager.background_scheduler.BackgroundScheduler")
    @patch(
        "hyrisecockpit.database_manager.background_scheduler.BackgroundJobManager._init_jobs"
    )
    def test_initializes_correctly(
        self, mock_init_jobs: MagicMock, mock_background_scheduler: MagicMock
    ) -> None:
        """A BackgroundJobManager initializes correctly."""
        background_job_manager = BackgroundJobManager(
            database_id,
            database_blocked,
            connection_factory,
            hyrise_active,
            worker_pool,
            storage_connection_factory,
        )

        assert isinstance(background_job_manager, BackgroundJobManager)
        assert background_job_manager._database_id == database_id
        assert background_job_manager._database_blocked == database_blocked
        assert background_job_manager._connection_factory == connection_factory
        assert (
            background_job_manager._storage_connection_factory
            == storage_connection_factory
        )
        assert background_job_manager._hyrise_active == hyrise_active
        mock_init_jobs.assert_called_once()
        mock_background_scheduler.assert_called_once()

    def test_initializes_background_scheduler_job(
        self, background_job_manager: BackgroundJobManager
    ) -> None:
        """Test initialization of background scheduler job."""
        mock_scheduler: MagicMock = MagicMock()
        mock_scheduler.add_job.return_value = None
        background_job_manager._scheduler = mock_scheduler

        jobs: Tuple[Callable[..., Any], str, int] = [
            (
                update_queue_length,
                "interval",
                1,
                (
                    background_job_manager._worker_pool,
                    background_job_manager._hyrise_active,
                ),
            ),
            (
                update_krueger_data,
                "interval",
                5,
                (background_job_manager._storage_connection_factory,),
            ),
            (
                update_chunks_data,
                "interval",
                5,
                (
                    background_job_manager._database_blocked,
                    background_job_manager._connection_factory,
                    background_job_manager._storage_connection_factory,
                ),
            ),
            (
                update_system_data,
                "interval",
                1,
                (
                    background_job_manager._database_blocked,
                    background_job_manager._connection_factory,
                    background_job_manager._storage_connection_factory,
                ),
            ),
            (
                update_storage_data,
                "interval",
                5,
                (
                    background_job_manager._database_blocked,
                    background_job_manager._connection_factory,
                    background_job_manager._storage_connection_factory,
                ),
            ),
            (
                update_plugin_log,
                "interval",
                1,
                (
                    background_job_manager._database_blocked,
                    background_job_manager._connection_factory,
                    background_job_manager._storage_connection_factory,
                ),
            ),
            (ping_hyrise, "interval", 0.5, (background_job_manager._connection_factory, background_job_manager._hyrise_active)),  # type: ignore
        ]

        expected = [
            call.add_job(func=job[0], trigger=job[1], seconds=job[2], args=job[3])  # type: ignore
            for job in jobs
        ]

        background_job_manager._init_jobs()

        mock_scheduler.mock_calls == expected

    def test_background_scheduler_starts(
        self, background_job_manager: BackgroundJobManager
    ) -> None:
        """Test start of background scheduler."""
        mock_scheduler: MagicMock = MagicMock()
        mock_scheduler.start.return_value = None
        background_job_manager._scheduler = mock_scheduler

        background_job_manager.start()

        mock_scheduler.start.assert_called_once()

    def test_background_scheduler_closes(
        self, background_job_manager: BackgroundJobManager
    ) -> None:
        """Test close of background scheduler object."""
        mock_scheduler: MagicMock = MagicMock()
        mock_scheduler.shutdown.return_value = None
        background_job_manager._scheduler = mock_scheduler
        background_job_manager._update_krueger_data_job = MagicMock()
        background_job_manager._update_system_data_job = MagicMock()
        background_job_manager._update_chunks_data_job = MagicMock()
        background_job_manager._update_storage_data_job = MagicMock()
        background_job_manager._update_plugin_log_job = MagicMock()
        background_job_manager._ping_hyrise_job = MagicMock()
        background_job_manager._update_queue_length_job = MagicMock()

        background_job_manager.close()

        background_job_manager._update_krueger_data_job.remove.assert_called_once()
        background_job_manager._update_system_data_job.remove.assert_called_once()
        background_job_manager._update_chunks_data_job.remove.assert_called_once()
        background_job_manager._update_storage_data_job.remove.assert_called_once()
        background_job_manager._update_plugin_log_job.remove.assert_called_once()
        background_job_manager._ping_hyrise_job.remove.assert_called_once()
        background_job_manager._update_queue_length_job.remove.assert_called_once()
        mock_scheduler.shutdown.assert_called_once()

    def test_successfully_start_loading_tables(
        self, background_job_manager: BackgroundJobManager
    ) -> None:
        """Test successfully start loading tables job."""
        background_job_manager._database_blocked.value = False
        background_job_manager._scheduler = MagicMock()
        background_job_manager._connection_factory = MagicMock()
        fake_folder_name = "folder_name"

        result: bool = background_job_manager.load_tables(fake_folder_name)

        background_job_manager._scheduler.add_job.assert_called_once_with(
            func=load_tables_job,
            args=(
                background_job_manager._database_blocked,
                fake_folder_name,
                background_job_manager._connection_factory,
            ),
        )
        assert result

    def test_start_loading_tables_while_database_is_blocked(
        self, background_job_manager: BackgroundJobManager
    ) -> None:
        """Test start loading tables job while database is blocked."""
        background_job_manager._database_blocked.value = True
<<<<<<< HEAD
=======

        background_job_manager._generate_table_loading_queries = MagicMock()  # type: ignore
        background_job_manager._execute_queries_parallel = MagicMock()  # type: ignore

        background_job_manager._load_tables_job(table_names, folder_name)

        background_job_manager._generate_table_loading_queries.assert_called_once()
        background_job_manager._execute_queries_parallel.assert_called_once()

        assert not background_job_manager._database_blocked.value

    def test_get_load_table_names(
        self, background_job_manager: BackgroundJobManager
    ) -> None:
        """Test gets table names of not imported tables."""
        background_job_manager._get_required_table_names = MagicMock()  # type: ignore
        background_job_manager._get_required_table_names.return_value = [
            "table_1",
            "table_2",
        ]
        background_job_manager._get_existing_tables = MagicMock()  # type: ignore
        background_job_manager._get_existing_tables.return_value = {
            "existing": ["table_1"],
            "not_existing": ["table_2"],
        }

        received: List[str] = background_job_manager._get_load_table_names(
            "alternative"
        )

        expected = ["table_2"]

        assert received == expected
        background_job_manager._get_required_table_names.assert_called_once_with(
            "alternative"
        )
        background_job_manager._get_existing_tables.assert_called_once_with(
            ["table_1", "table_2"]
        )

    def test_doesnt_load_tables_when_database_locked(
        self, background_job_manager: BackgroundJobManager
    ) -> None:
        """Test doesn't load tables when database is locked."""
>>>>>>> de7ee587
        background_job_manager._scheduler = MagicMock()
        background_job_manager._connection_factory = MagicMock()
        fake_folder_name = "folder_name"

        result: bool = background_job_manager.load_tables(fake_folder_name)

<<<<<<< HEAD
=======
        background_job_manager._get_load_table_names.assert_not_called()
>>>>>>> de7ee587
        background_job_manager._scheduler.add_job.assert_not_called()
        assert not result

    def test_successfully_delete_tables_tables(
        self, background_job_manager: BackgroundJobManager
    ) -> None:
        """Test successfully delete loading tables job."""
        background_job_manager._database_blocked.value = False
        background_job_manager._scheduler = MagicMock()
        background_job_manager._connection_factory = MagicMock()
        fake_folder_name = "folder_name"

        result: bool = background_job_manager.delete_tables(fake_folder_name)

        background_job_manager._scheduler.add_job.assert_called_once_with(
            func=delete_tables_job,
            args=(
                background_job_manager._database_blocked,
                fake_folder_name,
                background_job_manager._connection_factory,
            ),
        )
        assert result

    def test_start_delete_tables_while_database_is_blocked(
        self, background_job_manager: BackgroundJobManager
    ) -> None:
        """Test start delete tables job while database is blocked."""
        background_job_manager._database_blocked.value = True
        background_job_manager._scheduler = MagicMock()
        background_job_manager._connection_factory = MagicMock()
        fake_folder_name = "folder_name"

        result: bool = background_job_manager.delete_tables(fake_folder_name)

        background_job_manager._scheduler.add_job.assert_not_called()
        assert not result

    def test_successfully_activate_plugin(
        self, background_job_manager: BackgroundJobManager
    ) -> None:
        """Test successfully start activate plug-in job."""
        background_job_manager._database_blocked.value = False
        background_job_manager._scheduler = MagicMock()
        background_job_manager._connection_factory = MagicMock()
        fake_plugin = "plugin"

        result: bool = background_job_manager.activate_plugin(fake_plugin)

        background_job_manager._scheduler.add_job.assert_called_once_with(
            func=activate_plugin_job,
            args=(background_job_manager._connection_factory, fake_plugin),
        )
        assert result

<<<<<<< HEAD
    def test_start_activate_plugin_while_database_is_blocked(
=======
    def test_get_existing_tables(
        self, background_job_manager: BackgroundJobManager
    ) -> None:
        """Test gets existing tables."""
        mock_cursor = MagicMock()
        mock_connection_factory = MagicMock()
        mock_connection_factory.create_cursor.return_value.__enter__.return_value = (
            mock_cursor
        )
        background_job_manager._connection_factory = mock_connection_factory
        background_job_manager._database_blocked.value = True

        mock_cursor.fetchall.return_value = [("table_name",)]

        result: Dict[
            str, List[Optional[str]]
        ] = background_job_manager._get_existing_tables(
            ["table_name", "another_table_name"]
        )

        expected: Dict[str, List[str]] = {
            "existing": ["table_name"],
            "not_existing": ["another_table_name"],
        }

        assert result == expected

    @mark.parametrize(
        "exceptions", [DatabaseError(), InterfaceError()],
    )
    def test_get_existing_tables_with_exception_from_database(
        self, background_job_manager: BackgroundJobManager, exceptions
    ) -> None:
        """Test gets existing tables with exception from database."""

        def raise_exception(*args):
            """Throw exception."""
            raise exceptions

        mock_cursor = MagicMock()
        mock_cursor.execute.side_effect = raise_exception
        mock_connection_factory = MagicMock()
        mock_connection_factory.create_cursor.return_value.__enter__.return_value = (
            mock_cursor
        )
        background_job_manager._connection_factory = mock_connection_factory
        background_job_manager._database_blocked.value = True

        result: Dict[
            str, List[Optional[str]]
        ] = background_job_manager._get_existing_tables(
            ["table_name", "another_table_name"]
        )

        expected: Dict[str, List[str]] = {
            "existing": [],
            "not_existing": [],
        }

        assert result == expected

    def test_successfully_generates_table_dropping_queries(
        self, background_job_manager: BackgroundJobManager
    ) -> None:
        """Test successfully generates table dropping queries."""
        fake_existing_table_names: Dict[str, List[Optional[str]]] = {
            "existing": ["keep", "hyrise", "alive"],
            "not_existing": ["hyrise running"],
        }

        background_job_manager._get_existing_tables = MagicMock()  # type: ignore
        background_job_manager._get_existing_tables.return_value = (
            fake_existing_table_names
        )

        received_queries = background_job_manager._generate_table_drop_queries(
            ["table_names"],
        )

        expected_queries = [
            ("DROP TABLE %s;", (("keep", "as_is"),),),
            ("DROP TABLE %s;", (("hyrise", "as_is"),),),
            ("DROP TABLE %s;", (("alive", "as_is"),),),
        ]

        assert received_queries == expected_queries

    def test_delete_tables_job(
>>>>>>> de7ee587
        self, background_job_manager: BackgroundJobManager
    ) -> None:
        """Test start activate plug-in job while database is blocked."""
        background_job_manager._database_blocked.value = True
<<<<<<< HEAD
=======

        mocked_generate_table_drop_queries: MagicMock = MagicMock()
        mocked_generate_table_drop_queries.return_value = fake_drop_queries
        background_job_manager._generate_table_drop_queries = (  # type: ignore
            mocked_generate_table_drop_queries
        )

        background_job_manager._execute_queries_parallel = MagicMock()  # type: ignore

        background_job_manager._delete_tables_job(fake_table_names)

        background_job_manager._generate_table_drop_queries.assert_called_once_with(
            fake_table_names
        )
        background_job_manager._execute_queries_parallel.assert_called_once_with(
            fake_table_names, fake_drop_queries, None
        )
        assert not background_job_manager._database_blocked.value

    def test_get_delete_table_names(
        self, background_job_manager: BackgroundJobManager
    ) -> None:
        """Test gets table names of not imported tables."""
        background_job_manager._get_required_table_names = MagicMock()  # type: ignore
        background_job_manager._get_required_table_names.return_value = [
            "table_1",
            "table_2",
        ]
        background_job_manager._get_existing_tables = MagicMock()  # type: ignore
        background_job_manager._get_existing_tables.return_value = {
            "existing": ["table_1"],
            "not_existing": ["table_2"],
        }

        received: List[str] = background_job_manager._get_delete_table_names(
            "alternative"
        )

        expected = ["table_1"]

        assert received == expected
        background_job_manager._get_required_table_names.assert_called_once_with(
            "alternative"
        )
        background_job_manager._get_existing_tables.assert_called_once_with(
            ["table_1", "table_2"]
        )

    def test_doesnt_delete_tables_when_database_locked(
        self, background_job_manager: BackgroundJobManager
    ) -> None:
        """Test doesn't delete tables when database is locked."""
>>>>>>> de7ee587
        background_job_manager._scheduler = MagicMock()
        background_job_manager._connection_factory = MagicMock()
        fake_plugin = "plugin"

        result: bool = background_job_manager.activate_plugin(fake_plugin)

<<<<<<< HEAD
=======
        background_job_manager._get_delete_table_names.assert_not_called()
>>>>>>> de7ee587
        background_job_manager._scheduler.add_job.assert_not_called()
        assert not result

    def test_successfully_deactivate_plugin(
        self, background_job_manager: BackgroundJobManager
    ) -> None:
        """Test successfully start deactivate plug-in job."""
        background_job_manager._database_blocked.value = False
        background_job_manager._scheduler = MagicMock()
        background_job_manager._connection_factory = MagicMock()
        fake_plugin = "plugin"

        result: bool = background_job_manager.deactivate_plugin(fake_plugin)

        background_job_manager._scheduler.add_job.assert_called_once_with(
            func=deactivate_plugin_job,
            args=(background_job_manager._connection_factory, fake_plugin),
        )
        assert result

    def test_start_deactivate_plugin_while_database_is_blocked(
        self, background_job_manager: BackgroundJobManager
    ) -> None:
        """Test start deactivate plug-in job while database is blocked."""
        background_job_manager._database_blocked.value = True
        background_job_manager._scheduler = MagicMock()
        background_job_manager._connection_factory = MagicMock()
        fake_plugin = "plugin"

        result: bool = background_job_manager.deactivate_plugin(fake_plugin)

        background_job_manager._scheduler.add_job.assert_not_called()
        assert not result<|MERGE_RESOLUTION|>--- conflicted
+++ resolved
@@ -232,63 +232,12 @@
     ) -> None:
         """Test start loading tables job while database is blocked."""
         background_job_manager._database_blocked.value = True
-<<<<<<< HEAD
-=======
-
-        background_job_manager._generate_table_loading_queries = MagicMock()  # type: ignore
-        background_job_manager._execute_queries_parallel = MagicMock()  # type: ignore
-
-        background_job_manager._load_tables_job(table_names, folder_name)
-
-        background_job_manager._generate_table_loading_queries.assert_called_once()
-        background_job_manager._execute_queries_parallel.assert_called_once()
-
-        assert not background_job_manager._database_blocked.value
-
-    def test_get_load_table_names(
-        self, background_job_manager: BackgroundJobManager
-    ) -> None:
-        """Test gets table names of not imported tables."""
-        background_job_manager._get_required_table_names = MagicMock()  # type: ignore
-        background_job_manager._get_required_table_names.return_value = [
-            "table_1",
-            "table_2",
-        ]
-        background_job_manager._get_existing_tables = MagicMock()  # type: ignore
-        background_job_manager._get_existing_tables.return_value = {
-            "existing": ["table_1"],
-            "not_existing": ["table_2"],
-        }
-
-        received: List[str] = background_job_manager._get_load_table_names(
-            "alternative"
-        )
-
-        expected = ["table_2"]
-
-        assert received == expected
-        background_job_manager._get_required_table_names.assert_called_once_with(
-            "alternative"
-        )
-        background_job_manager._get_existing_tables.assert_called_once_with(
-            ["table_1", "table_2"]
-        )
-
-    def test_doesnt_load_tables_when_database_locked(
-        self, background_job_manager: BackgroundJobManager
-    ) -> None:
-        """Test doesn't load tables when database is locked."""
->>>>>>> de7ee587
         background_job_manager._scheduler = MagicMock()
         background_job_manager._connection_factory = MagicMock()
         fake_folder_name = "folder_name"
 
         result: bool = background_job_manager.load_tables(fake_folder_name)
 
-<<<<<<< HEAD
-=======
-        background_job_manager._get_load_table_names.assert_not_called()
->>>>>>> de7ee587
         background_job_manager._scheduler.add_job.assert_not_called()
         assert not result
 
@@ -344,167 +293,17 @@
         )
         assert result
 
-<<<<<<< HEAD
     def test_start_activate_plugin_while_database_is_blocked(
-=======
-    def test_get_existing_tables(
-        self, background_job_manager: BackgroundJobManager
-    ) -> None:
-        """Test gets existing tables."""
-        mock_cursor = MagicMock()
-        mock_connection_factory = MagicMock()
-        mock_connection_factory.create_cursor.return_value.__enter__.return_value = (
-            mock_cursor
-        )
-        background_job_manager._connection_factory = mock_connection_factory
-        background_job_manager._database_blocked.value = True
-
-        mock_cursor.fetchall.return_value = [("table_name",)]
-
-        result: Dict[
-            str, List[Optional[str]]
-        ] = background_job_manager._get_existing_tables(
-            ["table_name", "another_table_name"]
-        )
-
-        expected: Dict[str, List[str]] = {
-            "existing": ["table_name"],
-            "not_existing": ["another_table_name"],
-        }
-
-        assert result == expected
-
-    @mark.parametrize(
-        "exceptions", [DatabaseError(), InterfaceError()],
-    )
-    def test_get_existing_tables_with_exception_from_database(
-        self, background_job_manager: BackgroundJobManager, exceptions
-    ) -> None:
-        """Test gets existing tables with exception from database."""
-
-        def raise_exception(*args):
-            """Throw exception."""
-            raise exceptions
-
-        mock_cursor = MagicMock()
-        mock_cursor.execute.side_effect = raise_exception
-        mock_connection_factory = MagicMock()
-        mock_connection_factory.create_cursor.return_value.__enter__.return_value = (
-            mock_cursor
-        )
-        background_job_manager._connection_factory = mock_connection_factory
-        background_job_manager._database_blocked.value = True
-
-        result: Dict[
-            str, List[Optional[str]]
-        ] = background_job_manager._get_existing_tables(
-            ["table_name", "another_table_name"]
-        )
-
-        expected: Dict[str, List[str]] = {
-            "existing": [],
-            "not_existing": [],
-        }
-
-        assert result == expected
-
-    def test_successfully_generates_table_dropping_queries(
-        self, background_job_manager: BackgroundJobManager
-    ) -> None:
-        """Test successfully generates table dropping queries."""
-        fake_existing_table_names: Dict[str, List[Optional[str]]] = {
-            "existing": ["keep", "hyrise", "alive"],
-            "not_existing": ["hyrise running"],
-        }
-
-        background_job_manager._get_existing_tables = MagicMock()  # type: ignore
-        background_job_manager._get_existing_tables.return_value = (
-            fake_existing_table_names
-        )
-
-        received_queries = background_job_manager._generate_table_drop_queries(
-            ["table_names"],
-        )
-
-        expected_queries = [
-            ("DROP TABLE %s;", (("keep", "as_is"),),),
-            ("DROP TABLE %s;", (("hyrise", "as_is"),),),
-            ("DROP TABLE %s;", (("alive", "as_is"),),),
-        ]
-
-        assert received_queries == expected_queries
-
-    def test_delete_tables_job(
->>>>>>> de7ee587
         self, background_job_manager: BackgroundJobManager
     ) -> None:
         """Test start activate plug-in job while database is blocked."""
         background_job_manager._database_blocked.value = True
-<<<<<<< HEAD
-=======
-
-        mocked_generate_table_drop_queries: MagicMock = MagicMock()
-        mocked_generate_table_drop_queries.return_value = fake_drop_queries
-        background_job_manager._generate_table_drop_queries = (  # type: ignore
-            mocked_generate_table_drop_queries
-        )
-
-        background_job_manager._execute_queries_parallel = MagicMock()  # type: ignore
-
-        background_job_manager._delete_tables_job(fake_table_names)
-
-        background_job_manager._generate_table_drop_queries.assert_called_once_with(
-            fake_table_names
-        )
-        background_job_manager._execute_queries_parallel.assert_called_once_with(
-            fake_table_names, fake_drop_queries, None
-        )
-        assert not background_job_manager._database_blocked.value
-
-    def test_get_delete_table_names(
-        self, background_job_manager: BackgroundJobManager
-    ) -> None:
-        """Test gets table names of not imported tables."""
-        background_job_manager._get_required_table_names = MagicMock()  # type: ignore
-        background_job_manager._get_required_table_names.return_value = [
-            "table_1",
-            "table_2",
-        ]
-        background_job_manager._get_existing_tables = MagicMock()  # type: ignore
-        background_job_manager._get_existing_tables.return_value = {
-            "existing": ["table_1"],
-            "not_existing": ["table_2"],
-        }
-
-        received: List[str] = background_job_manager._get_delete_table_names(
-            "alternative"
-        )
-
-        expected = ["table_1"]
-
-        assert received == expected
-        background_job_manager._get_required_table_names.assert_called_once_with(
-            "alternative"
-        )
-        background_job_manager._get_existing_tables.assert_called_once_with(
-            ["table_1", "table_2"]
-        )
-
-    def test_doesnt_delete_tables_when_database_locked(
-        self, background_job_manager: BackgroundJobManager
-    ) -> None:
-        """Test doesn't delete tables when database is locked."""
->>>>>>> de7ee587
         background_job_manager._scheduler = MagicMock()
         background_job_manager._connection_factory = MagicMock()
         fake_plugin = "plugin"
 
         result: bool = background_job_manager.activate_plugin(fake_plugin)
 
-<<<<<<< HEAD
-=======
-        background_job_manager._get_delete_table_names.assert_not_called()
->>>>>>> de7ee587
         background_job_manager._scheduler.add_job.assert_not_called()
         assert not result
 
