"""Tests for the cursor module."""
from typing import Any, Dict, List, Tuple
from unittest.mock import MagicMock, patch

from pandas import DataFrame
from pytest import fixture, mark

from hyrisecockpit.database_manager.cursor import PoolCursor, StorageCursor


class TestCursor:
    """Tests Cursor classes."""

    @fixture
    def pool_cursor(self) -> PoolCursor:
        """Return patched pool cursor object."""
        return PoolCursor(MagicMock())

    @mark.parametrize(
        "queries",
        [
            [(1, 2, "benchmark1", "query_no_1", "worker1")],
            [
                (1, 2, "benchmark1", "query_no_1", "worker1"),
                (3, 4, "benchmark2", "query_no_2", "worker2"),
            ],
        ],
    )
    def test_logs_queries(self, queries: List[Tuple[int, int, str, str, str]]):
        """Test queries logging."""
        expected_points = [
            {
                "measurement": "successful_queries",
                "tags": {
                    "benchmark": query[2],
                    "query_no": query[3],
                    "worker_id": query[4],
                },
                "fields": {"latency": query[1]},
                "time": query[0],
            }
            for query in queries
        ]

        cursor = StorageCursor("host", "port", "user", "password", "database")
        cursor._connection = MagicMock()
        cursor._connection.write_points.return_value = None
        cursor.log_queries(queries)

        cursor._connection.write_points.assert_called_once_with(
            expected_points, database="database"
        )

    @mark.parametrize(
        "queries",
        [
            [(1, "worker1", "task_that_failed", "some_error")],
            [
                (1, "worker1", "task_that_failed", "some_error"),
                (1, "worker2", "other_task_that_failed", "another_error"),
            ],
        ],
    )
    def test_logs_failed_queries(self, queries: List[Tuple[int, str, str, str]]):
        """Test failed queries logging."""
        expected_points = [
            {
                "measurement": "failed_queries",
                "tags": {"worker_id": query[1]},
                "fields": {"task": query[2], "error": query[3]},
                "time": query[0],
            }
            for query in queries
        ]

        cursor = StorageCursor("host", "port", "user", "password", "database")
        cursor._connection = MagicMock()
        cursor._connection.write_points.return_value = None
        cursor.log_failed_queries(queries)

        cursor._connection.write_points.assert_called_once_with(
            expected_points, database="database"
        )

    @mark.parametrize(
        "queries",
        [
            [(123, "CompressionPlugin", "Initialized!")],
            [
                (123, "CompressionPlugin", "Initialized!"),
                (
                    456,
                    "CompressionPlugin",
                    "No optimization possible with given parameters!",
                ),
            ],
        ],
    )
    def test_logs_plugin_log(self, queries: List[Tuple[int, str, str]]):
        """Test queries logging."""
        expected_points = [
            {
                "measurement": "plugin_log",
                "tags": {"timestamp": query[0], "reporter": query[1]},
                "fields": {"message": query[2]},
                "time": query[0],
            }
            for query in queries
        ]
        cursor = StorageCursor("host", "port", "user", "password", "database")
        cursor._connection = MagicMock()
        cursor._connection.write_points.return_value = None
        cursor.log_plugin_log(queries)
        cursor._connection.write_points.assert_called_once_with(
            expected_points, database="database"
        )

    @mark.parametrize(
        "measurement", ["storage_something", "some_chunks"],
    )
    @mark.parametrize(
        "fields", [{"field1": "some_value"}, {"field1": "some_value", "field2": 9000}],
    )
    @mark.parametrize(
        "time_stamp", [123, 456789],
    )
    def test_logs_meta_information(
        self, measurement: str, fields: Dict[str, Any], time_stamp: int
    ):
        """Test meta_information logging."""
        expected_point = {
            "measurement": measurement,
            "fields": fields,
            "time": time_stamp,
        }
        cursor = StorageCursor("host", "port", "user", "password", "database")
        cursor._connection = MagicMock()
        cursor._connection.write_points.return_value = None
        cursor.log_meta_information(measurement, fields, time_stamp)
        cursor._connection.write_points.assert_called_once_with(
            [expected_point], database="database"
        )

<<<<<<< HEAD
    def test_creates_database(self):
        """Test creating of an Influx database."""
        cursor = StorageCursor("host", "port", "user", "password", "database")
        cursor._database = "database_name"
        cursor._connection = MagicMock()
        cursor._connection.create_database.return_value = None

        cursor.create_database()
        cursor._connection.create_database.assert_called_once_with("database_name")

    def test_drops_database(self):
        """Test dropping of an Influx database."""
        cursor = StorageCursor("host", "port", "user", "password", "database")
        cursor._database = "database_name"
        cursor._connection = MagicMock()
        cursor._connection.drop_database.return_value = None

        cursor.drop_database()
        cursor._connection.drop_database.assert_called_once_with("database_name")

    def test_creates_continuous_query(self):
        """Test creating of a continuous query in Influx database."""
        cursor = StorageCursor("host", "port", "user", "password", "database")
        cursor._database = "database_name"
        cursor._connection = MagicMock()
        cursor._connection.create_continuous_query.return_value = None

        cursor.create_continuous_query(
            "query_name", "query statement", "resample_options"
        )
        cursor._connection.create_continuous_query.assert_called_once_with(
            "query_name", "query statement", "database_name", "resample_options"
        )
=======
    def test_initializes_pool_cursor_correctly(self) -> None:
        """Test initializes pool cursor correctly."""
        mocked_pool: MagicMock = MagicMock()
        mocked_connection: MagicMock = MagicMock()
        mocked_cursor: MagicMock = MagicMock()
        mocked_connection.cursor.return_value = mocked_cursor
        mocked_pool.getconn.return_value = mocked_connection
        pool_cursor: PoolCursor = PoolCursor(mocked_pool)

        mocked_pool.getconn.assert_called_once()
        mocked_connection.set_session.assert_called_once_with(autocommit=True)
        mocked_connection.cursor.assert_called_once()

        assert pool_cursor.pool == mocked_pool
        assert pool_cursor._connection == mocked_connection
        assert pool_cursor._cur == mocked_cursor

    def test_executes(self, pool_cursor) -> None:
        """Test execute witch valid pool cursor and no exception."""
        pool_cursor._cur = MagicMock()
        pool_cursor._cur.execute.return_value = None

        pool_cursor.execute("query", None)

        pool_cursor._cur.execute.assert_called_once_with("query", None)

    def test_fetches_one(self, pool_cursor) -> None:
        """Test fetch one witch valid pool cursor and no exception."""
        pool_cursor._cur = MagicMock()
        pool_cursor._cur.fetchone.return_value = ("hallo",)

        results: Tuple[Any, ...] = pool_cursor.fetchone()

        assert results == ("hallo",)
        pool_cursor._cur.fetchone.assert_called_once()

    def test_fetches_all(self, pool_cursor) -> None:
        """Test fetch all witch valid pool cursor and no exception."""
        pool_cursor._cur = MagicMock()
        pool_cursor._cur.fetchall.return_value = [("hallo",), ("world",)]

        results: List[Tuple[Any, ...]] = pool_cursor.fetchall()

        assert results == [("hallo",), ("world",)]
        pool_cursor._cur.fetchall.assert_called_once()

    @patch("hyrisecockpit.database_manager.cursor.read_sql_query_pandas",)
    def test_reads_sql_query_pandas(
        self, mocked_read_sql_query_pandas, pool_cursor
    ) -> None:
        """Test read sql query witch valid pool cursor and no exception."""
        pool_cursor._cur = MagicMock()
        fake_df: DataFrame = DataFrame({"hallo": [1, 2]})
        moked_connection: MagicMock = MagicMock()
        pool_cursor._connection = moked_connection
        mocked_read_sql_query_pandas.return_value = fake_df

        results: DataFrame = pool_cursor.read_sql_query("query")

        assert results.equals(fake_df)
        mocked_read_sql_query_pandas.assert_called_once_with("query", moked_connection)
>>>>>>> 005283db
<|MERGE_RESOLUTION|>--- conflicted
+++ resolved
@@ -141,7 +141,6 @@
             [expected_point], database="database"
         )
 
-<<<<<<< HEAD
     def test_creates_database(self):
         """Test creating of an Influx database."""
         cursor = StorageCursor("host", "port", "user", "password", "database")
@@ -175,7 +174,7 @@
         cursor._connection.create_continuous_query.assert_called_once_with(
             "query_name", "query statement", "database_name", "resample_options"
         )
-=======
+
     def test_initializes_pool_cursor_correctly(self) -> None:
         """Test initializes pool cursor correctly."""
         mocked_pool: MagicMock = MagicMock()
@@ -236,5 +235,4 @@
         results: DataFrame = pool_cursor.read_sql_query("query")
 
         assert results.equals(fake_df)
-        mocked_read_sql_query_pandas.assert_called_once_with("query", moked_connection)
->>>>>>> 005283db
+        mocked_read_sql_query_pandas.assert_called_once_with("query", moked_connection)