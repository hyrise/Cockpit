"""Tests for the cursor module."""
<<<<<<< HEAD
from typing import List, Tuple
=======
from typing import Any, Dict, List, Tuple
>>>>>>> 1389b6ee
from unittest.mock import MagicMock

from pytest import mark

from hyrisecockpit.database_manager.cursor import StorageCursor


class TestCursor:
    """Tests Cursor classes."""

    @mark.parametrize(
        "queries",
        [
            [(1, 2, "benchmark1", "query_no_1", "worker1")],
            [
                (1, 2, "benchmark1", "query_no_1", "worker1"),
                (3, 4, "benchmark2", "query_no_2", "worker2"),
            ],
        ],
    )
    def test_logs_queries(self, queries: List[Tuple[int, int, str, str, str]]):
        """Test queries logging."""
        expected_points = [
            {
                "measurement": "successful_queries",
                "tags": {
                    "benchmark": query[2],
                    "query_no": query[3],
                    "worker_id": query[4],
                },
                "fields": {"latency": query[1]},
                "time": query[0],
            }
            for query in queries
        ]

        cursor = StorageCursor("host", "port", "user", "password", "database")
        cursor._connection = MagicMock()
        cursor._connection.write_points.return_value = None
        cursor.log_queries(queries)

        cursor._connection.write_points.assert_called_once_with(
            expected_points, database="database"
        )

    @mark.parametrize(
<<<<<<< HEAD
        "queries",
        [
            [("table1", "column1", 9000, 123)],
            [("table1", "column1", 9000, 123), ("table2", "column2", 0, 456)],
        ],
    )
    def test_logs_access_data(self, queries: List[Tuple[str, str, int, int]]):
        """Test access data logging."""
        expected_points = [
            {
                "measurement": "access_data",
                "tags": {"table": query[0], "column": query[1]},
                "fields": {"access_counter": query[2]},
                "time": query[3],
            }
            for query in queries
        ]
        cursor = StorageCursor("host", "port", "user", "password", "database")
        cursor._connection = MagicMock()
        cursor._connection.write_points.return_value = None
        cursor.log_access_data(queries)
        cursor._connection.write_points.assert_called_once_with(
            expected_points, database="database"
=======
        "measurement", ["storage_something", "some_chunks"],
    )
    @mark.parametrize(
        "fields", [{"field1": "some_value"}, {"field1": "some_value", "field2": 9000}],
    )
    @mark.parametrize(
        "time_stamp", [123, 456789],
    )
    def test_logs_plugin_log(
        self, measurement: str, fields: Dict[str, Any], time_stamp: int
    ):
        """Test meta_information logging."""
        expected_point = {
            "measurement": measurement,
            "fields": fields,
            "time": time_stamp,
        }
        cursor = StorageCursor("host", "port", "user", "password", "database")
        cursor._connection = MagicMock()
        cursor._connection.write_points.return_value = None
        cursor.log_meta_information(measurement, fields, time_stamp)
        cursor._connection.write_point.assert_called_once_with(
            expected_point, database="database"
>>>>>>> 1389b6ee
        )<|MERGE_RESOLUTION|>--- conflicted
+++ resolved
@@ -1,9 +1,5 @@
 """Tests for the cursor module."""
-<<<<<<< HEAD
-from typing import List, Tuple
-=======
 from typing import Any, Dict, List, Tuple
->>>>>>> 1389b6ee
 from unittest.mock import MagicMock
 
 from pytest import mark
@@ -50,7 +46,6 @@
         )
 
     @mark.parametrize(
-<<<<<<< HEAD
         "queries",
         [
             [("table1", "column1", 9000, 123)],
@@ -74,7 +69,9 @@
         cursor.log_access_data(queries)
         cursor._connection.write_points.assert_called_once_with(
             expected_points, database="database"
-=======
+        )
+
+    @mark.parametrize(
         "measurement", ["storage_something", "some_chunks"],
     )
     @mark.parametrize(
@@ -98,5 +95,4 @@
         cursor.log_meta_information(measurement, fields, time_stamp)
         cursor._connection.write_point.assert_called_once_with(
             expected_point, database="database"
->>>>>>> 1389b6ee
         )