"""Tests for the cursor module."""
<<<<<<< HEAD
from typing import List, Tuple
=======
from typing import Any, Dict, List, Tuple
>>>>>>> 1389b6ee
from unittest.mock import MagicMock

from pytest import mark

from hyrisecockpit.database_manager.cursor import StorageCursor


class TestCursor:
    """Tests Cursor classes."""

    @mark.parametrize(
        "queries",
        [
            [(1, 2, "benchmark1", "query_no_1", "worker1")],
            [
                (1, 2, "benchmark1", "query_no_1", "worker1"),
                (3, 4, "benchmark2", "query_no_2", "worker2"),
            ],
        ],
    )
    def test_logs_queries(self, queries: List[Tuple[int, int, str, str, str]]):
        """Test queries logging."""
        expected_points = [
            {
                "measurement": "successful_queries",
                "tags": {
                    "benchmark": query[2],
                    "query_no": query[3],
                    "worker_id": query[4],
                },
                "fields": {"latency": query[1]},
                "time": query[0],
            }
            for query in queries
        ]

        cursor = StorageCursor("host", "port", "user", "password", "database")
        cursor._connection = MagicMock()
        cursor._connection.write_points.return_value = None
        cursor.log_queries(queries)

        cursor._connection.write_points.assert_called_once_with(
            expected_points, database="database"
        )

    @mark.parametrize(
<<<<<<< HEAD
        "queries",
        [
            [(123, "CompressionPlugin", "Initialized!")],
            [
                (123, "CompressionPlugin", "Initialized!"),
                (
                    456,
                    "CompressionPlugin",
                    "No optimization possible with given parameters!",
                ),
            ],
        ],
    )
    def test_logs_plugin_log(self, queries: List[Tuple[int, str, str]]):
        """Test queries logging."""
        expected_points = [
            {
                "measurement": "plugin_log",
                "tags": {"timestamp": query[0], "reporter": query[1]},
                "fields": {"message": query[2]},
                "time": query[0],
            }
            for query in queries
        ]
        cursor = StorageCursor("host", "port", "user", "password", "database")
        cursor._connection = MagicMock()
        cursor._connection.write_points.return_value = None
        cursor.log_plugin_log(queries)
        cursor._connection.write_points.assert_called_once_with(
            expected_points, database="database"
=======
        "measurement", ["storage_something", "some_chunks"],
    )
    @mark.parametrize(
        "fields", [{"field1": "some_value"}, {"field1": "some_value", "field2": 9000}],
    )
    @mark.parametrize(
        "time_stamp", [123, 456789],
    )
    def test_logs_plugin_log(
        self, measurement: str, fields: Dict[str, Any], time_stamp: int
    ):
        """Test meta_information logging."""
        expected_point = {
            "measurement": measurement,
            "fields": fields,
            "time": time_stamp,
        }
        cursor = StorageCursor("host", "port", "user", "password", "database")
        cursor._connection = MagicMock()
        cursor._connection.write_points.return_value = None
        cursor.log_meta_information(measurement, fields, time_stamp)
        cursor._connection.write_point.assert_called_once_with(
            expected_point, database="database"
>>>>>>> 1389b6ee
        )<|MERGE_RESOLUTION|>--- conflicted
+++ resolved
@@ -1,9 +1,5 @@
 """Tests for the cursor module."""
-<<<<<<< HEAD
-from typing import List, Tuple
-=======
 from typing import Any, Dict, List, Tuple
->>>>>>> 1389b6ee
 from unittest.mock import MagicMock
 
 from pytest import mark
@@ -50,7 +46,6 @@
         )
 
     @mark.parametrize(
-<<<<<<< HEAD
         "queries",
         [
             [(123, "CompressionPlugin", "Initialized!")],
@@ -81,7 +76,9 @@
         cursor.log_plugin_log(queries)
         cursor._connection.write_points.assert_called_once_with(
             expected_points, database="database"
-=======
+        )
+
+    @mark.parametrize(
         "measurement", ["storage_something", "some_chunks"],
     )
     @mark.parametrize(
@@ -90,7 +87,7 @@
     @mark.parametrize(
         "time_stamp", [123, 456789],
     )
-    def test_logs_plugin_log(
+    def test_logs_meta_information(
         self, measurement: str, fields: Dict[str, Any], time_stamp: int
     ):
         """Test meta_information logging."""
@@ -105,5 +102,4 @@
         cursor.log_meta_information(measurement, fields, time_stamp)
         cursor._connection.write_point.assert_called_once_with(
             expected_point, database="database"
->>>>>>> 1389b6ee
         )