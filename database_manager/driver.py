<<<<<<< HEAD
"""Drivers control real databases.

A driver uses analyzers to measure data about a database.
Includes a database object.
"""

from time import time

from apscheduler.schedulers.background import BackgroundScheduler
from rq import Queue
from rq.registry import FinishedJobRegistry

import settings as s


class DatabaseDriver:
    """An abstract driver for a database."""

    def __init__(self, id, user, password, host, port, dbname, redis_connection):
        """Initialize a database driver."""
        self._id = id
        self._metadata = dict(storage=[])
        self._jobs = dict(storage=None)
        self._init_database(user, password, host, port, dbname)
        self._init_queue(redis_connection)
        self._init_measurements()
        self._init_scheduler()
        self.throughput_file = (f"tp-{self._id}.csv", "a")
        with open(*self.throughput_file) as f:
            print("timestamp", "throughput", file=f, sep=",")
        self.queue_length_file = (f"ql-{self._id}.csv", "a")
        with open(*self.queue_length_file) as f:
            print("timestamp", "queue_length", file=f, sep=",")

    def _init_database(self, user, password, host, port, dbname):
        self._database = dict(
            user=user, password=password, host=host, port=port, dbname=dbname
=======
"""The driver represents an interface to the database."""

from psycopg2 import pool


class Driver(object):
    """Interface to database."""

    def __init__(self, user, password, host, port, dbname, number_threads):
        """Initialize the connection."""
        self._user = user
        self._password = password
        self._host = host
        self._port = port
        self._dbname = dbname
        self._connection_pool = self._create_connection_pool(number_threads)

    def _create_connection_pool(self, number_threads):
        """Create thread save connection pool."""
        connection_pool = pool.ThreadedConnectionPool(
            0,
            number_threads,
            user=self._user,
            password=self._password,
            host=self._host,
            port=self._port,
            database=self._dbname,
>>>>>>> dafd4e0a
        )
        return connection_pool

<<<<<<< HEAD
    def _init_queue(self, redis_connection):
        self._redis_connection = redis_connection
        self._queue = Queue(name=self._id, connection=self._redis_connection)
        self._finished_job_registry = FinishedJobRegistry(
            connection=self._redis_connection, queue=self._queue,
        )

    def _init_measurements(self):
        self._throughput = []
        self._queue_length = []

    def _init_scheduler(self):
        self._scheduler = BackgroundScheduler()
        self._scheduler.add_job(self._measure_throughput, trigger="interval", seconds=1)
        self._scheduler.add_job(
            self._measure_queue_length, trigger="interval", seconds=1
        )
        self._scheduler.add_job(self._measure_storage, trigger="interval", seconds=5)
        self._scheduler.start()

    def _measure_throughput(self):
        # TODO instead of counting jobs, the job.meta["n_queries"]
        # should be counted, as executemany and executelist are countend
        # as one job.
        now = time()
        throughput = self._finished_job_registry.connection.zremrangebyscore(
            self._finished_job_registry.key, 0, now + s.JOB_RESULT_TTL
        )
        result = (now, throughput)
        self._throughput.append(result)
        with open(*self.throughput_file) as f:
            print(*result, file=f, sep=",")
        return self.throughput

    def _measure_queue_length(self):
        now = time()
        queue_length = self._queue.count
        result = (now, queue_length)
        self._queue_length.append(result)
        with open(*self.queue_length_file) as f:
            print(*result, file=f, sep=",")
        return self.queue_length

    def _measure_storage(self):
        return True  # TODO
        now = time()
        job = self._jobs["storage"]
        if job is None:
            self._jobs["storage"] = self._queue.enqueue("task.get_hyrise_storage")
            return
        if job.result is None:
            return
        self._metadata["storage"].append((now, job.result))
        self._jobs["storage"] = None
        return self.storage

    def task_execute(self, query, vars=None):
        """Task to enqueue a query to be executed by a worker."""
        self._queue.enqueue("task.execute", query, vars)

    def task_executemany(self, query, vars_list):
        """Task to enqueue a query with multiple vars to be executed by a worker."""
        self._queue.enqueue("task.executemany", query, vars_list)

    def task_executelist(self, query_list):
        """Task to enqueue a query list to be executed by a worker."""
        self._queue.enqueue("task.executelist", query_list)

    @property
    def throughput(self):
        """Get the most recent throughput value."""
        return self._throughput[-1] if len(self._throughput) > 0 else (0, 0)

    @property
    def queue_length(self):
        """Get the most recent queue_length value."""
        return self._queue_length[-1] if len(self._queue_length) > 0 else (0, 0)

    @property
    def storage(self):
        """Get the most recent storage metadata."""
        return (
            self._metadata["storage"][-1]
            if len(self._metadata["storage"]) > 0
            else (0, 0)
        )

    def __repr__(self):
        """Return identification, most useful information."""
        return f"DatabaseDriver {self._id}: {self._database}"
=======
    def get_connection_pool(self):
        """Return the connection pool."""
        return self._connection_pool
>>>>>>> dafd4e0a
<|MERGE_RESOLUTION|>--- conflicted
+++ resolved
@@ -1,42 +1,3 @@
-<<<<<<< HEAD
-"""Drivers control real databases.
-
-A driver uses analyzers to measure data about a database.
-Includes a database object.
-"""
-
-from time import time
-
-from apscheduler.schedulers.background import BackgroundScheduler
-from rq import Queue
-from rq.registry import FinishedJobRegistry
-
-import settings as s
-
-
-class DatabaseDriver:
-    """An abstract driver for a database."""
-
-    def __init__(self, id, user, password, host, port, dbname, redis_connection):
-        """Initialize a database driver."""
-        self._id = id
-        self._metadata = dict(storage=[])
-        self._jobs = dict(storage=None)
-        self._init_database(user, password, host, port, dbname)
-        self._init_queue(redis_connection)
-        self._init_measurements()
-        self._init_scheduler()
-        self.throughput_file = (f"tp-{self._id}.csv", "a")
-        with open(*self.throughput_file) as f:
-            print("timestamp", "throughput", file=f, sep=",")
-        self.queue_length_file = (f"ql-{self._id}.csv", "a")
-        with open(*self.queue_length_file) as f:
-            print("timestamp", "queue_length", file=f, sep=",")
-
-    def _init_database(self, user, password, host, port, dbname):
-        self._database = dict(
-            user=user, password=password, host=host, port=port, dbname=dbname
-=======
 """The driver represents an interface to the database."""
 
 from psycopg2 import pool
@@ -64,103 +25,9 @@
             host=self._host,
             port=self._port,
             database=self._dbname,
->>>>>>> dafd4e0a
         )
         return connection_pool
 
-<<<<<<< HEAD
-    def _init_queue(self, redis_connection):
-        self._redis_connection = redis_connection
-        self._queue = Queue(name=self._id, connection=self._redis_connection)
-        self._finished_job_registry = FinishedJobRegistry(
-            connection=self._redis_connection, queue=self._queue,
-        )
-
-    def _init_measurements(self):
-        self._throughput = []
-        self._queue_length = []
-
-    def _init_scheduler(self):
-        self._scheduler = BackgroundScheduler()
-        self._scheduler.add_job(self._measure_throughput, trigger="interval", seconds=1)
-        self._scheduler.add_job(
-            self._measure_queue_length, trigger="interval", seconds=1
-        )
-        self._scheduler.add_job(self._measure_storage, trigger="interval", seconds=5)
-        self._scheduler.start()
-
-    def _measure_throughput(self):
-        # TODO instead of counting jobs, the job.meta["n_queries"]
-        # should be counted, as executemany and executelist are countend
-        # as one job.
-        now = time()
-        throughput = self._finished_job_registry.connection.zremrangebyscore(
-            self._finished_job_registry.key, 0, now + s.JOB_RESULT_TTL
-        )
-        result = (now, throughput)
-        self._throughput.append(result)
-        with open(*self.throughput_file) as f:
-            print(*result, file=f, sep=",")
-        return self.throughput
-
-    def _measure_queue_length(self):
-        now = time()
-        queue_length = self._queue.count
-        result = (now, queue_length)
-        self._queue_length.append(result)
-        with open(*self.queue_length_file) as f:
-            print(*result, file=f, sep=",")
-        return self.queue_length
-
-    def _measure_storage(self):
-        return True  # TODO
-        now = time()
-        job = self._jobs["storage"]
-        if job is None:
-            self._jobs["storage"] = self._queue.enqueue("task.get_hyrise_storage")
-            return
-        if job.result is None:
-            return
-        self._metadata["storage"].append((now, job.result))
-        self._jobs["storage"] = None
-        return self.storage
-
-    def task_execute(self, query, vars=None):
-        """Task to enqueue a query to be executed by a worker."""
-        self._queue.enqueue("task.execute", query, vars)
-
-    def task_executemany(self, query, vars_list):
-        """Task to enqueue a query with multiple vars to be executed by a worker."""
-        self._queue.enqueue("task.executemany", query, vars_list)
-
-    def task_executelist(self, query_list):
-        """Task to enqueue a query list to be executed by a worker."""
-        self._queue.enqueue("task.executelist", query_list)
-
-    @property
-    def throughput(self):
-        """Get the most recent throughput value."""
-        return self._throughput[-1] if len(self._throughput) > 0 else (0, 0)
-
-    @property
-    def queue_length(self):
-        """Get the most recent queue_length value."""
-        return self._queue_length[-1] if len(self._queue_length) > 0 else (0, 0)
-
-    @property
-    def storage(self):
-        """Get the most recent storage metadata."""
-        return (
-            self._metadata["storage"][-1]
-            if len(self._metadata["storage"]) > 0
-            else (0, 0)
-        )
-
-    def __repr__(self):
-        """Return identification, most useful information."""
-        return f"DatabaseDriver {self._id}: {self._database}"
-=======
     def get_connection_pool(self):
         """Return the connection pool."""
-        return self._connection_pool
->>>>>>> dafd4e0a
+        return self._connection_pool