[[source]]
name = "pypi"
url = "https://pypi.org/simple"
verify_ssl = true

[dev-packages]
hyrisecockpit = {editable = true,path = "."}
pre-commit = "*"
black = "*"
flake8 = "*"
isort = "*"
pep8-naming = "*"
rope = "*"
bandit = "*"
pydocstyle = "*"
flake8-bugbear = "*"
pytest = "*"
pytest-testdox = "*"
pytest-timeout = "*"
mypy = "*"
pytest-cov = "*"
pipenv-to-requirements = "*"
flake8-eradicate = "*"
flake8-comprehensions = "*"
sqlparse = "*"

[packages]
pandas = "*"
psycopg2-binary = "*"
pyzmq = "*"
python-dotenv = "*"
flask = "*"
flask-cors = "*"
apscheduler = "*"
jsonschema = "*"
influxdb = "*"
flask-restx = "*"
<<<<<<< HEAD
werkzeug = "==0.16.1"
iso8601 = "*"
=======
werkzeug = "==0.16"
flask-accepts = "*"
marshmallow = "*"
>>>>>>> 005283db

[requires]
python_version = "3.8.2"

[pipenv]
allow_prereleases = true<|MERGE_RESOLUTION|>--- conflicted
+++ resolved
@@ -35,14 +35,10 @@
 jsonschema = "*"
 influxdb = "*"
 flask-restx = "*"
-<<<<<<< HEAD
-werkzeug = "==0.16.1"
 iso8601 = "*"
-=======
 werkzeug = "==0.16"
 flask-accepts = "*"
 marshmallow = "*"
->>>>>>> 005283db
 
 [requires]
 python_version = "3.8.2"
