[[source]]
name = "pypi"
url = "https://pypi.org/simple"
verify_ssl = true

[dev-packages]
hyrisecockpit = {editable = true,path = "."}
pre-commit = "*"
black = "*"
flake8 = "*"
isort = "*"
pep8-naming = "*"
rope = "*"
bandit = "*"
pydocstyle = "*"
flake8-bugbear = "*"
pytest = "*"
pytest-testdox = "*"
mypy = "*"
pytest-cov = "*"
pipenv-to-requirements = "*"

[packages]
pandas = "*"
psycopg2-binary = "*"
pyzmq = "*"
python-dotenv = "*"
flask = "*"
flask-cors = "*"
apscheduler = "*"
<<<<<<< HEAD
jsonschema = "*"
=======
influxdb = "*"
flask-restx = "*"
>>>>>>> 14b2d595

[requires]
python_version = "3.8.1"

[pipenv]
allow_prereleases = true<|MERGE_RESOLUTION|>--- conflicted
+++ resolved
@@ -28,12 +28,9 @@
 flask = "*"
 flask-cors = "*"
 apscheduler = "*"
-<<<<<<< HEAD
 jsonschema = "*"
-=======
 influxdb = "*"
 flask-restx = "*"
->>>>>>> 14b2d595
 
 [requires]
 python_version = "3.8.1"
