--- conflicted
+++ resolved
@@ -5,27 +5,6 @@
 
 [dev-packages]
 hyrisecockpit = {editable = true,path = "."}
-<<<<<<< HEAD
-pre-commit = "*"
-black = "*"
-flake8 = "*"
-isort = "*"
-pep8-naming = "*"
-rope = "*"
-bandit = "*"
-pydocstyle = "*"
-flake8-bugbear = "*"
-pytest = "*"
-pytest-testdox = "*"
-pytest-timeout = "*"
-mypy = "*"
-pytest-cov = "*"
-pipenv-to-requirements = "*"
-flake8-eradicate = "*"
-flake8-comprehensions = "*"
-sqlparse = "*"
-pytest-env = "*"
-=======
 pre-commit = "==2.7.1"
 black = "==20.8b1"
 flake8 = "==3.8.3"
@@ -43,7 +22,6 @@
 flake8-eradicate = "==0.4.0"
 flake8-comprehensions = "==3.2.3"
 sqlparse = "==0.3.1"
->>>>>>> ac7f6c83
 
 [packages]
 pandas = "*"
